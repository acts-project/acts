// This file is part of the ACTS project.
//
// Copyright (C) 2016 CERN for the benefit of the ACTS project
//
// This Source Code Form is subject to the terms of the Mozilla Public
// License, v. 2.0. If a copy of the MPL was not distributed with this
// file, You can obtain one at https://mozilla.org/MPL/2.0/.

#pragma once

#include <system_error>
#include <type_traits>

namespace ActsFatras {

enum class DigitizationError {
  // ensure all values are non-zero
  SmearingOutOfRange = 1,
  SmearingError,
  UndefinedSurface,
  MaskingError,
<<<<<<< HEAD
  DriftError,
=======
  MaximumRetriesExceeded,
>>>>>>> bc67fb10
};

std::error_code make_error_code(DigitizationError e);

}  // namespace ActsFatras

namespace std {
// register with STL
template <>
struct is_error_code_enum<ActsFatras::DigitizationError> : std::true_type {};
}  // namespace std<|MERGE_RESOLUTION|>--- conflicted
+++ resolved
@@ -19,11 +19,8 @@
   SmearingError,
   UndefinedSurface,
   MaskingError,
-<<<<<<< HEAD
   DriftError,
-=======
   MaximumRetriesExceeded,
->>>>>>> bc67fb10
 };
 
 std::error_code make_error_code(DigitizationError e);
