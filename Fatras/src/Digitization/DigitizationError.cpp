// This file is part of the ACTS project.
//
// Copyright (C) 2016 CERN for the benefit of the ACTS project
//
// This Source Code Form is subject to the terms of the Mozilla Public
// License, v. 2.0. If a copy of the MPL was not distributed with this
// file, You can obtain one at https://mozilla.org/MPL/2.0/.

#include "ActsFatras/Digitization/DigitizationError.hpp"

#include <string>

namespace {

/// Custom error category for digitization errors.
class DigitizationErrorCategory : public std::error_category {
 public:
  /// Return a short descriptive name for the category.
  const char* name() const noexcept final { return "DigitizationError"; }

  /// Return what each enum means in text.
  std::string message(int c) const final {
    using ActsFatras::DigitizationError;

    switch (static_cast<DigitizationError>(c)) {
      case DigitizationError::SmearingOutOfRange:
        return "Smeared out of surface bounds.";
      case DigitizationError::SmearingError:
        return "Smearing error occurred.";
      case DigitizationError::UndefinedSurface:
        return "Surface undefined for this operation.";
      case DigitizationError::MaskingError:
        return "Surface mask could not be applied.";
<<<<<<< HEAD
      case DigitizationError::DriftError:
        return "Drift error occurred.";
=======
      case DigitizationError::MaximumRetriesExceeded:
        return "Maximum number of retries exceeded.";
>>>>>>> 71adcfd6
      default:
        return "unknown";
    }
  }
};

}  // namespace

std::error_code ActsFatras::make_error_code(ActsFatras::DigitizationError e) {
  static DigitizationErrorCategory c;
  return {static_cast<int>(e), c};
}<|MERGE_RESOLUTION|>--- conflicted
+++ resolved
@@ -31,13 +31,10 @@
         return "Surface undefined for this operation.";
       case DigitizationError::MaskingError:
         return "Surface mask could not be applied.";
-<<<<<<< HEAD
       case DigitizationError::DriftError:
         return "Drift error occurred.";
-=======
       case DigitizationError::MaximumRetriesExceeded:
         return "Maximum number of retries exceeded.";
->>>>>>> 71adcfd6
       default:
         return "unknown";
     }
