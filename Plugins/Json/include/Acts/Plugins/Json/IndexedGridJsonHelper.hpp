// This file is part of the ACTS project.
//
<<<<<<< HEAD
// Copyright (C) 2023-2024 CERN for the benefit of the Acts project
=======
// Copyright (C) 2016 CERN for the benefit of the ACTS project
>>>>>>> 872c3b69
//
// This Source Code Form is subject to the terms of the Mozilla Public
// License, v. 2.0. If a copy of the MPL was not distributed with this
// file, You can obtain one at https://mozilla.org/MPL/2.0/.

#pragma once

#include "Acts/Plugins/Json/AlgebraJsonConverter.hpp"
#include "Acts/Plugins/Json/GridJsonConverter.hpp"
#include "Acts/Plugins/Json/UtilitiesJsonConverter.hpp"
#include "Acts/Utilities/AxisDefinitions.hpp"
#include "Acts/Utilities/Grid.hpp"
#include "Acts/Utilities/GridAxisGenerators.hpp"

#include <tuple>

namespace Acts {
using namespace GridAxisGenerators;

namespace IndexedGridJsonHelper {

/// @brief The actual conversion method
///
/// @param indexGrid is the index grid to be written
/// @param detray is a flag indicating detray writeout
/// @param checkSwap is a flag indicating if the axes should be swapped
template <typename index_grid>
nlohmann::json convertImpl(const index_grid& indexGrid, bool detray = false,
                           bool checkSwap = false) {
  nlohmann::json jIndexedGrid;

  // Axis swapping (detray version)
  bool swapAxes = checkSwap;

  // Fill the casts
  nlohmann::json jCasts;
  // 1D casts
  if constexpr (index_grid::grid_type::DIM == 1u) {
    jCasts.push_back(indexGrid.casts[0u]);
  }
  // 1D casts
  if constexpr (index_grid::grid_type::DIM == 2u) {
    jCasts.push_back(indexGrid.casts[0u]);
    jCasts.push_back(indexGrid.casts[1u]);
    // Check for axis swap (detray version)
    swapAxes = checkSwap && (indexGrid.casts[0u] == AxisDirection::AxisZ &&
                             indexGrid.casts[1u] == AxisDirection::AxisPhi);
  }
  jIndexedGrid["casts"] = jCasts;
  jIndexedGrid["transform"] =
      Transform3JsonConverter::toJson(indexGrid.transform);
  if (detray) {
    jIndexedGrid = GridJsonConverter::toJsonDetray(indexGrid.grid, swapAxes);
  } else {
    jIndexedGrid["grid"] = GridJsonConverter::toJson(indexGrid.grid);
  }
  return jIndexedGrid;
}

/// @brief Helper method to be used for the creation of surface updators
/// and volume updates
///
/// @tparam updator_type
/// @tparam generator_type
///
/// @param jUpdater The corresponding json object
/// @param jIndicator the string indicator which one it is
///
/// @return the updator type
template <typename updator_type, typename generator_type>
updator_type generateFromJson(const nlohmann::json& jUpdater,
                              const std::string& jIndicator) {
  generator_type generator;

  using ValueType = typename generator_type::value_type;

  /// Helper extractor for equidistant axis
  /// @param jAxis is the axis
  auto eqExtractor = [](const nlohmann::json& jAxis)
      -> std::tuple<std::array<double, 2u>, std::size_t> {
    std::array<double, 2u> range = jAxis["range"];
    std::size_t bins = jAxis["bins"];
    return {range, bins};
  };

  /// Helper extractor for variable axis
  /// @param jAxis the axis
  auto vExtractor = [](const nlohmann::json& jAxis) -> std::vector<double> {
    std::vector<double> vEx(jAxis["boundaries"]);
    return vEx;
  };

  if (jUpdater["type"] != jIndicator ||
      jUpdater.find("grid") == jUpdater.end()) {
    // The return object
    updator_type updator;
    return updator;
  }

  // Peek into the json object to understand what to do
<<<<<<< HEAD
  const Transform3 transform =
      Transform3JsonConverter::fromJson(jUpdater["transform"]);
  const auto jGrid = jUpdater["grid"];
  const auto jCasts = jUpdater["casts"].get<std::vector<BinningValue>>();
  const auto jAxes = jGrid["axes"];

  // 1D cases
  if (jAxes.size() == 1u) {
    BinningValue bValue = jCasts[0u];
    auto jAxis = jAxes[0u];

    AxisType axisType = jAxis["type"];
    AxisBoundaryType axisBoundaryType = jAxis["boundary_type"];

    // Equidistant and closed axis
    if (axisType == AxisType::Equidistant &&
        axisBoundaryType == AxisBoundaryType::Closed) {
      auto [range, bins] = eqExtractor(jAxis);
      EqClosed ecAG{range, bins};
      auto grid = GridJsonConverter::fromJson<EqClosed, ValueType>(jGrid, ecAG);

      return generator.createUpdater(std::move(grid), {bValue}, transform);
    }

    // Equidistant axis
    if (axisType == AxisType::Equidistant) {
      auto [range, bins] = eqExtractor(jAxis);
      EqBound ebAG{range, bins};
      auto grid = GridJsonConverter::fromJson<EqBound, ValueType>(jGrid, ebAG);

      return generator.createUpdater(std::move(grid), {bValue}, transform);
    }

    // Variable and closed axis
    if (axisBoundaryType == AxisBoundaryType::Closed) {
      VarClosed vcAG{vExtractor(jAxis)};
      auto grid =
          GridJsonConverter::fromJson<VarClosed, ValueType>(jGrid, vcAG);
      return generator.createUpdater(std::move(grid), {bValue}, transform);
    }

    // Variable axis
    VarBound vbAG{vExtractor(jAxis)};
    auto grid = GridJsonConverter::fromJson<VarBound, ValueType>(jGrid, vbAG);

    return generator.createUpdater(std::move(grid), {bValue}, transform);
  }

  if (jAxes.size() == 2u) {
    // This currently writes out only the main options of 2D grids
    // nota bene: it assumes if one axis is closed, it is axis B

    BinningValue bValueA = jCasts[0u];
    BinningValue bValueB = jCasts[1u];
    auto jAxisA = jAxes[0u];
    auto jAxisB = jAxes[1u];

    AxisType axisTypeA = jAxisA["type"];
    AxisType axisTypeB = jAxisB["type"];
    AxisBoundaryType axisBoundaryTypeB = jAxisB["boundary_type"];

    if (axisBoundaryTypeB != AxisBoundaryType::Closed) {
      // First axis equidistant
      if (axisTypeA == AxisType::Equidistant &&
          axisTypeB == AxisType::Equidistant) {
        auto [rangeA, binsA] = eqExtractor(jAxisA);
        auto [rangeB, binsB] = eqExtractor(jAxisB);
        EqBoundEqBound ebebAG{rangeA, binsA, rangeB, binsB};
        auto grid = GridJsonConverter::fromJson<EqBoundEqBound, ValueType>(
            jGrid, ebebAG);

        return generator.createUpdater(std::move(grid), {bValueA, bValueB},
                                       transform);
=======
  if (jUpdater["type"] == jIndicator) {
    if (jUpdater.find("grid") != jUpdater.end()) {
      Transform3 transform =
          Transform3JsonConverter::fromJson(jUpdater["transform"]);
      auto jGrid = jUpdater["grid"];
      auto jCasts = jUpdater["casts"].get<std::vector<AxisDirection>>();
      auto jAxes = jGrid["axes"];

      // 1D cases
      if (jAxes.size() == 1u) {
        AxisDirection bValue = jCasts[0u];
        auto jAxis = jAxes[0u];

        AxisType axisType = jAxis["type"];
        AxisBoundaryType axisBoundaryType = jAxis["boundary_type"];

        // Equidistant axis
        if (axisType == AxisType::Equidistant) {
          auto [range, bins] = eqExtractor(jAxis);
          if (axisBoundaryType == AxisBoundaryType::Closed) {
            EqClosed ecAG{range, bins};
            auto grid =
                GridJsonConverter::fromJson<EqClosed, ValueType>(jGrid, ecAG);
            return generator.createUpdater(std::move(grid), {bValue},
                                           transform);
          } else {
            EqBound ebAG{range, bins};
            auto grid =
                GridJsonConverter::fromJson<EqBound, ValueType>(jGrid, ebAG);
            return generator.createUpdater(std::move(grid), {bValue},
                                           transform);
          }
        } else {
          // Variable type
          if (axisBoundaryType == AxisBoundaryType::Closed) {
            VarClosed vcAG{vExtractor(jAxis)};
            auto grid =
                GridJsonConverter::fromJson<VarClosed, ValueType>(jGrid, vcAG);
            return generator.createUpdater(std::move(grid), {bValue},
                                           transform);
          } else {
            VarBound vbAG{vExtractor(jAxis)};
            auto grid =
                GridJsonConverter::fromJson<VarBound, ValueType>(jGrid, vbAG);
            return generator.createUpdater(std::move(grid), {bValue},
                                           transform);
          }
        }
      } else if (jAxes.size() == 2u) {
        // This currently writes out only the main options of 2D grids
        // nota bene: it assumes if one axis is closed, it is axis B

        AxisDirection bValueA = jCasts[0u];
        AxisDirection bValueB = jCasts[1u];
        auto jAxisA = jAxes[0u];
        auto jAxisB = jAxes[1u];

        AxisType axisTypeA = jAxisA["type"];
        AxisType axisTypeB = jAxisB["type"];
        AxisBoundaryType axisBoundaryTypeB = jAxisB["boundary_type"];

        if (axisBoundaryTypeB != AxisBoundaryType::Closed) {
          // First axis equidistant
          if (axisTypeA == AxisType::Equidistant) {
            auto [rangeA, binsA] = eqExtractor(jAxisA);
            if (axisTypeB == AxisType::Equidistant) {
              auto [rangeB, binsB] = eqExtractor(jAxisB);
              EqBoundEqBound ebebAG{rangeA, binsA, rangeB, binsB};
              auto grid =
                  GridJsonConverter::fromJson<EqBoundEqBound, ValueType>(
                      jGrid, ebebAG);
              return generator.createUpdater(std::move(grid),
                                             {bValueA, bValueB}, transform);
            } else {
              EqBoundVarBound ebvbAG{rangeA, binsA, vExtractor(jAxisB)};
              auto grid =
                  GridJsonConverter::fromJson<EqBoundVarBound, ValueType>(
                      jGrid, ebvbAG);
              return generator.createUpdater(std::move(grid),
                                             {bValueA, bValueB}, transform);
            }
          } else {
            if (axisTypeB == AxisType::Equidistant) {
              auto [rangeB, binsB] = eqExtractor(jAxisB);
              VarBoundEqBound vbebAG{vExtractor(jAxisA), rangeB, binsB};
              auto grid =
                  GridJsonConverter::fromJson<VarBoundEqBound, ValueType>(
                      jGrid, vbebAG);
              return generator.createUpdater(std::move(grid),
                                             {bValueA, bValueB}, transform);
            } else {
              VarBoundVarBound vbvbAG{vExtractor(jAxisA), vExtractor(jAxisB)};
              auto grid =
                  GridJsonConverter::fromJson<VarBoundVarBound, ValueType>(
                      jGrid, vbvbAG);
              return generator.createUpdater(std::move(grid),
                                             {bValueA, bValueB}, transform);
            }
          }
        } else {
          // Closed cases
          if (axisTypeA == AxisType::Equidistant) {
            auto [rangeA, binsA] = eqExtractor(jAxisA);
            if (axisTypeB == AxisType::Equidistant) {
              auto [rangeB, binsB] = eqExtractor(jAxisB);
              EqBoundEqClosed ebecAG{rangeA, binsA, rangeB, binsB};
              auto grid =
                  GridJsonConverter::fromJson<EqBoundEqClosed, ValueType>(
                      jGrid, ebecAG);
              return generator.createUpdater(std::move(grid),
                                             {bValueA, bValueB}, transform);
            } else {
              EqBoundVarClosed ebvcAG{rangeA, binsA, vExtractor(jAxisB)};
              auto grid =
                  GridJsonConverter::fromJson<EqBoundVarClosed, ValueType>(
                      jGrid, ebvcAG);
              return generator.createUpdater(std::move(grid),
                                             {bValueA, bValueB}, transform);
            }
          } else {
            if (axisTypeB == AxisType::Equidistant) {
              auto [rangeB, binsB] = eqExtractor(jAxisB);
              VarBoundEqClosed vbecAG{vExtractor(jAxisA), rangeB, binsB};
              auto grid =
                  GridJsonConverter::fromJson<VarBoundEqClosed, ValueType>(
                      jGrid, vbecAG);
              return generator.createUpdater(std::move(grid),
                                             {bValueA, bValueB}, transform);
            } else {
              VarBoundVarClosed vbvcAG{vExtractor(jAxisA), vExtractor(jAxisB)};
              auto grid =
                  GridJsonConverter::fromJson<VarBoundVarClosed, ValueType>(
                      jGrid, vbvcAG);
              return generator.createUpdater(std::move(grid),
                                             {bValueA, bValueB}, transform);
            }
          }
        }
>>>>>>> 872c3b69
      }

      if (axisTypeA == AxisType::Equidistant) {
        auto [rangeA, binsA] = eqExtractor(jAxisA);
        EqBoundVarBound ebvbAG{rangeA, binsA, vExtractor(jAxisB)};
        auto grid = GridJsonConverter::fromJson<EqBoundVarBound, ValueType>(
            jGrid, ebvbAG);

        return generator.createUpdater(std::move(grid), {bValueA, bValueB},
                                       transform);
      }

      if (axisTypeB == AxisType::Equidistant) {
        auto [rangeB, binsB] = eqExtractor(jAxisB);
        VarBoundEqBound vbebAG{vExtractor(jAxisA), rangeB, binsB};
        auto grid = GridJsonConverter::fromJson<VarBoundEqBound, ValueType>(
            jGrid, vbebAG);

        return generator.createUpdater(std::move(grid), {bValueA, bValueB},
                                       transform);
      }

      VarBoundVarBound vbvbAG{vExtractor(jAxisA), vExtractor(jAxisB)};
      auto grid = GridJsonConverter::fromJson<VarBoundVarBound, ValueType>(
          jGrid, vbvbAG);

      return generator.createUpdater(std::move(grid), {bValueA, bValueB},
                                     transform);
    }

    // Closed cases
    if (axisTypeA == AxisType::Equidistant &&
        axisTypeB == AxisType::Equidistant) {
      auto [rangeA, binsA] = eqExtractor(jAxisA);
      auto [rangeB, binsB] = eqExtractor(jAxisB);
      EqBoundEqClosed ebecAG{rangeA, binsA, rangeB, binsB};
      auto grid = GridJsonConverter::fromJson<EqBoundEqClosed, ValueType>(
          jGrid, ebecAG);

      return generator.createUpdater(std::move(grid), {bValueA, bValueB},
                                     transform);
    }

    if (axisTypeA == AxisType::Equidistant) {
      auto [rangeA, binsA] = eqExtractor(jAxisA);
      EqBoundVarClosed ebvcAG{rangeA, binsA, vExtractor(jAxisB)};
      auto grid = GridJsonConverter::fromJson<EqBoundVarClosed, ValueType>(
          jGrid, ebvcAG);

      return generator.createUpdater(std::move(grid), {bValueA, bValueB},
                                     transform);
    }

    if (axisTypeB == AxisType::Equidistant) {
      auto [rangeB, binsB] = eqExtractor(jAxisB);
      VarBoundEqClosed vbecAG{vExtractor(jAxisA), rangeB, binsB};
      auto grid = GridJsonConverter::fromJson<VarBoundEqClosed, ValueType>(
          jGrid, vbecAG);

      return generator.createUpdater(std::move(grid), {bValueA, bValueB},
                                     transform);
    }

    VarBoundVarClosed vbvcAG{vExtractor(jAxisA), vExtractor(jAxisB)};
    auto grid = GridJsonConverter::fromJson<VarBoundVarClosed, ValueType>(
        jGrid, vbvcAG);

    return generator.createUpdater(std::move(grid), {bValueA, bValueB},
                                   transform);
  }

  // The return object
  updator_type updator;
  return updator;
}

}  // namespace IndexedGridJsonHelper
}  // namespace Acts<|MERGE_RESOLUTION|>--- conflicted
+++ resolved
@@ -1,10 +1,6 @@
 // This file is part of the ACTS project.
 //
-<<<<<<< HEAD
-// Copyright (C) 2023-2024 CERN for the benefit of the Acts project
-=======
 // Copyright (C) 2016 CERN for the benefit of the ACTS project
->>>>>>> 872c3b69
 //
 // This Source Code Form is subject to the terms of the Mozilla Public
 // License, v. 2.0. If a copy of the MPL was not distributed with this
@@ -105,7 +101,7 @@
   }
 
   // Peek into the json object to understand what to do
-<<<<<<< HEAD
+//<<<<<<< nothing-left
   const Transform3 transform =
       Transform3JsonConverter::fromJson(jUpdater["transform"]);
   const auto jGrid = jUpdater["grid"];
@@ -179,7 +175,7 @@
 
         return generator.createUpdater(std::move(grid), {bValueA, bValueB},
                                        transform);
-=======
+//=======
   if (jUpdater["type"] == jIndicator) {
     if (jUpdater.find("grid") != jUpdater.end()) {
       Transform3 transform =
@@ -318,7 +314,7 @@
             }
           }
         }
->>>>>>> 872c3b69
+//>>>>>>> main
       }
 
       if (axisTypeA == AxisType::Equidistant) {
