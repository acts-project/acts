--- conflicted
+++ resolved
@@ -65,22 +65,9 @@
   /// @throw std::invalid_argument in case of format errors
   Container fromJson(const nlohmann::json& encoded) const;
 
-<<<<<<< HEAD
- private:
-  static constexpr const char* kHeaderKey = "acts-geometry-hierarchy-map";
-  static constexpr const char* kEntriesKey = "entries";
-  /// The version of the encoded Json container format. This must be increased
-  /// manually every time the container format changes.
-  static constexpr int kFormatVersion = 0;
-
-  std::string m_valueIdentifier;
-
-  static nlohmann::json encodeIdentifier(GeometryIdentifier id) {
-=======
   /// Encode the geometry identifier
   /// @param id is the geometry identifier that will be encoded
   static nlohmann::json encodeIdentifier(const GeometryIdentifier& id) {
->>>>>>> 928faa16
     nlohmann::json encoded;
     // only store non-zero identifiers
     if (id.volume() != 0u) {
