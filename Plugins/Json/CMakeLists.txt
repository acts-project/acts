--- conflicted
+++ resolved
@@ -23,10 +23,7 @@
     src/AmbiguityConfigJsonConverter.cpp
     src/DetrayJsonHelper.cpp
     src/JsonDetectorElement.cpp
-<<<<<<< HEAD
-=======
     src/JsonSurfacesReader.cpp
->>>>>>> e10cd545
 )
 target_include_directories(
     ActsPluginJson
