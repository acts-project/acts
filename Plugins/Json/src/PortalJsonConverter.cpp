--- conflicted
+++ resolved
@@ -131,7 +131,6 @@
     if (multiLink1D != nullptr) {
       // Resolve the multi link 1D
       auto boundaries =
-<<<<<<< HEAD
           multiLink1D->indexedUpdator.grid.axes()[0u]->getBinEdges();
       const auto& cast = multiLink1D->indexedUpdator.casts[0u];
       const auto& transform = multiLink1D->indexedUpdator.transform;
@@ -141,17 +140,6 @@
       ActsScalar gCorr = VectorHelpers::cast(transform.translation(), cast);
       std::for_each(boundaries.begin(), boundaries.end(),
                     [&gCorr](ActsScalar& b) { b -= gCorr; });
-=======
-          multiLink1D->indexedUpdater.grid.axes()[0u]->getBinEdges();
-      const auto& cast = multiLink1D->indexedUpdater.casts[0u];
-      const auto& transform = multiLink1D->indexedUpdater.transform;
-      const auto& volumes = multiLink1D->indexedUpdater.extractor.dVolumes;
-      if (!transform.isApprox(Transform3::Identity())) {
-        std::runtime_error(
-            "PortalJsonConverter: transformed boundary link implementation not "
-            "(yet) supported");
-      }
->>>>>>> cf144700
 
       // Get the volume indices
       auto surfaceType = surfaceAdjusted->type();
