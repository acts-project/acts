// This file is part of the Acts project.
//
// Copyright (C) 2023 CERN for the benefit of the Acts project
//
// This Source Code Form is subject to the terms of the Mozilla Public
// License, v. 2.0. If a copy of the MPL was not distributed with this
// file, You can obtain one at http://mozilla.org/MPL/2.0/.

#pragma once

#include "Acts/EventData/MultiTrajectoryHelpers.hpp"
#include "Acts/EventData/TrackContainer.hpp"
#include "Acts/EventData/TrackContainerFrontendConcept.hpp"
#include "Acts/EventData/TrackProxyConcept.hpp"
#include "Acts/Plugins/Onnx/OnnxRuntimeBase.hpp"
#include "Acts/TrackFinding/detail/AmbiguityTrackClustering.hpp"

#include <map>
#include <unordered_map>
#include <vector>

#include <onnxruntime_cxx_api.h>

namespace Acts {

/// Onnx model implementation for track scoring and selection
class AmbiguityTrackClassifier {
 public:
  /// Construct the ambiguity scoring algorithm.
  ///
  /// @param modelPath path to the model file
  AmbiguityTrackClassifier(const char* modelPath)
      : m_env(ORT_LOGGING_LEVEL_WARNING, "MLClassifier"),
        m_duplicateClassifier(m_env, modelPath) {}

  /// Compute a score for each track to be used in the track selection
  ///
  /// @param clusters is a map of clusters, each cluster correspond to a vector of track ID
  /// @param tracks is the input track container
  /// @return a vector of vector of track score. Due to the architecture of the network each track only have a size 1 score vector.
  template <TrackContainerFrontend track_container_t>
  std::vector<std::vector<float>> inferScores(
      std::unordered_map<std::size_t, std::vector<std::size_t>>& clusters,
      const track_container_t& tracks) const {
    // Compute the number of entry (since it is smaller than the number of
    // track)
    int trackNb = 0;
    for (const auto& [_, val] : clusters) {
      trackNb += val.size();
    }
    // Input of the neural network
    Acts::NetworkBatchInput networkInput(trackNb, 8);
    std::size_t inputID = 0;
    // Get the input feature of the network for all the tracks
    for (const auto& [key, val] : clusters) {
      for (const auto& trackID : val) {
        auto track = tracks.getTrack(trackID);
        auto trajState = Acts::MultiTrajectoryHelpers::trajectoryState(
            tracks.trackStateContainer(), track.tipIndex());
        networkInput(inputID, 0) = trajState.nStates;
        networkInput(inputID, 1) = trajState.nMeasurements;
        networkInput(inputID, 2) = trajState.nOutliers;
        networkInput(inputID, 3) = trajState.nHoles;
        networkInput(inputID, 4) = trajState.NDF;
        networkInput(inputID, 5) = (trajState.chi2Sum * 1.0) /
                                   (trajState.NDF != 0 ? trajState.NDF : 1);
        networkInput(inputID, 6) = Acts::VectorHelpers::eta(track.momentum());
        networkInput(inputID, 7) = Acts::VectorHelpers::phi(track.momentum());
        inputID++;
      }
    }
    // Use the network to compute a score for all the tracks.
    std::vector<std::vector<float>> outputTensor =
        m_duplicateClassifier.runONNXInference(networkInput);
    return outputTensor;
  }

  /// Select the track associated with each cluster based on the score vector
  ///
  /// @param clusters is a map of clusters, each cluster correspond to a vector of track ID
  /// @param outputTensor is the score vector obtained from inferScores.
  /// @return a vector of trackID corresponding tho the good tracks
  std::vector<std::size_t> trackSelection(
      std::unordered_map<std::size_t, std::vector<std::size_t>>& clusters,
      std::vector<std::vector<float>>& outputTensor) const {
    std::vector<std::size_t> goodTracks;
    std::size_t iOut = 0;
    // Loop over all the cluster and only keep the track with the highest score
    // in each cluster
    for (const auto& [key, val] : clusters) {
      std::size_t bestTrackID = 0;
      float bestTrackScore = 0;
      for (const auto& track : val) {
        if (outputTensor[iOut][0] > bestTrackScore) {
          bestTrackScore = outputTensor[iOut][0];
          bestTrackID = track;
        }
        iOut++;
      }
      goodTracks.push_back(bestTrackID);
    }
    return goodTracks;
  }

<<<<<<< HEAD
=======
  /// Select the track associated with each cluster
  ///
  /// @param clusters is a map of clusters, each cluster correspond to a vector of track ID
  /// @param tracks is the input track container
  /// @return a vector of trackID corresponding tho the good tracks
  template <TrackContainerFrontend track_container_t>
  std::vector<std::size_t> solveAmbiguity(
      std::unordered_map<std::size_t, std::vector<std::size_t>>& clusters,
      const track_container_t& tracks) const {
    std::vector<std::vector<float>> outputTensor =
        inferScores(clusters, tracks);
    std::vector<std::size_t> goodTracks =
        trackSelection(clusters, outputTensor);

    return goodTracks;
  }

>>>>>>> 0d303072
 private:
  // ONNX environment
  Ort::Env m_env;
  // ONNX model for the duplicate neural network
  Acts::OnnxRuntimeBase m_duplicateClassifier;
};

}  // namespace Acts<|MERGE_RESOLUTION|>--- conflicted
+++ resolved
@@ -102,26 +102,6 @@
     return goodTracks;
   }
 
-<<<<<<< HEAD
-=======
-  /// Select the track associated with each cluster
-  ///
-  /// @param clusters is a map of clusters, each cluster correspond to a vector of track ID
-  /// @param tracks is the input track container
-  /// @return a vector of trackID corresponding tho the good tracks
-  template <TrackContainerFrontend track_container_t>
-  std::vector<std::size_t> solveAmbiguity(
-      std::unordered_map<std::size_t, std::vector<std::size_t>>& clusters,
-      const track_container_t& tracks) const {
-    std::vector<std::vector<float>> outputTensor =
-        inferScores(clusters, tracks);
-    std::vector<std::size_t> goodTracks =
-        trackSelection(clusters, outputTensor);
-
-    return goodTracks;
-  }
-
->>>>>>> 0d303072
  private:
   // ONNX environment
   Ort::Env m_env;
