include(FetchContent)

add_library(
  ActsPluginDD4hep SHARED
  src/ConvertDD4hepDetector.cpp
  src/DD4hepBlueprint.cpp
  src/DD4hepDetectorStructure.cpp
  src/DD4hepMaterialHelpers.cpp
  src/DD4hepDetectorElement.cpp
  src/DD4hepDetectorSurfaceFactory.cpp
  src/DD4hepLayerBuilder.cpp
  src/DD4hepLayerStructure.cpp
<<<<<<< HEAD
  src/DD4hepVolumeBuilder.cpp
  src/DD4hepVolumeStructure.cpp
  src/DD4hepFieldAdapter.cpp)
=======
  src/DD4hepVolumeBuilder.cpp)
>>>>>>> 40f921db
target_include_directories(
  ActsPluginDD4hep
  PUBLIC
    $<BUILD_INTERFACE:${CMAKE_CURRENT_SOURCE_DIR}/include>
    $<INSTALL_INTERFACE:${CMAKE_INSTALL_INCLUDEDIR}>)
target_link_libraries(
  ActsPluginDD4hep
  PUBLIC ActsCore ActsPluginTGeo)

if(${DD4hep_VERSION} VERSION_LESS 1.11)
  target_include_directories(ActsPluginDD4hep PUBLIC ${DD4hep_INCLUDE_DIRS})
  target_link_libraries(ActsPluginDD4hep PUBLIC ${DD4hep_DDCORE_LIBRARY})
else()
  target_link_libraries(ActsPluginDD4hep PUBLIC DD4hep::DDCore DD4hep::DDRec)
endif()

install(
  TARGETS ActsPluginDD4hep
  EXPORT ActsPluginDD4hepTargets
  LIBRARY DESTINATION ${CMAKE_INSTALL_LIBDIR})
install(
  DIRECTORY include/Acts
  DESTINATION ${CMAKE_INSTALL_INCLUDEDIR})<|MERGE_RESOLUTION|>--- conflicted
+++ resolved
@@ -10,13 +10,11 @@
   src/DD4hepDetectorSurfaceFactory.cpp
   src/DD4hepLayerBuilder.cpp
   src/DD4hepLayerStructure.cpp
-<<<<<<< HEAD
   src/DD4hepVolumeBuilder.cpp
   src/DD4hepVolumeStructure.cpp
-  src/DD4hepFieldAdapter.cpp)
-=======
+  src/DD4hepFieldAdapter.cpp
   src/DD4hepVolumeBuilder.cpp)
->>>>>>> 40f921db
+
 target_include_directories(
   ActsPluginDD4hep
   PUBLIC
