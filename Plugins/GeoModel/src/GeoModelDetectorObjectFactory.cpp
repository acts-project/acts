--- conflicted
+++ resolved
@@ -97,11 +97,8 @@
   if (converter == nullptr) {
     throw std::runtime_error("The converter for " + recType(*shape) +
                              " is nullptr");
-<<<<<<< HEAD
-
-=======
->>>>>>> 19cf8471
-  }
+  }
+
   auto converted = converter->toSensitiveSurface(geoPV, transform);
   if (converted.ok()) {
     sensitives.push_back(converted.value());
@@ -113,7 +110,8 @@
                  << logVol->getMaterial()->getName() << ")");
 
     if (!el || !sf) {
-      throw std::runtime_error("The Detector Element or the Surface is nullptr");
+      throw std::runtime_error(
+          "The Detector Element or the Surface is nullptr");
     }
     return;
   }
