// This file is part of the Acts project.
//
// Copyright (C) 2024 CERN for the benefit of the Acts project
//
// This Source Code Form is subject to the terms of the Mozilla Public
// License, v. 2.0. If a copy of the MPL was not distributed with this
// file, You can obtain one at http://mozilla.org/MPL/2.0/.

#pragma once

#include "Acts/Detector/DetectorVolume.hpp"
#include "Acts/Geometry/GeometryContext.hpp"
#include "Acts/Plugins/GeoModel/GeoModelDetectorElement.hpp"
#include "Acts/Plugins/GeoModel/GeoModelToDetectorVolume.hpp"
#include "Acts/Plugins/GeoModel/GeoModelTree.hpp"
#include "Acts/Utilities/Logger.hpp"

#include <GeoModelHelpers/getChildNodesWithTrf.h>

#include "GeoModelKernel/GeoDefinitions.h"

class GeoShape;
struct GeoModelTree;
class Surface;
namespace Acts {
class GeoModelDetectorObjectFactory {
 public:
  using GeoModelBoundingBox = std::shared_ptr<Experimental::DetectorVolume>;

  struct Options {
    std::vector<std::string> queries = {};
  };
  struct Config {
    // List for names to match
    std::vector<std::string> nameList;
    // List for materials to match
    std::vector<std::string> materialList;

    // boolean flag to build subvolumes
    bool convertSubVolumes = false;

    // flag to build the desired bounding Boxes
    std::vector<std::string> convertBox;
  };
<<<<<<< HEAD
  
=======

>>>>>>> 19cf8471
  struct Cache {
    // The created detector elements and their surfaces
    std::vector<GeoModelSensitiveSurface> sensitiveSurfaces;
    // The created representation of bounding box
    std::vector<GeoModelBoundingBox> boundingBoxes;
  };

  GeoModelDetectorObjectFactory(
      const Config& cfg,
      std::unique_ptr<const Logger> mlogger = getDefaultLogger(
          "GeoModelDetectorObjectFactory", Acts::Logging::WARNING));

  void construct(Cache& cache, const GeometryContext& gctx,
                 const GeoModelTree& geoModelTree, const Options& options);

  void convertSensitive(PVConstLink geoPV, const Acts::Transform3& transform,
                        std::vector<GeoModelSensitiveSurface>& sensitives);

  std::vector<GeoChildNodeWithTrf> findAllSubVolumes(PVConstLink geoPV);

  bool convertBox(std::string name);
  bool matches(const std::string& name, PVConstLink physvol);

  void convertFpv(std::string name, GeoFullPhysVol* fpv, Cache& cache,
                  const GeometryContext& gctx);

 private:
  std::unique_ptr<const Logger> m_logger;
  Config m_cfg;

  const Logger& logger() const { return *m_logger; }
};
}  // namespace Acts<|MERGE_RESOLUTION|>--- conflicted
+++ resolved
@@ -42,11 +42,7 @@
     // flag to build the desired bounding Boxes
     std::vector<std::string> convertBox;
   };
-<<<<<<< HEAD
-  
-=======
 
->>>>>>> 19cf8471
   struct Cache {
     // The created detector elements and their surfaces
     std::vector<GeoModelSensitiveSurface> sensitiveSurfaces;
