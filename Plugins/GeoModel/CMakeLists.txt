--- conflicted
+++ resolved
@@ -1,7 +1,6 @@
 include(FetchContent)
 
 add_library(
-<<<<<<< HEAD
   ActsPluginGeoModel SHARED
   src/GeoModelBlueprintCreater.cpp
   src/GeoModelConversionError.cpp
@@ -18,24 +17,6 @@
   src/detail/GeoModelBinningHelper.cpp
   src/detail/GeoModelExtentHelper.cpp
   src/detail/GeoUnionDoubleTrdConverter.cpp)
-=======
-    ActsPluginGeoModel
-    SHARED
-    src/GeoModelBlueprintCreater.cpp
-    src/GeoModelConversionError.cpp
-    src/GeoModelReader.cpp
-    src/GeoModelDetectorElement.cpp
-    src/GeoModelDetectorSurfaceFactory.cpp
-    src/detail/GeoBoxConverter.cpp
-    src/detail/GeoTrdConverter.cpp
-    src/detail/GeoTubeConverter.cpp
-    src/detail/GeoShiftConverter.cpp
-    src/detail/GeoIntersectionAnnulusConverter.cpp
-    src/detail/GeoModelBinningHelper.cpp
-    src/detail/GeoModelExtentHelper.cpp
-    src/detail/GeoUnionDoubleTrdConverter.cpp
-)
->>>>>>> 320ef1be
 target_include_directories(
     ActsPluginGeoModel
     PUBLIC
