// This file is part of the ACTS project.
//
// Copyright (C) 2016 CERN for the benefit of the ACTS project
//
// This Source Code Form is subject to the terms of the Mozilla Public
// License, v. 2.0. If a copy of the MPL was not distributed with this
// file, You can obtain one at https://mozilla.org/MPL/2.0/.

#include "Acts/Plugins/Geant4/Geant4DetectorElement.hpp"

#include "Acts/Surfaces/Surface.hpp"

#include <utility>

namespace Acts {

Geant4DetectorElement::Geant4DetectorElement(std::shared_ptr<Surface> surface,
                                             const G4VPhysicalVolume& g4physVol,
                                             const Transform3& toGlobal,
                                             double thickness)
    : m_surface(std::move(surface)),
      m_g4physVol(&g4physVol),
      m_toGlobal(toGlobal),
      m_thickness(thickness) {
<<<<<<< HEAD
=======
  if (m_surface == nullptr) {
    throw std::invalid_argument(
        "Geant4DetectorElement: Surface cannot be nullptr");
  }
  if (m_surface->associatedDetectorElement() != nullptr) {
    throw std::logic_error(
        "Geant4DetectorElement: Surface already has an associated detector "
        "element");
  }
>>>>>>> f61b6f9f
  m_surface->assignDetectorElement(*this);
}

const Transform3& Geant4DetectorElement::transform(
    const GeometryContext& /*gctx*/) const {
  return m_toGlobal;
}

const Surface& Geant4DetectorElement::surface() const {
  return *m_surface;
}

Surface& Geant4DetectorElement::surface() {
  return *m_surface;
}

double Geant4DetectorElement::thickness() const {
  return m_thickness;
}

const G4VPhysicalVolume& Geant4DetectorElement::g4PhysicalVolume() const {
  return *m_g4physVol;
}

}  // namespace Acts<|MERGE_RESOLUTION|>--- conflicted
+++ resolved
@@ -22,8 +22,6 @@
       m_g4physVol(&g4physVol),
       m_toGlobal(toGlobal),
       m_thickness(thickness) {
-<<<<<<< HEAD
-=======
   if (m_surface == nullptr) {
     throw std::invalid_argument(
         "Geant4DetectorElement: Surface cannot be nullptr");
@@ -33,7 +31,6 @@
         "Geant4DetectorElement: Surface already has an associated detector "
         "element");
   }
->>>>>>> f61b6f9f
   m_surface->assignDetectorElement(*this);
 }
 
