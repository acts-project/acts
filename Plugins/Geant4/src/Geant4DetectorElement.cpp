// This file is part of the ACTS project.
//
// Copyright (C) 2016 CERN for the benefit of the ACTS project
//
// This Source Code Form is subject to the terms of the Mozilla Public
// License, v. 2.0. If a copy of the MPL was not distributed with this
// file, You can obtain one at https://mozilla.org/MPL/2.0/.

#include "Acts/Plugins/Geant4/Geant4DetectorElement.hpp"

#include "Acts/Surfaces/Surface.hpp"

#include <utility>

<<<<<<< HEAD
Acts::Geant4DetectorElement::Geant4DetectorElement(
    std::shared_ptr<Acts::Surface> surface, const G4VPhysicalVolume& g4physVol,
    const Acts::Transform3& toGlobal, double thickness)
=======
namespace Acts {

Geant4DetectorElement::Geant4DetectorElement(std::shared_ptr<Surface> surface,
                                             const G4VPhysicalVolume& g4physVol,
                                             const Transform3& toGlobal,
                                             ActsScalar thickness)
>>>>>>> f17f6409
    : m_surface(std::move(surface)),
      m_g4physVol(&g4physVol),
      m_toGlobal(toGlobal),
      m_thickness(thickness) {}

const Transform3& Geant4DetectorElement::transform(
    const GeometryContext& /*gctx*/) const {
  return m_toGlobal;
}

const Surface& Geant4DetectorElement::surface() const {
  return *m_surface;
}

Surface& Geant4DetectorElement::surface() {
  return *m_surface;
}

<<<<<<< HEAD
double Acts::Geant4DetectorElement::thickness() const {
=======
ActsScalar Geant4DetectorElement::thickness() const {
>>>>>>> f17f6409
  return m_thickness;
}

const G4VPhysicalVolume& Geant4DetectorElement::g4PhysicalVolume() const {
  return *m_g4physVol;
}

}  // namespace Acts<|MERGE_RESOLUTION|>--- conflicted
+++ resolved
@@ -12,18 +12,12 @@
 
 #include <utility>
 
-<<<<<<< HEAD
-Acts::Geant4DetectorElement::Geant4DetectorElement(
-    std::shared_ptr<Acts::Surface> surface, const G4VPhysicalVolume& g4physVol,
-    const Acts::Transform3& toGlobal, double thickness)
-=======
 namespace Acts {
 
 Geant4DetectorElement::Geant4DetectorElement(std::shared_ptr<Surface> surface,
                                              const G4VPhysicalVolume& g4physVol,
                                              const Transform3& toGlobal,
-                                             ActsScalar thickness)
->>>>>>> f17f6409
+                                             double thickness)
     : m_surface(std::move(surface)),
       m_g4physVol(&g4physVol),
       m_toGlobal(toGlobal),
@@ -42,11 +36,7 @@
   return *m_surface;
 }
 
-<<<<<<< HEAD
-double Acts::Geant4DetectorElement::thickness() const {
-=======
-ActsScalar Geant4DetectorElement::thickness() const {
->>>>>>> f17f6409
+double Geant4DetectorElement::thickness() const {
   return m_thickness;
 }
 
