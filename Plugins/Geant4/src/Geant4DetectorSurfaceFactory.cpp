// This file is part of the ACTS project.
//
// Copyright (C) 2016 CERN for the benefit of the ACTS project
//
// This Source Code Form is subject to the terms of the Mozilla Public
// License, v. 2.0. If a copy of the MPL was not distributed with this
// file, You can obtain one at https://mozilla.org/MPL/2.0/.

#include "Acts/Plugins/Geant4/Geant4DetectorSurfaceFactory.hpp"

#include "Acts/Plugins/Geant4/Geant4Converters.hpp"
#include "Acts/Plugins/Geant4/Geant4PhysicalVolumeSelectors.hpp"
#include "Acts/Surfaces/Surface.hpp"
#include "Acts/Utilities/StringHelpers.hpp"

#include <utility>

#include "G4LogicalVolume.hh"
#include "G4Transform3D.hh"
#include "G4VPhysicalVolume.hh"

void Acts::Geant4DetectorSurfaceFactory::construct(
    Cache& cache, const G4Transform3D& g4ToGlobal,
    const G4VPhysicalVolume& g4PhysVol, const Options& option) {
  // Get Rotation and translation
  auto g4Translation = g4PhysVol.GetTranslation();
  auto g4Rotation = g4PhysVol.GetRotation();

  auto newTranslation =
      g4ToGlobal.getTranslation() + g4ToGlobal.getRotation() * g4Translation;
  auto newRotation = (g4Rotation == nullptr)
                         ? g4ToGlobal.getRotation() * CLHEP::HepRotation()
                         : g4ToGlobal.getRotation() * g4Rotation->inverse();

  G4Transform3D newToGlobal(newRotation, newTranslation);

  // Get the logical volume
  auto g4LogicalVolume = g4PhysVol.GetLogicalVolume();
  std::size_t nDaughters = g4LogicalVolume->GetNoDaughters();
  ACTS_DEBUG("Processing Geant4 physical volume " << g4PhysVol.GetName()
                                                  << " did yield " << nDaughters
                                                  << " daughters.");
  for (std::size_t d = 0; d < nDaughters; ++d) {
    auto daughter = g4LogicalVolume->GetDaughter(d);
    construct(cache, newToGlobal, *daughter, option);
  }

  // Check if the volume is accepted by a sensitive or passive selector
  bool sensitive = option.sensitiveSurfaceSelector != nullptr &&
                   option.sensitiveSurfaceSelector->select(g4PhysVol);
  bool passive = option.passiveSurfaceSelector != nullptr &&
                 option.passiveSurfaceSelector->select(g4PhysVol);

  if (sensitive || passive) {
    // Conversion and selection code
    ++cache.matchedG4Volumes;
    ACTS_VERBOSE("Matched Geant4 physical volume "
                 << g4PhysVol.GetName() << " with "
<<<<<<< HEAD
                 << (sensitive ? "sensitive" : "")
                 << (passive ? " passive" : "") << " surface selector.");
=======
                 << (sensitive ? "sensitive " : "")
                 << (passive ? "passive " : "") << "surface selector.");
>>>>>>> f61b6f9f
    // Attempt the conversion
    auto surface = Acts::Geant4PhysicalVolumeConverter{}.surface(
        g4PhysVol, Geant4AlgebraConverter{}.transform(newToGlobal),
        option.convertMaterial, option.convertedMaterialThickness);

    if (surface != nullptr) {
      ++cache.convertedSurfaces;
      // Count the material conversion
      if (surface->surfaceMaterial() != nullptr) {
        ++cache.convertedMaterials;
      }

      if (sensitive) {
        // empty geometry context is fine as the transform was just passed down
        // without context before
        auto detectorElement = m_config.detectorElementFactory(
            surface, g4PhysVol, Geant4AlgebraConverter{}.transform(newToGlobal),
            option.convertedMaterialThickness);
        cache.sensitiveSurfaces.push_back(
            {std::move(detectorElement), std::move(surface)});
      } else {
        cache.passiveSurfaces.push_back(std::move(surface));
      }
    }
  }
}<|MERGE_RESOLUTION|>--- conflicted
+++ resolved
@@ -56,13 +56,8 @@
     ++cache.matchedG4Volumes;
     ACTS_VERBOSE("Matched Geant4 physical volume "
                  << g4PhysVol.GetName() << " with "
-<<<<<<< HEAD
-                 << (sensitive ? "sensitive" : "")
-                 << (passive ? " passive" : "") << " surface selector.");
-=======
                  << (sensitive ? "sensitive " : "")
                  << (passive ? "passive " : "") << "surface selector.");
->>>>>>> f61b6f9f
     // Attempt the conversion
     auto surface = Acts::Geant4PhysicalVolumeConverter{}.surface(
         g4PhysVol, Geant4AlgebraConverter{}.transform(newToGlobal),
