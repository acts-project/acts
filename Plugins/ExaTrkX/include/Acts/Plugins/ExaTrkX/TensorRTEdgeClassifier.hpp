// This file is part of the ACTS project.
//
// Copyright (C) 2016 CERN for the benefit of the ACTS project
//
// This Source Code Form is subject to the terms of the Mozilla Public
// License, v. 2.0. If a copy of the MPL was not distributed with this
// file, You can obtain one at https://mozilla.org/MPL/2.0/.

#pragma once

#include "Acts/Plugins/ExaTrkX/Stages.hpp"
#include "Acts/Utilities/Logger.hpp"

#include <memory>
#include <mutex>
#include <semaphore>
#include <vector>

namespace nvinfer1 {
class IRuntime;
class ICudaEngine;
class ILogger;
class IExecutionContext;
}  // namespace nvinfer1

namespace Acts {

class TensorRTEdgeClassifier final : public EdgeClassificationBase {
 public:
  struct Config {
    std::string modelPath;
    std::vector<int> selectedFeatures;
    float cut = 0.5;

    std::size_t numExecutionContexts = 1;
  };

  TensorRTEdgeClassifier(const Config &cfg,
                         std::unique_ptr<const Logger> logger);
  ~TensorRTEdgeClassifier();

  PipelineTensors operator()(PipelineTensors tensors,
                             const ExecutionContext &execContext = {}) override;

  Config config() const { return m_cfg; }

 private:
  std::unique_ptr<const Acts::Logger> m_logger;
  const auto &logger() const { return *m_logger; }

  Config m_cfg;

  std::unique_ptr<nvinfer1::IRuntime> m_runtime;
  std::unique_ptr<nvinfer1::ICudaEngine> m_engine;
  std::unique_ptr<nvinfer1::ILogger> m_trtLogger;

<<<<<<< HEAD
  mutable std::optional<std::counting_semaphore<>> m_count;
=======
  std::size_t m_maxEdges = 0;
  std::size_t m_maxNodes = 0;

>>>>>>> f7d0f341
  mutable std::mutex m_contextMutex;
  mutable std::vector<std::unique_ptr<nvinfer1::IExecutionContext>> m_contexts;
};

}  // namespace Acts<|MERGE_RESOLUTION|>--- conflicted
+++ resolved
@@ -54,13 +54,10 @@
   std::unique_ptr<nvinfer1::ICudaEngine> m_engine;
   std::unique_ptr<nvinfer1::ILogger> m_trtLogger;
 
-<<<<<<< HEAD
-  mutable std::optional<std::counting_semaphore<>> m_count;
-=======
   std::size_t m_maxEdges = 0;
   std::size_t m_maxNodes = 0;
 
->>>>>>> f7d0f341
+  mutable std::optional<std::counting_semaphore<>> m_count;
   mutable std::mutex m_contextMutex;
   mutable std::vector<std::unique_ptr<nvinfer1::IExecutionContext>> m_contexts;
 };
