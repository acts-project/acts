// This file is part of the ACTS project.
//
// Copyright (C) 2016 CERN for the benefit of the ACTS project
//
// This Source Code Form is subject to the terms of the Mozilla Public
// License, v. 2.0. If a copy of the MPL was not distributed with this
// file, You can obtain one at https://mozilla.org/MPL/2.0/.

#pragma once

#include "Acts/Plugins/ExaTrkX/Stages.hpp"
#include "Acts/Utilities/Logger.hpp"

#include <chrono>
#include <memory>
#include <vector>

#include <boost/container/small_vector.hpp>

namespace Acts {

struct ExaTrkXTiming {
  using Duration = std::chrono::duration<float, std::milli>;

  Duration graphBuildingTime = Duration{0.f};
  boost::container::small_vector<Duration, 3> classifierTimes;
  Duration trackBuildingTime = Duration{0.f};
};

class ExaTrkXHook {
 public:
  virtual ~ExaTrkXHook() = default;
<<<<<<< HEAD
  virtual void operator()(const PipelineTensors & /*tensors*/) const {};
=======
  virtual void operator()(const PipelineTensors & /*tensors*/,
                          const ExecutionContext & /*execCtx*/) const {};
>>>>>>> 40490002
};

class ExaTrkXPipeline {
 public:
  ExaTrkXPipeline(
      std::shared_ptr<GraphConstructionBase> graphConstructor,
      std::vector<std::shared_ptr<EdgeClassificationBase>> edgeClassifiers,
      std::shared_ptr<TrackBuildingBase> trackBuilder,
      std::unique_ptr<const Acts::Logger> logger);

  std::vector<std::vector<int>> run(std::vector<float> &features,
                                    const std::vector<std::uint64_t> &moduleIds,
                                    std::vector<int> &spacepointIDs,
                                    Acts::Device device,
                                    const ExaTrkXHook &hook = {},
                                    ExaTrkXTiming *timing = nullptr) const;

 private:
  std::unique_ptr<const Acts::Logger> m_logger;

  std::shared_ptr<GraphConstructionBase> m_graphConstructor;
  std::vector<std::shared_ptr<EdgeClassificationBase>> m_edgeClassifiers;
  std::shared_ptr<TrackBuildingBase> m_trackBuilder;

  const Logger &logger() const { return *m_logger; }
};

}  // namespace Acts<|MERGE_RESOLUTION|>--- conflicted
+++ resolved
@@ -30,12 +30,8 @@
 class ExaTrkXHook {
  public:
   virtual ~ExaTrkXHook() = default;
-<<<<<<< HEAD
-  virtual void operator()(const PipelineTensors & /*tensors*/) const {};
-=======
   virtual void operator()(const PipelineTensors & /*tensors*/,
                           const ExecutionContext & /*execCtx*/) const {};
->>>>>>> 40490002
 };
 
 class ExaTrkXPipeline {
