--- conflicted
+++ resolved
@@ -101,11 +101,7 @@
 
     return res;
   } catch (Acts::NoEdgesError &) {
-<<<<<<< HEAD
-    ACTS_DEBUG("No egdges left in GNN pipeline, return 0 track candidates");
-=======
     ACTS_DEBUG("No edges left in GNN pipeline, return 0 track candidates");
->>>>>>> a7261530
     if (timing != nullptr) {
       while (timing->classifierTimes.size() < m_edgeClassifiers.size()) {
         timing->classifierTimes.push_back({});
