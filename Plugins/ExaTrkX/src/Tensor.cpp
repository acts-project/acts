// This file is part of the ACTS project.
//
// Copyright (C) 2016 CERN for the benefit of the ACTS project
//
// This Source Code Form is subject to the terms of the Mozilla Public
// License, v. 2.0. If a copy of the MPL was not distributed with this
// file, You can obtain one at https://mozilla.org/MPL/2.0/.

#include "Acts/Plugins/ExaTrkX/Tensor.hpp"

#ifdef ACTS_EXATRKX_WITH_CUDA
#include "Acts/Plugins/ExaTrkX/detail/CudaUtils.hpp"
#endif

#include <cstring>
#include <numeric>

namespace Acts {

namespace detail {
<<<<<<< HEAD
void cudaSigmoid(Tensor<float> &tensor, const ExecutionContext &execContext);
std::pair<Tensor<float>, Tensor<std::int64_t>> cudaApplyScoreCut(
    const Tensor<float> &scores, const Tensor<std::int64_t> &edgeIndex,
    float cut, const ExecutionContext &execContext);
=======

TensorMemoryImpl::TensorMemoryImpl(std::size_t nbytes,
                                   const ExecutionContext &execContext)
    : m_device(execContext.device) {
  if (execContext.device.type == Acts::Device::Type::eCPU) {
    m_ptr = std::malloc(nbytes);
    m_deleter = [](void *p) { std::free(p); };
  } else {
#ifdef ACTS_EXATRKX_WITH_CUDA
    assert(execContext.stream.has_value());
    auto stream = *execContext.stream;
    ACTS_CUDA_CHECK(cudaMallocAsync(&m_ptr, nbytes, stream));
    m_deleter = [stream](void *p) {
      ACTS_CUDA_CHECK(cudaFreeAsync(p, stream));
    };
#else
    throw std::runtime_error(
        "Cannot create CUDA tensor, library was not compiled with CUDA");
#endif
  }
}

TensorMemoryImpl::~TensorMemoryImpl() {
  if (m_deleter) {
    m_deleter(m_ptr);
  }
}

void TensorMemoryImpl::moveConstruct(TensorMemoryImpl &&other) noexcept {
  std::swap(m_deleter, other.m_deleter);
  m_ptr = other.m_ptr;
  m_device = other.m_device;
  other.m_ptr = nullptr;
}

TensorMemoryImpl::TensorMemoryImpl(TensorMemoryImpl &&other) noexcept
    : m_ptr(other.m_ptr), m_deleter(other.m_deleter) {
  moveConstruct(std::move(other));
}

TensorMemoryImpl &TensorMemoryImpl::operator=(
    TensorMemoryImpl &&other) noexcept {
  moveConstruct(std::move(other));
  return *this;
}

TensorMemoryImpl TensorMemoryImpl::clone(std::size_t nbytes,
                                         const ExecutionContext &to) const {
  auto clone = TensorMemoryImpl(nbytes, to);
  if (m_device.isCpu() && to.device.isCpu()) {
    std::memcpy(clone.data(), m_ptr, nbytes);
  } else {
#ifdef ACTS_EXATRKX_WITH_CUDA
    assert(to.stream.has_value());
    if (m_device.isCuda() && to.device.isCuda()) {
      ACTS_CUDA_CHECK(cudaMemcpyAsync(clone.data(), m_ptr, nbytes,
                                      cudaMemcpyDeviceToDevice, *to.stream));
    } else if (m_device.isCpu() && to.device.isCuda()) {
      ACTS_CUDA_CHECK(cudaMemcpyAsync(clone.data(), m_ptr, nbytes,
                                      cudaMemcpyHostToDevice, *to.stream));
    } else if (m_device.isCuda() && to.device.isCpu()) {
      ACTS_CUDA_CHECK(cudaMemcpyAsync(clone.data(), m_ptr, nbytes,
                                      cudaMemcpyDeviceToHost, *to.stream));
    }
#else
    throw std::runtime_error(
        "Cannot clone CUDA tensor, library was not compiled with CUDA");
#endif
  }
  return clone;
}

void cudaSigmoid(Tensor<float> &tensor, cudaStream_t stream);

std::pair<Tensor<float>, Tensor<std::int64_t>> cudaApplyScoreCut(
    const Tensor<float> &scores, const Tensor<std::int64_t> &edgeIndex,
    float cut, cudaStream_t stream);

>>>>>>> 178dee82
}  // namespace detail

void sigmoid(Tensor<float> &tensor, const ExecutionContext &execContext) {
  if (execContext.device.type == Acts::Device::Type::eCUDA) {
#ifdef ACTS_EXATRKX_WITH_CUDA
<<<<<<< HEAD
    return detail::cudaSigmoid(tensor, execContext);
=======
    return Acts::detail::cudaSigmoid(tensor, *stream);
>>>>>>> 178dee82
#else
    throw std::runtime_error(
        "Cannot apply sigmoid to CUDA tensor, library was not compiled with "
        "CUDA");
#endif
  }

  for (auto it = tensor.data(); it != tensor.data() + tensor.size(); ++it) {
    *it = 1.f / (1.f + std::exp(-*it));
  }
}

std::pair<Tensor<float>, Tensor<std::int64_t>> applyScoreCut(
    const Tensor<float> &scores, const Tensor<std::int64_t> &edgeIndex,
    float cut, const ExecutionContext &execContext) {
  assert(scores.shape()[1] == 1);
  assert(edgeIndex.shape()[0] == 2);
  assert(edgeIndex.shape()[1] == scores.shape()[0]);

  if (execContext.device.type == Acts::Device::Type::eCUDA) {
#ifdef ACTS_EXATRKX_WITH_CUDA
    return detail::cudaApplyScoreCut(scores, edgeIndex, cut, execContext);
#else
    throw std::runtime_error(
        "Cannot apply score cut to CUDA tensor, library was not compiled with "
        "CUDA");
#endif
  }

  std::vector<std::size_t> indices(scores.size());
  std::iota(indices.begin(), indices.end(), 0);
  indices.erase(
      std::remove_if(indices.begin(), indices.end(),
                     [&](std::size_t i) { return scores.data()[i] < cut; }),
      indices.end());
  auto n = indices.size();
  auto outputScores =
      Tensor<float>::Create({static_cast<std::size_t>(n), 1}, execContext);
  auto outputEdges = Tensor<std::int64_t>::Create(
      {2, static_cast<std::size_t>(n)}, execContext);

  auto scoreIt = outputScores.data();
  auto edgeIt1 = outputEdges.data();
  auto edgeIt2 = outputEdges.data() + n;
  for (auto i : indices) {
    *scoreIt = scores.data()[i];
    *edgeIt1 = edgeIndex.data()[i];
    *edgeIt2 = edgeIndex.data()[i + scores.size()];
    ++scoreIt;
    ++edgeIt1;
    ++edgeIt2;
  }

  return {std::move(outputScores), std::move(outputEdges)};
}

}  // namespace Acts<|MERGE_RESOLUTION|>--- conflicted
+++ resolved
@@ -18,12 +18,6 @@
 namespace Acts {
 
 namespace detail {
-<<<<<<< HEAD
-void cudaSigmoid(Tensor<float> &tensor, const ExecutionContext &execContext);
-std::pair<Tensor<float>, Tensor<std::int64_t>> cudaApplyScoreCut(
-    const Tensor<float> &scores, const Tensor<std::int64_t> &edgeIndex,
-    float cut, const ExecutionContext &execContext);
-=======
 
 TensorMemoryImpl::TensorMemoryImpl(std::size_t nbytes,
                                    const ExecutionContext &execContext)
@@ -102,17 +96,12 @@
     const Tensor<float> &scores, const Tensor<std::int64_t> &edgeIndex,
     float cut, cudaStream_t stream);
 
->>>>>>> 178dee82
 }  // namespace detail
 
-void sigmoid(Tensor<float> &tensor, const ExecutionContext &execContext) {
-  if (execContext.device.type == Acts::Device::Type::eCUDA) {
+void sigmoid(Tensor<float> &tensor, std::optional<cudaStream_t> stream) {
+  if (tensor.device().type == Acts::Device::Type::eCUDA) {
 #ifdef ACTS_EXATRKX_WITH_CUDA
-<<<<<<< HEAD
-    return detail::cudaSigmoid(tensor, execContext);
-=======
     return Acts::detail::cudaSigmoid(tensor, *stream);
->>>>>>> 178dee82
 #else
     throw std::runtime_error(
         "Cannot apply sigmoid to CUDA tensor, library was not compiled with "
@@ -127,14 +116,16 @@
 
 std::pair<Tensor<float>, Tensor<std::int64_t>> applyScoreCut(
     const Tensor<float> &scores, const Tensor<std::int64_t> &edgeIndex,
-    float cut, const ExecutionContext &execContext) {
+    float cut, std::optional<cudaStream_t> stream) {
   assert(scores.shape()[1] == 1);
   assert(edgeIndex.shape()[0] == 2);
   assert(edgeIndex.shape()[1] == scores.shape()[0]);
+  assert(scores.device() == edgeIndex.device());
+  ExecutionContext execContext{scores.device(), stream};
 
-  if (execContext.device.type == Acts::Device::Type::eCUDA) {
+  if (scores.device().type == Acts::Device::Type::eCUDA) {
 #ifdef ACTS_EXATRKX_WITH_CUDA
-    return detail::cudaApplyScoreCut(scores, edgeIndex, cut, execContext);
+    return detail::cudaApplyScoreCut(scores, edgeIndex, cut, *stream);
 #else
     throw std::runtime_error(
         "Cannot apply score cut to CUDA tensor, library was not compiled with "
