// This file is part of the ACTS project.
//
// Copyright (C) 2016 CERN for the benefit of the ACTS project
//
// This Source Code Form is subject to the terms of the Mozilla Public
// License, v. 2.0. If a copy of the MPL was not distributed with this
// file, You can obtain one at https://mozilla.org/MPL/2.0/.

#include "Acts/Plugins/ExaTrkX/TorchEdgeClassifier.hpp"

#include "Acts/Plugins/ExaTrkX/detail/TensorVectorConversion.hpp"
#include "Acts/Plugins/ExaTrkX/detail/Utils.hpp"

#include <chrono>

#ifndef ACTS_EXATRKX_CPUONLY
#include <c10/cuda/CUDAGuard.h>
#endif

#include <torch/script.h>
#include <torch/torch.h>

#include "printCudaMemInfo.hpp"

using namespace torch::indexing;

namespace Acts {

TorchEdgeClassifier::TorchEdgeClassifier(const Config& cfg,
                                         std::unique_ptr<const Logger> _logger)
    : m_logger(std::move(_logger)), m_cfg(cfg) {
  c10::InferenceMode guard(true);
  torch::Device device = torch::kCPU;

  if (!torch::cuda::is_available()) {
    ACTS_DEBUG("Running on CPU...");
  } else {
    if (cfg.deviceID >= 0 &&
        static_cast<std::size_t>(cfg.deviceID) < torch::cuda::device_count()) {
      ACTS_DEBUG("GPU device " << cfg.deviceID << " is being used.");
      device = torch::Device(torch::kCUDA, cfg.deviceID);
    } else {
      ACTS_WARNING("GPU device " << cfg.deviceID
                                 << " not available, falling back to CPU.");
    }
  }

  ACTS_DEBUG("Using torch version " << TORCH_VERSION_MAJOR << "."
                                    << TORCH_VERSION_MINOR << "."
                                    << TORCH_VERSION_PATCH);
#ifndef ACTS_EXATRKX_CPUONLY
  if (!torch::cuda::is_available()) {
    ACTS_INFO("CUDA not available, falling back to CPU");
  }
#endif

  try {
    m_model = std::make_unique<torch::jit::Module>();
    *m_model = torch::jit::load(m_cfg.modelPath, device);
    m_model->eval();
  } catch (const c10::Error& e) {
    throw std::invalid_argument("Failed to load models: " + e.msg());
  }
}

TorchEdgeClassifier::~TorchEdgeClassifier() {}

PipelineTensors TorchEdgeClassifier::operator()(
    PipelineTensors tensors, const ExecutionContext& execContext) {
  const auto device =
      execContext.device.type == Acts::Device::Type::eCUDA
          ? torch::Device(torch::kCUDA, execContext.device.index)
          : torch::kCPU;
  decltype(std::chrono::high_resolution_clock::now()) t0, t1, t2, t3, t4;
  t0 = std::chrono::high_resolution_clock::now();
  ACTS_DEBUG("Start edge classification, use " << device);
  c10::InferenceMode guard(true);

  // add a protection to avoid calling for kCPU
#ifdef ACTS_EXATRKX_CPUONLY
  assert(device == torch::Device(torch::kCPU));
#else
  std::optional<c10::cuda::CUDAGuard> device_guard;
<<<<<<< HEAD
  // At least under torch 2.3 and below stream guard causes a memory leak I
  // think We instead just synchronize the stream and use the default torch
  // stream
  // std::optional<c10::cuda::CUDAStreamGuard> streamGuard;
  if (device.is_cuda()) {
    device_guard.emplace(device.index());
    // streamGuard.emplace(execContext.stream.value());
    execContext.stream->synchronize();
  }
#endif

  torch::NoGradGuard noGradGuard;

  auto nodeFeatures = std::any_cast<torch::Tensor>(inNodeFeatures).to(device);
  auto edgeIndex = std::any_cast<torch::Tensor>(inEdgeIndex).to(device);
=======
  if (device.is_cuda()) {
    device_guard.emplace(device.index());
  }
#endif

  auto nodeFeatures =
      torch::from_blob(tensors.nodeFeatures.data(),
                       {static_cast<long>(tensors.nodeFeatures.shape()[0]),
                        static_cast<long>(tensors.nodeFeatures.shape()[1])},
                       device);
  auto edgeIndex =
      torch::from_blob(tensors.edgeIndex.data(),
                       {static_cast<long>(tensors.edgeIndex.shape()[0]),
                        static_cast<long>(tensors.edgeIndex.shape()[1])},
                       device);
>>>>>>> 5f889bfd

  if (edgeIndex.numel() == 0) {
    throw NoEdgesError{};
  }

  ACTS_DEBUG("edgeIndex: " << detail::TensorDetails{edgeIndex});

  std::optional<torch::Tensor> edgeFeatures;
  if (tensors.edgeFeatures.has_value()) {
    edgeFeatures =
        torch::from_blob(tensors.edgeFeatures->data(),
                         {static_cast<long>(tensors.edgeFeatures->shape()[0]),
                          static_cast<long>(tensors.edgeFeatures->shape()[1])},
                         device);
    ACTS_DEBUG("edgeFeatures: " << detail::TensorDetails{*edgeFeatures});
  }
  t1 = std::chrono::high_resolution_clock::now();

  torch::Tensor output;

  // Scope this to keep inference objects separate
  {
    auto edgeIndexTmp = m_cfg.undirected
                            ? torch::cat({edgeIndex, edgeIndex.flip(0)}, 1)
                            : edgeIndex;

    std::vector<torch::jit::IValue> inputTensors(2);
    auto selectedFeaturesTensor =
        at::tensor(at::ArrayRef<int>(m_cfg.selectedFeatures));
    at::Tensor selectedNodeFeatures =
        !m_cfg.selectedFeatures.empty()
            ? nodeFeatures.index({Slice{}, selectedFeaturesTensor}).clone()
            : nodeFeatures;

    ACTS_DEBUG("selected nodeFeatures: "
               << detail::TensorDetails{selectedNodeFeatures});
    inputTensors[0] = selectedNodeFeatures;

    if (edgeFeatures && m_cfg.useEdgeFeatures) {
      inputTensors.push_back(*edgeFeatures);
    }

    if (m_cfg.nChunks > 1) {
      std::vector<at::Tensor> results;
      results.reserve(m_cfg.nChunks);

      auto chunks = at::chunk(edgeIndexTmp, m_cfg.nChunks, 1);
      for (auto& chunk : chunks) {
        ACTS_VERBOSE("Process chunk with shape" << chunk.sizes());
        inputTensors[1] = chunk;

        results.push_back(m_model->forward(inputTensors).toTensor());
        results.back().squeeze_();
      }

      output = torch::cat(results);
    } else {
      inputTensors[1] = edgeIndexTmp;

      t2 = std::chrono::high_resolution_clock::now();
      output = m_model->forward(inputTensors).toTensor().to(torch::kFloat32);
      t3 = std::chrono::high_resolution_clock::now();
      output.squeeze_();
    }
  }

  ACTS_VERBOSE("Slice of classified output before sigmoid:\n"
               << output.slice(/*dim=*/0, /*start=*/0, /*end=*/9));

  output.sigmoid_();

  if (m_cfg.undirected) {
    auto newSize = output.size(0) / 2;
    output = output.index({Slice(None, newSize)});
  }

  ACTS_VERBOSE("Size after classifier: " << output.size(0));
  ACTS_VERBOSE("Slice of classified output:\n"
               << output.slice(/*dim=*/0, /*start=*/0, /*end=*/9));
  printCudaMemInfo(logger());

  torch::Tensor mask = output > m_cfg.cut;
  torch::Tensor edgesAfterCut = edgeIndex.index({Slice(), mask});
  edgesAfterCut = edgesAfterCut.to(torch::kInt64);

  ACTS_VERBOSE("Size after score cut: " << edgesAfterCut.size(1));
  printCudaMemInfo(logger());
  t4 = std::chrono::high_resolution_clock::now();

  auto milliseconds = [](const auto& a, const auto& b) {
    return std::chrono::duration<double, std::milli>(b - a).count();
  };
  ACTS_DEBUG("Time anycast, device guard:  " << milliseconds(t0, t1));
  ACTS_DEBUG("Time jit::IValue creation:   " << milliseconds(t1, t2));
  ACTS_DEBUG("Time model forward:          " << milliseconds(t2, t3));
  ACTS_DEBUG("Time sigmoid and cut:        " << milliseconds(t3, t4));

  // Don't propagate edge features right now since they are not needed by any
  // track building algorithm
  return {std::move(tensors.nodeFeatures),
          detail::torchToActsTensor<std::int64_t>(edgesAfterCut, execContext),
          {},
          detail::torchToActsTensor<float>(output.masked_select(mask),
                                           execContext)};
}

}  // namespace Acts<|MERGE_RESOLUTION|>--- conflicted
+++ resolved
@@ -81,23 +81,6 @@
   assert(device == torch::Device(torch::kCPU));
 #else
   std::optional<c10::cuda::CUDAGuard> device_guard;
-<<<<<<< HEAD
-  // At least under torch 2.3 and below stream guard causes a memory leak I
-  // think We instead just synchronize the stream and use the default torch
-  // stream
-  // std::optional<c10::cuda::CUDAStreamGuard> streamGuard;
-  if (device.is_cuda()) {
-    device_guard.emplace(device.index());
-    // streamGuard.emplace(execContext.stream.value());
-    execContext.stream->synchronize();
-  }
-#endif
-
-  torch::NoGradGuard noGradGuard;
-
-  auto nodeFeatures = std::any_cast<torch::Tensor>(inNodeFeatures).to(device);
-  auto edgeIndex = std::any_cast<torch::Tensor>(inEdgeIndex).to(device);
-=======
   if (device.is_cuda()) {
     device_guard.emplace(device.index());
   }
@@ -112,8 +95,7 @@
       torch::from_blob(tensors.edgeIndex.data(),
                        {static_cast<long>(tensors.edgeIndex.shape()[0]),
                         static_cast<long>(tensors.edgeIndex.shape()[1])},
-                       device);
->>>>>>> 5f889bfd
+                       at::TensorOptions{}.device(device).dtype(torch::kLong));
 
   if (edgeIndex.numel() == 0) {
     throw NoEdgesError{};
