--- conflicted
+++ resolved
@@ -151,12 +151,6 @@
   ACTS_CUDA_CHECK(cudaMemcpyAsync(cudaNodeFeaturePtr, features.data(),
                                   features.size() * sizeof(float),
                                   cudaMemcpyHostToDevice, stream));
-<<<<<<< HEAD
-  //ACTS_VERBOSE("Slice of node features[0:9,0:9]:\n"
-  //             << nodeFeatures.index({Slice(0, std::min(9ul, nHits)),
-  //                                    Slice(0, std::min(9ul, nFeatures))}));
-=======
->>>>>>> 40490002
 
   // Module IDs to device
   ScopedCudaPtr<std::uint64_t> cudaModuleIds(nHits, stream);
@@ -271,12 +265,6 @@
   ACTS_CUDA_CHECK(cudaGetLastError());
   ACTS_CUDA_CHECK(cudaStreamSynchronize(stream));
 
-<<<<<<< HEAD
-  //ACTS_VERBOSE("edge features:\n"
-  //             << edgeFeatures.index({Slice(None, 5), Slice()}));
-
-=======
->>>>>>> 40490002
   auto edgeIndex =
       Tensor<std::int64_t>::Create({2, edgeData.nEdges}, execContext);
   thrust::transform(thrust::cuda::par.on(stream), edgeData.cudaEdgePtr,
@@ -284,10 +272,6 @@
                     edgeIndex.data(),
                     [] __device__(int i) -> std::int64_t { return i; });
   ACTS_CUDA_CHECK(cudaFreeAsync(edgeData.cudaEdgePtr, stream));
-<<<<<<< HEAD
-  //ACTS_VERBOSE("edge index:\n" << edgeIndex.index({Slice(), Slice(0, 10)}));
-=======
->>>>>>> 40490002
 
   ACTS_CUDA_CHECK(cudaGetLastError());
   ACTS_CUDA_CHECK(cudaStreamSynchronize(stream));
