--- conflicted
+++ resolved
@@ -69,12 +69,7 @@
     target_link_libraries(ActsPluginExaTrkX PRIVATE onnxruntime::onnxruntime)
     target_compile_definitions(
         ActsPluginExaTrkX
-<<<<<<< HEAD
-        PRIVATE src/OnnxEdgeClassifier.cpp
-        #src/OnnxMetricLearning.cpp
-=======
         PUBLIC ACTS_EXATRKX_ONNX_BACKEND
->>>>>>> a7261530
     )
     target_link_libraries(ActsPluginExaTrkX PRIVATE onnxruntime::onnxruntime)
 endif()
@@ -137,15 +132,6 @@
         torch # TODO try to make this private again (torch::Device is leaking)
 )
 
-<<<<<<< HEAD
-if(ACTS_EXATRKX_ENABLE_ONNX)
-    target_compile_definitions(
-        ActsPluginExaTrkX
-        PUBLIC ACTS_EXATRKX_ONNX_BACKEND
-    )
-
-    target_link_libraries(ActsPluginExaTrkX PRIVATE onnxruntime::onnxruntime)
-=======
 if(ACTS_EXATRKX_ENABLE_CUDA)
     target_link_libraries(ActsPluginExaTrkX PRIVATE frnn)
     target_compile_features(ActsPluginExaTrkX PUBLIC cuda_std_20)
@@ -166,7 +152,6 @@
     )
 else()
     target_compile_definitions(ActsPluginExaTrkX PUBLIC ACTS_EXATRKX_CPUONLY)
->>>>>>> a7261530
 endif()
 
 if(ACTS_EXATRKX_ENABLE_TORCH)
