--- conflicted
+++ resolved
@@ -1,9 +1,4 @@
-<<<<<<< HEAD
-
-set(SOURCES 
-=======
 set(SOURCES
->>>>>>> 35b2488c
   src/buildEdges.cpp
   src/ExaTrkXPipeline.cpp
 )
