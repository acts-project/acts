--- conflicted
+++ resolved
@@ -23,24 +23,6 @@
     )
 endif()
 
-<<<<<<< HEAD
-if(ACTS_EXATRKX_ENABLE_TORCH_AOT)
-    target_sources(ActsPluginExaTrkX PRIVATE src/TorchEdgeClassifierAOT.cpp)
-    target_compile_definitions(
-        ActsPluginExaTrkX
-        PUBLIC ACTS_EXATRKX_WITH_TORCH_AOT
-    )
-
-    add_library(TorchGnnAot SHARED IMPORTED)
-    set_target_properties(
-        TorchGnnAot
-        PROPERTIES
-            IMPORTED_LOCATION
-                "/root/reproduce_gnn_results/rel24/data/gnn.test.so"
-    )
-    target_link_libraries(ActsPluginExaTrkX PUBLIC TorchGnnAot)
-endif()
-
 if(ACTS_EXATRKX_ENABLE_TENSORRT)
     find_package(TensorRT REQUIRED)
     message(STATUS "Found TensorRT ${TensorRT_VERSION}")
@@ -55,8 +37,6 @@
     )
 endif()
 
-=======
->>>>>>> c0e65bc9
 target_include_directories(
     ActsPluginExaTrkX
     PUBLIC
