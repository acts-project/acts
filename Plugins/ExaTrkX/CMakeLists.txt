--- conflicted
+++ resolved
@@ -2,18 +2,13 @@
     ActsPluginExaTrkX
     SHARED
     src/ExaTrkXPipeline.cpp
-<<<<<<< HEAD
     src/DummyEdgeClassifier.cpp
     src/GNNTrackFitterCPU.cpp
     src/FullyConnectedGraphConstructor.cpp
     src/Tensor.cpp
     src/BoostTrackBuilding.cpp
-=======
-    src/Tensor.cpp
-    src/BoostTrackBuilding.cpp
     src/TruthGraphMetricsHook.cpp
     src/GraphStoreHook.cpp
->>>>>>> 40490002
 )
 
 if(ACTS_EXATRKX_ENABLE_CUDA)
@@ -21,7 +16,6 @@
     target_sources(
         ActsPluginExaTrkX
         PRIVATE src/CudaTrackBuilding.cu src/JunctionRemoval.cu src/Tensor.cu
-<<<<<<< HEAD
     )
     target_compile_features(ActsPluginExaTrkX PUBLIC cuda_std_20)
     set_target_properties(
@@ -39,8 +33,6 @@
     target_compile_options(
         ActsPluginExaTrkX
         PRIVATE $<$<COMPILE_LANGUAGE:CUDA>:-g --generate-line-info>
-=======
->>>>>>> 40490002
     )
     target_compile_options(
         ActsPluginExaTrkX
@@ -114,17 +106,10 @@
 if(ACTS_EXATRKX_ENABLE_TORCH)
     target_sources(
         ActsPluginExaTrkX
-<<<<<<< HEAD
-        PRIVATE src/TorchEdgeClassifier.cpp src/TorchMetricLearning.cpp
-        src/buildEdges.cpp
-        #    src/TorchTruthGraphMetricsHook.cpp
-        #src/TorchGraphStoreHook.cpp
-=======
         PRIVATE
             src/TorchEdgeClassifier.cpp
             src/TorchMetricLearning.cpp
             src/buildEdges.cpp
->>>>>>> 40490002
     )
 endif()
 
@@ -166,14 +151,7 @@
         $<INSTALL_INTERFACE:${CMAKE_INSTALL_INCLUDEDIR}>
 )
 
-<<<<<<< HEAD
 target_link_libraries(ActsPluginExaTrkX PUBLIC ActsCore Boost::boost)
-=======
-target_link_libraries(
-    ActsPluginExaTrkX
-    PUBLIC ActsCore Boost::boost std::filesystem
-)
->>>>>>> 40490002
 
 if(ACTS_EXATRKX_ENABLE_CUDA)
     target_compile_features(ActsPluginExaTrkX PUBLIC cuda_std_20)
@@ -193,11 +171,7 @@
         ActsPluginExaTrkX
         PUBLIC CUDA_API_PER_THREAD_DEFAULT_STREAM
     )
-<<<<<<< HEAD
-    target_link_libraries(ActsPluginExaTrkX PRIVATE CUDA::cudart)
-=======
     target_link_libraries(ActsPluginExaTrkX PUBLIC CUDA::cudart)
->>>>>>> 40490002
 else()
     target_compile_definitions(ActsPluginExaTrkX PUBLIC ACTS_EXATRKX_CPUONLY)
 endif()
@@ -207,10 +181,6 @@
         ActsPluginExaTrkX
         PUBLIC ACTS_EXATRKX_TORCH_BACKEND
     )
-<<<<<<< HEAD
-
-=======
->>>>>>> 40490002
     target_link_libraries(ActsPluginExaTrkX PRIVATE ${TORCH_LIBRARIES} frnn)
     find_package(TorchScatter QUIET)
     if(NOT TARGET TorchScatter::TorchScatter)
@@ -227,7 +197,6 @@
         # since we need the scatter_max operation in the torch script later
         target_link_options(ActsPluginExaTrkX PUBLIC "-Wl,-no-as-needed")
     endif()
-<<<<<<< HEAD
 endif()
 
 if(ACTS_EXATRKX_ENABLE_NVTX)
@@ -236,8 +205,6 @@
     endif()
     target_link_libraries(ActsPluginExaTrkX PUBLIC CUDA::nvtx3)
     target_compile_definitions(ActsPluginExaTrkX PUBLIC ACTS_EXATRKX_NVTX)
-=======
->>>>>>> 40490002
 endif()
 
 install(
@@ -245,4 +212,4 @@
     EXPORT ActsPluginExaTrkXTargets
     LIBRARY DESTINATION ${CMAKE_INSTALL_LIBDIR}
 )
-install(DIRECTORY include/Acts DESTINATION ${CMAKE_INSTALL_INCLUDEDIR})+install(DIRECTORY include/Acts DESTINATION ${CMAKE_INSTALL_INCLUDEDIR})
