set(SOURCES src/buildEdges.cpp src/ExaTrkXPipeline.cpp)

if(ACTS_EXATRKX_ENABLE_MODULEMAP)
  list(APPEND SOURCES
    src/ModuleMapCpp.cpp
    src/GraphCreatorWrapperCpu.cpp
  )

  if(ACTS_EXATRKX_ENABLE_CUDA)
    list(APPEND SOURCES src/GraphCreatorWrapperCuda.cu)
  endif()
endif()

if(ACTS_EXATRKX_ENABLE_ONNX)
    list(
        APPEND
        SOURCES
        src/OnnxEdgeClassifier.cpp
        src/OnnxMetricLearning.cpp
        src/CugraphTrackBuilding.cpp
    )
endif()

if(ACTS_EXATRKX_ENABLE_TORCH)
<<<<<<< HEAD
  list(APPEND SOURCES
    src/TorchEdgeClassifier.cpp
    src/TorchMetricLearning.cpp
    src/BoostTrackBuilding.cpp
    src/TorchTruthGraphMetricsHook.cpp
    src/TorchGraphStoreHook.cpp
    src/SeedingTrackBuilder.cpp
  )
=======
    list(
        APPEND
        SOURCES
        src/TorchEdgeClassifier.cpp
        src/TorchMetricLearning.cpp
        src/BoostTrackBuilding.cpp
        src/TorchTruthGraphMetricsHook.cpp
        src/TorchGraphStoreHook.cpp
    )
>>>>>>> 809b378e
endif()

add_library(ActsPluginExaTrkX SHARED ${SOURCES})

target_include_directories(
    ActsPluginExaTrkX
    PUBLIC
        $<BUILD_INTERFACE:${CMAKE_CURRENT_SOURCE_DIR}/include>
        $<INSTALL_INTERFACE:${CMAKE_INSTALL_INCLUDEDIR}>
)

target_link_libraries(
    ActsPluginExaTrkX
    PUBLIC
        ActsCore
        Boost::boost
        ${TORCH_LIBRARIES} # TODO try to make this private again (torch::Device is leaking)
        std::filesystem
)

if(ACTS_EXATRKX_ENABLE_CUDA)
    target_link_libraries(ActsPluginExaTrkX PRIVATE frnn)
    set_target_properties(
        ActsPluginExaTrkX
        PROPERTIES
            CUDA_STANDARD 17
            CUDA_STANDARD_REQUIRED ON
            CUDA_SEPARABLE_COMPILATION ON
    )
    target_compile_definitions(
        ActsPluginExaTrkX
        PUBLIC CUDA_API_PER_THREAD_DEFAULT_STREAM
    )
    target_compile_definitions(ActsPluginExaTrkX PUBLIC NO_CUGRAPH_OPS)
else()
<<<<<<< HEAD
  target_compile_definitions(ActsPluginExaTrkX PUBLIC ACTS_EXATRKX_CPUONLY)
  message(WARNING "Build CPUONLY")
=======
    target_compile_definitions(ActsPluginExaTrkX PUBLIC ACTS_EXATRKX_CPUONLY)
>>>>>>> 809b378e
endif()

if(ACTS_EXATRKX_ENABLE_ONNX)
    target_compile_definitions(
        ActsPluginExaTrkX
        PUBLIC ACTS_EXATRKX_ONNX_BACKEND
    )

    target_link_libraries(
        ActsPluginExaTrkX
        PRIVATE OnnxRuntime cugraph::cugraph
    )
endif()

if(ACTS_EXATRKX_ENABLE_TORCH)
    target_compile_definitions(
        ActsPluginExaTrkX
        PUBLIC ACTS_EXATRKX_TORCH_BACKEND
    )

    target_link_libraries(ActsPluginExaTrkX PRIVATE TorchScatter::TorchScatter)

    # Should not discard TorchScatter even if its not needed at this point
    # since we need the scatter_max operation in the torch script later
    target_link_options(ActsPluginExaTrkX PUBLIC "-Wl,-no-as-needed")
endif()

<<<<<<< HEAD

if(ACTS_EXATRKX_ENABLE_MODULEMAP)
  if(ACTS_EXATRKX_ENABLE_CUDA)
    find_package(ModuleMapGraph REQUIRED COMPONENTS CPU GPU)
    target_link_libraries(ActsPluginExaTrkX PRIVATE ModuleMapGraph::CPU ModuleMapGraph::GPU)
  else()
    find_package(ModuleMapGraph REQUIRED COMPONENTS CPU)
    target_link_libraries(ActsPluginExaTrkX PRIVATE ModuleMapGraph::CPU)
  endif()
endif()

install(
  TARGETS ActsPluginExaTrkX
  EXPORT ActsPluginExaTrkXTargets
  LIBRARY DESTINATION ${CMAKE_INSTALL_LIBDIR})
=======
>>>>>>> 809b378e
install(
    TARGETS ActsPluginExaTrkX
    EXPORT ActsPluginExaTrkXTargets
    LIBRARY DESTINATION ${CMAKE_INSTALL_LIBDIR}
)
install(DIRECTORY include/Acts DESTINATION ${CMAKE_INSTALL_INCLUDEDIR})<|MERGE_RESOLUTION|>--- conflicted
+++ resolved
@@ -1,14 +1,11 @@
 set(SOURCES src/buildEdges.cpp src/ExaTrkXPipeline.cpp)
 
 if(ACTS_EXATRKX_ENABLE_MODULEMAP)
-  list(APPEND SOURCES
-    src/ModuleMapCpp.cpp
-    src/GraphCreatorWrapperCpu.cpp
-  )
+    list(APPEND SOURCES src/ModuleMapCpp.cpp src/GraphCreatorWrapperCpu.cpp)
 
-  if(ACTS_EXATRKX_ENABLE_CUDA)
-    list(APPEND SOURCES src/GraphCreatorWrapperCuda.cu)
-  endif()
+    if(ACTS_EXATRKX_ENABLE_CUDA)
+        list(APPEND SOURCES src/GraphCreatorWrapperCuda.cu)
+    endif()
 endif()
 
 if(ACTS_EXATRKX_ENABLE_ONNX)
@@ -22,16 +19,6 @@
 endif()
 
 if(ACTS_EXATRKX_ENABLE_TORCH)
-<<<<<<< HEAD
-  list(APPEND SOURCES
-    src/TorchEdgeClassifier.cpp
-    src/TorchMetricLearning.cpp
-    src/BoostTrackBuilding.cpp
-    src/TorchTruthGraphMetricsHook.cpp
-    src/TorchGraphStoreHook.cpp
-    src/SeedingTrackBuilder.cpp
-  )
-=======
     list(
         APPEND
         SOURCES
@@ -41,7 +28,6 @@
         src/TorchTruthGraphMetricsHook.cpp
         src/TorchGraphStoreHook.cpp
     )
->>>>>>> 809b378e
 endif()
 
 add_library(ActsPluginExaTrkX SHARED ${SOURCES})
@@ -77,12 +63,7 @@
     )
     target_compile_definitions(ActsPluginExaTrkX PUBLIC NO_CUGRAPH_OPS)
 else()
-<<<<<<< HEAD
-  target_compile_definitions(ActsPluginExaTrkX PUBLIC ACTS_EXATRKX_CPUONLY)
-  message(WARNING "Build CPUONLY")
-=======
     target_compile_definitions(ActsPluginExaTrkX PUBLIC ACTS_EXATRKX_CPUONLY)
->>>>>>> 809b378e
 endif()
 
 if(ACTS_EXATRKX_ENABLE_ONNX)
@@ -110,24 +91,19 @@
     target_link_options(ActsPluginExaTrkX PUBLIC "-Wl,-no-as-needed")
 endif()
 
-<<<<<<< HEAD
-
 if(ACTS_EXATRKX_ENABLE_MODULEMAP)
-  if(ACTS_EXATRKX_ENABLE_CUDA)
-    find_package(ModuleMapGraph REQUIRED COMPONENTS CPU GPU)
-    target_link_libraries(ActsPluginExaTrkX PRIVATE ModuleMapGraph::CPU ModuleMapGraph::GPU)
-  else()
-    find_package(ModuleMapGraph REQUIRED COMPONENTS CPU)
-    target_link_libraries(ActsPluginExaTrkX PRIVATE ModuleMapGraph::CPU)
-  endif()
+    if(ACTS_EXATRKX_ENABLE_CUDA)
+        find_package(ModuleMapGraph REQUIRED COMPONENTS CPU GPU)
+        target_link_libraries(
+            ActsPluginExaTrkX
+            PRIVATE ModuleMapGraph::CPU ModuleMapGraph::GPU
+        )
+    else()
+        find_package(ModuleMapGraph REQUIRED COMPONENTS CPU)
+        target_link_libraries(ActsPluginExaTrkX PRIVATE ModuleMapGraph::CPU)
+    endif()
 endif()
 
-install(
-  TARGETS ActsPluginExaTrkX
-  EXPORT ActsPluginExaTrkXTargets
-  LIBRARY DESTINATION ${CMAKE_INSTALL_LIBDIR})
-=======
->>>>>>> 809b378e
 install(
     TARGETS ActsPluginExaTrkX
     EXPORT ActsPluginExaTrkXTargets
