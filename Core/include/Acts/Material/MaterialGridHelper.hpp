--- conflicted
+++ resolved
@@ -19,14 +19,10 @@
 
 namespace Acts {
 
-<<<<<<< HEAD
 /// list of point used in the mapping of a volume
 using RecordedMaterialVolumePoint = std::vector<
-    std::pair<Acts::MaterialProperties, std::vector<Acts::Vector3D>>>;
-=======
-using RecordedMaterialPoint =
-    std::vector<std::pair<Acts::MaterialSlab, Acts::Vector3D>>;
->>>>>>> 1eaed107
+    std::pair<Acts::MaterialSlab, std::vector<Acts::Vector3D>>>;
+
 using EAxis = Acts::detail::EquidistantAxis;
 using Grid2D =
     Acts::detail::Grid<Acts::AccumulatedVolumeMaterial, EAxis, EAxis>;
