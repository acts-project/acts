--- conflicted
+++ resolved
@@ -89,11 +89,6 @@
   static Material fromMassDensity(float x0, float l0, float ar, float z,
                                   float massRho);
 
-<<<<<<< HEAD
-  /// Construct a vacuum representation.
-  Material() = default;
-=======
->>>>>>> c542ea31
   /// Construct from an encoded parameters vector.
   explicit Material(const ParametersVector& parameters);
 
