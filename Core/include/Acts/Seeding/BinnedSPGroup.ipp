// This file is part of the Acts project.
//
// Copyright (C) 2023 CERN for the benefit of the Acts project
//
// This Source Code Form is subject to the terms of the Mozilla Public
// License, v. 2.0. If a copy of the MPL was not distributed with this
// file, You can obtain one at http://mozilla.org/MPL/2.0/.

// Binned SP Group Iterator

#include <boost/container/flat_set.hpp>

template <typename external_spacepoint_t>
Acts::BinnedSPGroupIterator<external_spacepoint_t>::BinnedSPGroupIterator(
    Acts::BinnedSPGroup<external_spacepoint_t>& group,
    std::array<std::size_t, 2> index,
    std::array<std::vector<std::size_t>, 2> navigation)
    : m_group(group), m_gridItr(*group.m_grid.get(), index, navigation) {
  std::array<std::size_t, 2ul> endline{};
  endline[0ul] = navigation[0ul].size();
  endline[1ul] = navigation[1ul].size();
  m_gridItrEnd =
      typename Acts::SpacePointGrid<external_spacepoint_t>::local_iterator_t(
          *group.m_grid.get(), endline, std::move(navigation));
  findNotEmptyBin();
}

template <typename external_spacepoint_t>
inline Acts::BinnedSPGroupIterator<external_spacepoint_t>&
Acts::BinnedSPGroupIterator<external_spacepoint_t>::operator++() {
  ++m_gridItr;
  findNotEmptyBin();
  return *this;
}

template <typename external_spacepoint_t>
inline bool Acts::BinnedSPGroupIterator<external_spacepoint_t>::operator==(
    const Acts::BinnedSPGroupIterator<external_spacepoint_t>& other) const {
  return m_group.ptr == other.m_group.ptr && m_gridItr == other.m_gridItr;
}

template <typename external_spacepoint_t>
inline bool Acts::BinnedSPGroupIterator<external_spacepoint_t>::operator!=(
    const Acts::BinnedSPGroupIterator<external_spacepoint_t>& other) const {
  return !(*this == other);
}

template <typename external_spacepoint_t>
std::tuple<boost::container::small_vector<std::size_t, 9>, std::size_t,
           boost::container::small_vector<std::size_t, 9>>
Acts::BinnedSPGroupIterator<external_spacepoint_t>::operator*() const {
  // Global Index
  std::array<std::size_t, 2> localPosition = m_gridItr.localPosition();
  std::size_t global_index =
      m_group->m_grid->globalBinFromLocalBins(localPosition);

  boost::container::small_vector<std::size_t, 9> bottoms =
      m_group->m_bottomBinFinder->findBins(localPosition,
                                           *m_group->m_grid.get());
  boost::container::small_vector<std::size_t, 9> tops =
      m_group->m_topBinFinder->findBins(localPosition, *m_group->m_grid.get());

  // GCC12+ in Release throws an overread warning here due to the move.
  // This is from inside boost code, so best we can do is to suppress it.
#if defined(__GNUC__) && __GNUC__ >= 12 && !defined(__clang__)
#pragma GCC diagnostic push
#pragma GCC diagnostic ignored "-Wstringop-overread"
#endif
  return std::make_tuple(std::move(bottoms), global_index, std::move(tops));
#if defined(__GNUC__) && __GNUC__ >= 12 && !defined(__clang__)
#pragma GCC diagnostic pop
#endif
}

template <typename external_spacepoint_t>
inline void
Acts::BinnedSPGroupIterator<external_spacepoint_t>::findNotEmptyBin() {
  if (m_gridItr == m_gridItrEnd) {
    return;
  }
  // Iterate on the grid till we find a not-empty bin
  // We start from the current bin configuration and move forward
  std::size_t dimCollection = (*m_gridItr).size();
  while (dimCollection == 0ul && ++m_gridItr != m_gridItrEnd) {
    dimCollection = (*m_gridItr).size();
  }
}

// Binned SP Group
template <typename external_spacepoint_t>
template <typename spacepoint_iterator_t, typename callable_t>
Acts::BinnedSPGroup<external_spacepoint_t>::BinnedSPGroup(
    spacepoint_iterator_t spBegin, spacepoint_iterator_t spEnd,
    callable_t&& toGlobal,
    std::shared_ptr<const Acts::GridBinFinder<2ul>> botBinFinder,
    std::shared_ptr<const Acts::GridBinFinder<2ul>> tBinFinder,
    std::unique_ptr<SpacePointGrid<external_spacepoint_t>> grid,
    Acts::Extent& rRangeSPExtent,
    const SeedFinderConfig<external_spacepoint_t>& config,
    const SeedFinderOptions& options)
    : m_grid(std::move(grid)),
      m_topBinFinder(std::move(tBinFinder)),
      m_bottomBinFinder(std::move(botBinFinder)) {
  if (!config.isInInternalUnits) {
    throw std::runtime_error(
        "SeedFinderConfig not in ACTS internal units in BinnedSPGroup");
  }
  if (!options.isInInternalUnits) {
    throw std::runtime_error(
        "SeedFinderOptions not in ACTS internal units in BinnedSPGroup");
  }
  static_assert(
      std::is_same<
          typename std::iterator_traits<spacepoint_iterator_t>::value_type,
          const external_spacepoint_t*>::value,
      "Iterator does not contain type this class was templated with");

  // get region of interest (or full detector if configured accordingly)
  float phiMin = config.phiMin;
  float phiMax = config.phiMax;
  float zMin = config.zMin;
  float zMax = config.zMax;

  // sort by radius
  // add magnitude of beamPos to rMax to avoid excluding measurements
  // create number of bins equal to number of millimeters rMax
  // (worst case minR: configured minR + 1mm)
  // binSizeR allows to increase or reduce numRBins if needed
  std::size_t numRBins = static_cast<std::size_t>(
      (config.rMax + options.beamPos.norm()) / config.binSizeR);

  // keep track of changed bins while sorting
  boost::container::flat_set<std::size_t> rBinsIndex;

  std::size_t counter = 0;
  for (spacepoint_iterator_t it = spBegin; it != spEnd; it++, ++counter) {
    if (*it == nullptr) {
      continue;
    }
    const external_spacepoint_t& sp = **it;
    const auto& [spPosition, variance] =
        toGlobal(sp, config.zAlign, config.rAlign, config.sigmaError);

    float spX = spPosition[0];
    float spY = spPosition[1];
    float spZ = spPosition[2];

    // store x,y,z values in extent
    rRangeSPExtent.extend({spX, spY, spZ});

    // remove SPs outside z and phi region
    if (spZ > zMax || spZ < zMin) {
      continue;
    }
    float spPhi = std::atan2(spY, spX);
    if (spPhi > phiMax || spPhi < phiMin) {
      continue;
    }

    auto isp = std::make_unique<InternalSpacePoint<external_spacepoint_t>>(
        counter, sp, spPosition, options.beamPos, variance);
    // calculate r-Bin index and protect against overflow (underflow not
    // possible)
    std::size_t rIndex =
        static_cast<std::size_t>(isp->radius() / config.binSizeR);
    // if index out of bounds, the SP is outside the region of interest
    if (rIndex >= numRBins) {
      continue;
    }

    // fill rbins into grid
    Acts::Vector2 spLocation(isp->phi(), isp->z());
    std::vector<std::unique_ptr<InternalSpacePoint<external_spacepoint_t>>>&
        rbin = m_grid->atPosition(spLocation);
    rbin.push_back(std::move(isp));

    // keep track of the bins we modify so that we can later sort the SPs in
    // those bins only
    if (rbin.size() > 1) {
      rBinsIndex.insert(m_grid->globalBinFromPosition(spLocation));
    }
  }

  // sort SPs in R for each filled (z, phi) bin
  for (auto& binIndex : rBinsIndex) {
    std::vector<std::unique_ptr<InternalSpacePoint<external_spacepoint_t>>>&
        rbin = m_grid->atPosition(binIndex);
    std::sort(
        rbin.begin(), rbin.end(),
        [](std::unique_ptr<InternalSpacePoint<external_spacepoint_t>>& a,
           std::unique_ptr<InternalSpacePoint<external_spacepoint_t>>& b) {
          return a->radius() < b->radius();
        });
  }

<<<<<<< HEAD
  m_grid = std::move(grid);
  m_bottomBinFinder = botBinFinder;
  m_topBinFinder = tBinFinder;
=======
  m_skipZMiddleBin = config.skipZMiddleBinSearch;
>>>>>>> 66f83425

  // phi axis
  m_bins[INDEX::PHI].resize(m_grid->numLocalBins()[0]);
  std::iota(m_bins[INDEX::PHI].begin(), m_bins[INDEX::PHI].end(), 1ul);

  // z axis
  if (config.zBinsCustomLooping.empty()) {
    std::size_t nZbins = m_grid->numLocalBins()[INDEX::Z];
    m_bins[INDEX::Z] = std::vector<std::size_t>(nZbins);
    std::iota(m_bins[INDEX::Z].begin(), m_bins[INDEX::Z].end(), 1ul);
  } else {
    m_bins[INDEX::Z] = config.zBinsCustomLooping;
  }
}

template <typename external_spacepoint_t>
inline std::size_t Acts::BinnedSPGroup<external_spacepoint_t>::size() const {
  return m_grid->size();
}

template <typename external_spacepoint_t>
inline Acts::BinnedSPGroupIterator<external_spacepoint_t>
Acts::BinnedSPGroup<external_spacepoint_t>::begin() {
  return {*this, {0ul, 0ul}, m_bins};
}

template <typename external_spacepoint_t>
inline Acts::BinnedSPGroupIterator<external_spacepoint_t>
Acts::BinnedSPGroup<external_spacepoint_t>::end() {
  std::array<std::size_t, 2ul> endline{};
  endline[0ul] = m_bins[0ul].size();
  endline[1ul] = m_bins[1ul].size();
  return {*this, endline, m_bins};
}<|MERGE_RESOLUTION|>--- conflicted
+++ resolved
@@ -193,14 +193,6 @@
         });
   }
 
-<<<<<<< HEAD
-  m_grid = std::move(grid);
-  m_bottomBinFinder = botBinFinder;
-  m_topBinFinder = tBinFinder;
-=======
-  m_skipZMiddleBin = config.skipZMiddleBinSearch;
->>>>>>> 66f83425
-
   // phi axis
   m_bins[INDEX::PHI].resize(m_grid->numLocalBins()[0]);
   std::iota(m_bins[INDEX::PHI].begin(), m_bins[INDEX::PHI].end(), 1ul);
