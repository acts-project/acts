--- conflicted
+++ resolved
@@ -55,84 +55,6 @@
 	   boost::container::small_vector<size_t, 9>,
 	   boost::container::small_vector<size_t, 9>>
 Acts::BinnedSPGroupIterator<external_spacepoint_t>::operator*() {
-<<<<<<< HEAD
-  // Retrieve here - this is the heavy lifting
-  // Less expensive then doing it in the operator++
-
-  std::vector<Acts::InternalSpacePoint<external_spacepoint_t>*> bottoms;
-  std::vector<Acts::InternalSpacePoint<external_spacepoint_t>*> middles;
-  std::vector<Acts::InternalSpacePoint<external_spacepoint_t>*> tops;
-
-  // Global Index
-  std::size_t global_index = m_group->m_grid->globalBinFromLocalBins(
-      {m_current_localBins[INDEX::PHI],
-       m_group->m_bins[m_current_localBins[INDEX::Z]]});
-
-  // First check if there are bottom and tops
-  // If not, do not waste time and return. No seed can be found
-  // Get n bottoms
-  std::size_t nBottoms = 0;
-  std::size_t nTops = 0;
-
-  // Bottom
-  auto bottomBinIndices = m_group->m_bottomBinFinder->findBins(
-      m_current_localBins[INDEX::PHI],
-      m_group->m_bins[m_current_localBins[INDEX::Z]], m_group->m_grid.get());
-
-  for (auto idx : bottomBinIndices) {
-    nBottoms += m_group->m_grid->at(idx).size();
-  }
-
-  if (nBottoms == 0) {
-    return std::make_tuple(std::move(bottoms), std::move(middles),
-                           std::move(tops));
-  }
-
-  // Tops
-  auto topBinIndices = m_group->m_topBinFinder->findBins(
-      m_current_localBins[INDEX::PHI],
-      m_group->m_bins[m_current_localBins[INDEX::Z]], m_group->m_grid.get());
-
-  for (auto idx : topBinIndices) {
-    nTops += m_group->m_grid->at(idx).size();
-  }
-
-  if (nTops == 0) {
-    return std::make_tuple(std::move(bottoms), std::move(middles),
-                           std::move(tops));
-  }
-
-  // Fill Middles
-  auto& collection_middles = m_group->m_grid->at(global_index);
-
-  bottoms.resize(nBottoms);
-  middles.resize(collection_middles.size());
-  tops.resize(nTops);
-
-  std::size_t filledBottom = 0;
-  std::size_t filledTop = 0;
-
-  for (std::size_t i(0); i < collection_middles.size(); ++i) {
-    middles[i] = collection_middles[i].get();
-  }
-
-  // Fill Bottoms
-  for (auto idx : bottomBinIndices) {
-    auto& collection_bottoms = m_group->m_grid->at(idx);
-    for (auto& el : collection_bottoms) {
-      bottoms[filledBottom++] = el.get();
-    }
-  }
-
-  // Fill Tops
-  for (auto idx : topBinIndices) {
-    auto& collection_tops = m_group->m_grid->at(idx);
-    for (auto& el : collection_tops) {
-      tops[filledTop++] = el.get();
-    }
-  }
-
-=======
   // Global Index
   std::size_t global_index = m_group->m_grid->globalBinFromLocalBins(
 								     {m_current_localBins[INDEX::PHI],
@@ -146,8 +68,8 @@
 										     m_current_localBins[INDEX::PHI],
 										     m_group->m_bins[m_current_localBins[INDEX::Z]], m_group->m_grid.get());
   
->>>>>>> 18d549d3
-  return std::make_tuple(std::move(bottoms), std::move(middles),
+
+return std::make_tuple(std::move(bottoms), std::move(middles),
                          std::move(tops));
 }
 
