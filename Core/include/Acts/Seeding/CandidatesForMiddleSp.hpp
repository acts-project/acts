--- conflicted
+++ resolved
@@ -8,10 +8,6 @@
 
 #pragma once
 
-<<<<<<< HEAD
-#include <utility>
-=======
->>>>>>> 9b306027
 #include <vector>
 
 namespace Acts {
