// This file is part of the ACTS project.
//
// Copyright (C) 2016 CERN for the benefit of the ACTS project
//
// This Source Code Form is subject to the terms of the Mozilla Public
// License, v. 2.0. If a copy of the MPL was not distributed with this
// file, You can obtain one at https://mozilla.org/MPL/2.0/.

#pragma once

#include "Acts/EventData/SourceLink.hpp"
#include "Acts/EventData/TrackParameters.hpp"
#include "Acts/Seeding/detail/UtilityFunctions.hpp"
#include "Acts/Utilities/Delegate.hpp"
#include "Acts/Utilities/GridIterator.hpp"

namespace Acts {

/// @brief Seeding algorigthm that extracts
/// the IP parameters and sorts the source links
/// into possible track candidates
///
/// The algorithm to convert the given source links
/// into seeds -- pairs of IP parameters and the corresponding
/// source links -- as follows: First the source links
/// are sorted into a user-defined grid. Then, iteration over the source links
/// is performed. If a source link is attached to a surface that is
/// in the reference tracking layer, as defined by the user, the IP parameters
/// are estimated and the tracking layers are intersected to construct the
/// core of the "Path". The source links in the subsequent layers are then
/// added to the seed if they lie within the path width of the core.
/// Both the list of source links and the IP parameters are stored in the seed
/// struct.
///
/// @tparam axis_t Type of the axis to bin
/// the source links
///
/// @note The algorithm is designed to be used in the
/// context of a telescope-style geometry. The surfaces
/// are assumed to be planar.
///
/// @note Handling of the rotated surfaces has to happen
/// in the user-defined delegate functions.
class PathSeeder {
 public:
  using PathSeed = std::pair<BoundTrackParameters, std::vector<SourceLink>>;

  /// @brief Delegate to estimate the IP parameters
  /// and the momentum direction at the reference tracking layer
  ///
  /// @arg Geometry context to use
  /// @arg Pivot source link
  ///
  /// @return Pair of the track parameters at the IP and
  /// the reference tracking layer
  using TrackEstimator =
      Delegate<std::pair<BoundTrackParameters, BoundTrackParameters>(
          const GeometryContext&, const SourceLink&)>;

  /// @brief Delegate to find the intersections for the given pivot
  /// source link
  ///
  /// @arg The geometry context to use
  /// @arg Track parameters at the reference tracking layer
  ///
  /// @return Vector of pairs of the geometry identifier
  /// and the local intersection point
  using IntersectionLookup =
      Delegate<std::vector<std::pair<GeometryIdentifier, Vector2>>(
          const GeometryContext&, const BoundTrackParameters&)>;

  /// @brief Delegate to provide the path width around
  /// the intersection point to pull the source links
  /// from the grid
  ///
  /// @arg The geometry context to use
  /// @arg The geometry identifier to use if the
  /// path width is varied across different tracking layers
  ///
  /// @return The path width in the bin0 and bin1 direction
  /// defined with respect to the surface normal
  using PathWidthLookup = Delegate<std::pair<double, double>(
      const GeometryContext&, const GeometryIdentifier&)>;

  /// @brief The nested configuration struct
  struct Config {
    /// Parameters estimator
    TrackEstimator trackEstimator;
    /// Intersection finder
    IntersectionLookup intersectionFinder;
    /// Path width provider
    PathWidthLookup pathWidthProvider;
    /// Reference layer IDs
    std::vector<GeometryIdentifier> refLayerIds;
  };

  /// @brief Constructor
<<<<<<< HEAD
  PathSeeder(const Config& config) : m_cfg(config) {}
=======
  explicit PathSeeder(const Config& config) : m_cfg(config) {};

  /// @brief Destructor
  ~PathSeeder() = default;
>>>>>>> 0adb1ace

  /// @brief Extract the IP parameters and
  /// sort the source links into the seeds
  ///
  /// @param gctx The geometry context
  /// @param sourceLinkGridLookup The lookup table for the source links
  /// @param seedCollection The collection of seeds to fill
  template <Acts::detail::SourceLinkGrid grid_t, typename container_t>
  void findSeeds(const GeometryContext& gctx,
                 const std::unordered_map<GeometryIdentifier, grid_t>&
                     sourceLinkGridLookup,
                 container_t& seedCollection) const {
    // Create the seeds
    for (auto& refGeoId : m_cfg.refLayerIds) {
      auto refGrid = sourceLinkGridLookup.at(refGeoId);

      for (auto it = refGrid.begin(); it != refGrid.end(); it++) {
        std::vector<SourceLink> pivotSourceLinks = *it;

        for (const auto& pivot : pivotSourceLinks) {
          // Get the IP parameters
          auto [ipParameters, refLayerParameters] =
              m_cfg.trackEstimator(gctx, pivot);

          // Intersect with the surfaces
          std::vector<std::pair<GeometryIdentifier, Vector2>> intersections =
              m_cfg.intersectionFinder(gctx, refLayerParameters);

          // Continue if no intersections
          if (intersections.empty()) {
            continue;
          }

          // Iterate over the intersections
          // and get the source links
          // in the subsequent layers
          std::vector<SourceLink> seedSourceLinks;
          for (auto& [geoId, refPoint] : intersections) {
            // Get the path width
            auto [pathWidth0, pathWidth1] =
                m_cfg.pathWidthProvider(gctx, geoId);

            // Get the bounds of the path
            double top0 = refPoint[0] + pathWidth0;
            double bot0 = refPoint[0] - pathWidth0;
            double top1 = refPoint[1] + pathWidth1;
            double bot1 = refPoint[1] - pathWidth1;

            // Get the lookup table for the source links
            auto grid = sourceLinkGridLookup.at(geoId);

            // Get the range of bins to search for source links
            auto botLeftBin = grid.localBinsFromPosition(Vector2(bot0, bot1));
            auto topRightBin = grid.localBinsFromPosition(Vector2(top0, top1));

            // Get the source links from the lookup table
            // by iterating over the bin ranges
            auto currentBin = botLeftBin;
            while (currentBin.at(1) <= topRightBin.at(1)) {
              while (currentBin.at(0) <= topRightBin.at(0)) {
                auto sourceLinksToAdd = grid.atLocalBins(currentBin);

                seedSourceLinks.insert(seedSourceLinks.end(),
                                       sourceLinksToAdd.begin(),
                                       sourceLinksToAdd.end());

                currentBin.at(0)++;
              }
              currentBin.at(1)++;
              currentBin.at(0) = botLeftBin.at(0);
            }
          }
          PathSeed seed = {ipParameters, seedSourceLinks};

          // Add the seed to the collection
          Acts::detail::pushBackOrInsertAtEnd(seedCollection, seed);
        }
      }
    }
  }

 private:
  Config m_cfg;
};

}  // namespace Acts<|MERGE_RESOLUTION|>--- conflicted
+++ resolved
@@ -95,14 +95,10 @@
   };
 
   /// @brief Constructor
-<<<<<<< HEAD
-  PathSeeder(const Config& config) : m_cfg(config) {}
-=======
   explicit PathSeeder(const Config& config) : m_cfg(config) {};
 
   /// @brief Destructor
   ~PathSeeder() = default;
->>>>>>> 0adb1ace
 
   /// @brief Extract the IP parameters and
   /// sort the source links into the seeds
