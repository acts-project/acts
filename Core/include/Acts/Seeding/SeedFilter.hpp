--- conflicted
+++ resolved
@@ -76,14 +76,8 @@
   /// @param outIt Output iterator for the seeds
   /// for all seeds with the same middle space point
   virtual void filterSeeds_1SpFixed(
-<<<<<<< HEAD
 				    Acts::SpacePointMutableData& mutableData,
       CandidatesForMiddleSp<const external_spacepoint_t>& candidates_collector,
-=======
-      Acts::SpacePointData& spacePointData,
-      CandidatesForMiddleSp<const InternalSpacePoint<external_spacepoint_t>>&
-          candidates_collector,
->>>>>>> d8e46ff6
       const std::size_t numQualitySeeds,
       std::back_insert_iterator<std::vector<Seed<external_spacepoint_t>>> outIt)
       const;
@@ -96,12 +90,7 @@
   virtual void filterSeeds_1SpFixed(
 				    Acts::SpacePointMutableData& mutableData,
       std::vector<typename CandidatesForMiddleSp<
-<<<<<<< HEAD
           const external_spacepoint_t>::value_type>& candidates,
-=======
-          const InternalSpacePoint<external_spacepoint_t>>::value_type>&
-          candidates,
->>>>>>> d8e46ff6
       const std::size_t numQualitySeeds,
       std::back_insert_iterator<std::vector<Seed<external_spacepoint_t>>> outIt)
       const;
