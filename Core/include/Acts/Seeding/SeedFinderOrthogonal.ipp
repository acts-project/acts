--- conflicted
+++ resolved
@@ -284,12 +284,9 @@
                                top[t]->z() - middle.z()));
   }
 
-<<<<<<< HEAD
   int numSeeds = 0;
   size_t t0 = 0;
 
-=======
->>>>>>> f20738e0
   for (size_t b = 0; b < numBotSP; b++) {
     // break if we reached the last top SP
     if (t0 == numTopSP) {
