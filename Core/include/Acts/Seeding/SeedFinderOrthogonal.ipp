// This file is part of the Acts project.
//
// Copyright (C) 2022 CERN for the benefit of the Acts project
//
// This Source Code Form is subject to the terms of the Mozilla Public
// License, v. 2.0. If a copy of the MPL was not distributed with this
// file, You can obtain one at http://mozilla.org/MPL/2.0/.

#include "Acts/Geometry/Extent.hpp"
<<<<<<< HEAD
=======
#include "Acts/Seeding/SeedFilter.hpp"
>>>>>>> 75886d6f
#include "Acts/Seeding/SeedFinderOrthogonalConfig.hpp"
#include "Acts/Seeding/SeedFinderUtils.hpp"
#include "Acts/Utilities/BinningType.hpp"

#include <cmath>
#include <functional>
#include <numeric>
#include <type_traits>

namespace Acts {
template <typename external_spacepoint_t>
auto SeedFinderOrthogonal<external_spacepoint_t>::validTupleOrthoRangeLH(
    const internal_sp_t &low) const -> typename tree_t::range_t {
  float colMin = m_config.collisionRegionMin;
  float colMax = m_config.collisionRegionMax;
  float pL = low.phi();
  float rL = low.radius();
  float zL = low.z();

  typename tree_t::range_t res;

  /*
   * Cut: Ensure that we search only in φ_min ≤ φ ≤ φ_max, as defined by the
   * seeding configuration.
   */
  res[DimPhi].shrinkMin(m_config.phiMin);
  res[DimPhi].shrinkMax(m_config.phiMax);

  /*
   * Cut: Ensure that we search only in r ≤ r_max, as defined by the seeding
   * configuration.
   */
  res[DimR].shrinkMax(m_config.rMax);

  /*
   * Cut: Ensure that we search only in z_min ≤ z ≤ z_max, as defined by the
   * seeding configuration.
   */
  res[DimZ].shrinkMin(m_config.zMin);
  res[DimZ].shrinkMax(m_config.zMax);

  /*
   * Cut: Ensure that we search only in Δr_min ≤ r - r_L ≤ Δr_max, as defined
   * by the seeding configuration and the given lower spacepoint.
   */
  res[DimR].shrinkMin(rL + m_config.deltaRMinTopSP);
  res[DimR].shrinkMax(rL + m_config.deltaRMaxTopSP);

  /*
   * Cut: Now that we have constrained r, we can use that new r range to
   * further constrain z.
   */
  float zMax = (res[DimR].max() / rL) * (zL - colMin) + colMin;
  float zMin = colMax - (res[DimR].max() / rL) * (colMax - zL);

  /*
   * This cut only works if z_low is outside the collision region for z.
   */
  if (zL > colMin) {
    res[DimZ].shrinkMax(zMax);
  } else if (zL < colMax) {
    res[DimZ].shrinkMin(zMin);
  }

  /*
   * Cut: Shrink the z-range using the maximum cot(θ).
   */
  res[DimZ].shrinkMin(zL - m_config.cotThetaMax * (res[DimR].max() - rL));
  res[DimZ].shrinkMax(zL + m_config.cotThetaMax * (res[DimR].max() - rL));

  /*
   * Cut: Shrink the φ range, such that Δφ_min ≤ φ - φ_L ≤ Δφ_max
   */
  res[DimPhi].shrinkMin(pL - m_config.deltaPhiMax);
  res[DimPhi].shrinkMax(pL + m_config.deltaPhiMax);

  return res;
}

template <typename external_spacepoint_t>
auto SeedFinderOrthogonal<external_spacepoint_t>::validTupleOrthoRangeHL(
    const internal_sp_t &high) const -> typename tree_t::range_t {
  float pM = high.phi();
  float rM = high.radius();

  typename tree_t::range_t res;

  /*
   * Cut: Ensure that we search only in φ_min ≤ φ ≤ φ_max, as defined by the
   * seeding configuration.
   */
  res[DimPhi].shrinkMin(m_config.phiMin);
  res[DimPhi].shrinkMax(m_config.phiMax);

  /*
   * Cut: Ensure that we search only in r ≤ r_max, as defined by the seeding
   * configuration.
   */
  res[DimR].shrinkMax(m_config.rMax);

  /*
   * Cut: Ensure that we search only in z_min ≤ z ≤ z_max, as defined by the
   * seeding configuration.
   */
  res[DimZ].shrinkMin(m_config.zMin);
  res[DimZ].shrinkMax(m_config.zMax);

  /*
   * Cut: Ensure that we search only in Δr_min ≤ r_H - r ≤ Δr_max, as defined
   * by the seeding configuration and the given higher spacepoint.
   */
  res[DimR].shrinkMin(rM - m_config.deltaRMaxBottomSP);
  res[DimR].shrinkMax(rM - m_config.deltaRMinBottomSP);

  /*
   * Cut: Now that we have constrained r, we can use that new r range to
   * further constrain z.
   */
  float fracR = res[DimR].min() / rM;

  float zMin = (high.z() - m_config.collisionRegionMin) * fracR +
               m_config.collisionRegionMin;
  float zMax = (high.z() - m_config.collisionRegionMax) * fracR +
               m_config.collisionRegionMax;

  res[DimZ].shrinkMin(std::min(zMin, high.z()));
  res[DimZ].shrinkMax(std::max(zMax, high.z()));

  /*
   * Cut: Shrink the φ range, such that Δφ_min ≤ φ - φ_H ≤ Δφ_max
   */
  res[DimPhi].shrinkMin(pM - m_config.deltaPhiMax);
  res[DimPhi].shrinkMax(pM + m_config.deltaPhiMax);

  return res;
}

template <typename external_spacepoint_t>
bool SeedFinderOrthogonal<external_spacepoint_t>::validTuple(
    const SeedFinderOptions &options, const internal_sp_t &low,
    const internal_sp_t &high) const {
  float rL = low.radius();
  float rH = high.radius();

  float zL = low.z();
  float zH = high.z();

  float deltaR = rH - rL;

  /*
   * Cut: Ensure that the forward angle (z / r) lies within reasonable bounds,
   * which is to say the absolute value must be smaller than the max cot(θ).
   */
  float deltaZ = (zH - zL);
  float cotTheta = deltaZ / deltaR;
  if (std::fabs(cotTheta) > m_config.cotThetaMax) {
    return false;
  }

  /*
   * Cut: Ensure that the origin of the duplet (the intersection of the line
   * between them with the z axis) lies within the collision region.
   */
  float zOrigin = zL - rL * cotTheta;
  if (zOrigin < m_config.collisionRegionMin ||
      zOrigin > m_config.collisionRegionMax) {
    return false;
  }
  if (std::abs(deltaZ) > m_config.deltaZMax) {
    return false;
  }

  // cut on the max curvature calculated from dublets
  // first transform the space point coordinates into a frame such that the
  // central space point SPm is in the origin of the frame and the x axis
  // points away from the interaction point in addition to a translation
  // transformation we also perform a rotation in order to keep the
  // curvature of the circle tangent to the x axis
  if (m_config.interactionPointCut) {
    float xVal = (high.x() - low.x()) * (low.x() / rL) +
                 (high.y() - low.y()) * (low.y() / rL);
    float yVal = (high.y() - low.y()) * (low.x() / rL) -
                 (high.x() - low.x()) * (low.y() / rL);
    if (std::abs(rL * yVal) > m_config.impactMax * xVal) {
      // conformal transformation u=x/(x²+y²) v=y/(x²+y²) transform the
      // circle into straight lines in the u/v plane the line equation can
      // be described in terms of aCoef and bCoef, where v = aCoef * u +
      // bCoef
      float uT = xVal / (xVal * xVal + yVal * yVal);
      float vT = yVal / (xVal * xVal + yVal * yVal);
      // in the rotated frame the interaction point is positioned at x = -rM
      // and y ~= impactParam
      float uIP = -1. / rL;
      float vIP = m_config.impactMax / (rL * rL);
      if (yVal > 0.) {
        vIP = -vIP;
      }
      // we can obtain aCoef as the slope dv/du of the linear function,
      // estimated using du and dv between the two SP bCoef is obtained by
      // inserting aCoef into the linear equation
      float aCoef = (vT - vIP) / (uT - uIP);
      float bCoef = vIP - aCoef * uIP;
      // the distance of the straight line from the origin (radius of the
      // circle) is related to aCoef and bCoef by d^2 = bCoef^2 / (1 +
      // aCoef^2) = 1 / (radius^2) and we can apply the cut on the curvature
      if ((bCoef * bCoef) > (1 + aCoef * aCoef) / options.minHelixDiameter2) {
        return false;
      }
    }
  }

  return true;
}

template <typename external_spacepoint_t>
SeedFinderOrthogonal<external_spacepoint_t>::SeedFinderOrthogonal(
    const SeedFinderOrthogonalConfig<external_spacepoint_t> &config)
    : m_config(config) {
  if (not config.isInInternalUnits) {
    throw std::runtime_error(
        "SeedFinderOrthogonalConfig not in ACTS internal units in SeedFinderOrthogonal");
  }
}

template <typename external_spacepoint_t>
template <typename output_container_t>
void SeedFinderOrthogonal<external_spacepoint_t>::filterCandidates(
    const SeedFinderOptions &options, internal_sp_t &middle,
    std::vector<internal_sp_t *> &bottom, std::vector<internal_sp_t *> &top,
    SeedFilterState seedFilterState, output_container_t &cont) const {
  float rM = middle.radius();
  float varianceRM = middle.varianceR();
  float varianceZM = middle.varianceZ();

  // apply cut on the number of top SP if seedConfirmation is true
  if (m_config.seedConfirmation == true) {
    // check if middle SP is in the central or forward region
    SeedConfirmationRangeConfig seedConfRange =
        (middle.z() > m_config.centralSeedConfirmationRange.zMaxSeedConf ||
         middle.z() < m_config.centralSeedConfirmationRange.zMinSeedConf)
            ? m_config.forwardSeedConfirmationRange
            : m_config.centralSeedConfirmationRange;
    // set the minimum number of top SP depending on whether the middle SP is
    // in the central or forward region
    seedFilterState.nTopSeedConf = rM > seedConfRange.rMaxSeedConf
                                       ? seedConfRange.nTopForLargeR
                                       : seedConfRange.nTopForSmallR;
    if (top.size() < seedFilterState.nTopSeedConf) {
      return;
    }
  }
  std::cout << "Filter candidates 1 " << std::endl;

  std::vector<internal_sp_t *> top_valid;
  std::vector<float> curvatures;
  std::vector<float> impactParameters;

  // contains parameters required to calculate circle with linear equation
  // ...for bottom-middle
  std::vector<LinCircle> linCircleBottom;
  linCircleBottom.reserve(bottom.size());
  // ...for middle-top
  std::vector<LinCircle> linCircleTop;
  linCircleTop.reserve(top.size());

  transformCoordinates(bottom, middle, true, linCircleBottom);
  transformCoordinates(top, middle, false, linCircleTop);

  std::vector<float> tanLM;
  std::vector<float> tanMT;

  tanLM.reserve(bottom.size());
  tanMT.reserve(top.size());

  size_t numBotSP = bottom.size();
  size_t numTopSP = top.size();

  for (size_t b = 0; b < numBotSP; b++) {
    tanLM.push_back(std::atan2(middle.radius() - bottom[b]->radius(),
                               middle.z() - bottom[b]->z()));
  }

  for (size_t t = 0; t < numTopSP; t++) {
    tanMT.push_back(std::atan2(top[t]->radius() - middle.radius(),
                               top[t]->z() - middle.z()));
  }
  std::cout << "Filter candidates 2 " << tanLM.size() << " " << tanMT.size() << std::endl;

  size_t t0 = 0;

  for (size_t b = 0; b < numBotSP; b++) {
    // break if we reached the last top SP
    if (t0 == numTopSP) {
      break;
    }

    auto lb = linCircleBottom[b];
    seedFilterState.zOrigin = lb.Zo;
    float cotThetaB = lb.cotTheta;
    float Vb = lb.V;
    float Ub = lb.U;
    float ErB = lb.Er;
    float iDeltaRB = lb.iDeltaR;

    // 1+(cot^2(theta)) = 1/sin^2(theta)
    float iSinTheta2 = (1. + cotThetaB * cotThetaB);
    // calculate max scattering for min momentum at the seed's theta angle
    // scaling scatteringAngle^2 by sin^2(theta) to convert pT^2 to p^2
    // accurate would be taking 1/atan(thetaBottom)-1/atan(thetaTop) <
    // scattering
    // but to avoid trig functions we approximate cot by scaling by
    // 1/sin^4(theta)
    // resolving with pT to p scaling --> only divide by sin^2(theta)
    // max approximation error for allowed scattering angles of 0.04 rad at
    // eta=infinity: ~8.5%
    float scatteringInRegion2 = m_config.maxScatteringAngle2 * iSinTheta2;
    // multiply the squared sigma onto the squared scattering
    scatteringInRegion2 *= m_config.sigmaScattering * m_config.sigmaScattering;

    // clear all vectors used in each inner for loop
    top_valid.clear();
    curvatures.clear();
    impactParameters.clear();
    for (size_t t = t0; t < numTopSP; t++) {
      auto lt = linCircleTop[t];
      float cotThetaT = lt.cotTheta;

      if (std::abs(tanLM[b] - tanMT[t]) > 0.005) {
        continue;
      }
      std::cout << "Filter candidates 3 " << std::endl;

      // add errors of spB-spM and spM-spT pairs and add the correlation term
      // for errors on spM
      float error2 = lt.Er + ErB +
                     2 * (cotThetaB * lt.cotTheta * varianceRM + varianceZM) *
                         iDeltaRB * lt.iDeltaR;

      float deltaCotTheta = cotThetaB - lt.cotTheta;
      float deltaCotTheta2 = deltaCotTheta * deltaCotTheta;

      // Apply a cut on the compatibility between the r-z slope of the two
      // seed segments. This is done by comparing the squared difference
      // between slopes, and comparing to the squared uncertainty in this
      // difference - we keep a seed if the difference is compatible within
      // the assumed uncertainties. The uncertainties get contribution from
      // the  space-point-related squared error (error2) and a scattering term
      // calculated assuming the minimum pt we expect to reconstruct
      // (scatteringInRegion2). This assumes gaussian error propagation which
      // allows just adding the two errors if they are uncorrelated (which is
      // fair for scattering and measurement uncertainties)
      if (deltaCotTheta2 > (error2 + scatteringInRegion2)) {
        // skip top SPs based on cotTheta sorting when producing triplets
        if (m_config.skipPreviousTopSP) {
          // break if cotTheta from bottom SP < cotTheta from top SP because
          // the SP are sorted by cotTheta
          if (cotThetaB - cotThetaT < 0) {
            break;
          }
          t0 = t + 1;
        }
        continue;
      }
      std::cout << "Filter candidates 4 " << std::endl;

      float dU = lt.U - Ub;

      // A and B are evaluated as a function of the circumference parameters
      // x_0 and y_0
      float A = (lt.V - Vb) / dU;
      float S2 = 1. + A * A;
      float B = Vb - A * Ub;
      float B2 = B * B;
      // sqrt(S2)/B = 2 * helixradius
      // calculated radius must not be smaller than minimum radius
      if (S2 < B2 * options.minHelixDiameter2) {
        continue;
      }
      std::cout << "Filter candidates 5 " << options.minHelixDiameter2 << std::endl;

      // 1/helixradius: (B/sqrt(S2))*2 (we leave everything squared)
      float iHelixDiameter2 = B2 / S2;
      // calculate scattering for p(T) calculated from seed curvature
      float pT2scatter = 4 * iHelixDiameter2 * options.pT2perRadius;
      // if pT > maxPtScattering, calculate allowed scattering angle using
      // maxPtScattering instead of pt.
      float pT = options.pTPerHelixRadius * std::sqrt(S2 / B2) / 2.;
      if (pT > m_config.maxPtScattering) {
        float pTscatter = m_config.highland / m_config.maxPtScattering;
        pT2scatter = pTscatter * pTscatter;
      }
      // convert p(T) to p scaling by sin^2(theta) AND scale by 1/sin^4(theta)
      // from rad to deltaCotTheta
      // if deltaTheta larger than allowed scattering for calculated pT, skip
      if (deltaCotTheta2 >
          (error2 + (pT2scatter * iSinTheta2 * m_config.sigmaScattering *
                     m_config.sigmaScattering))) {
        if (m_config.skipPreviousTopSP) {
          if (cotThetaB - cotThetaT < 0) {
            break;
          }
          t0 = t;
        }
        continue;
      }
      std::cout << "Filter candidates 6 " << m_config.sigmaScattering << std::endl;

      // A and B allow calculation of impact params in U/V plane with linear
      // function
      // (in contrast to having to solve a quadratic function in x/y plane)
      float Im = std::abs((A - B * rM) * rM);

      if (Im <= m_config.impactMax) {
        top_valid.push_back(top[t]);
        // inverse diameter is signed depending if the curvature is
        // positive/negative in phi
        curvatures.push_back(B / std::sqrt(S2));
        impactParameters.push_back(Im);
      }
    }
    if (!top_valid.empty()) {
      m_config.seedFilter->filterSeeds_2SpFixed(*bottom[b], middle, top_valid,
                                                curvatures, impactParameters,
                                                seedFilterState, cont);
    }
  }
}

template <typename external_spacepoint_t>
template <typename output_container_t>
void SeedFinderOrthogonal<external_spacepoint_t>::processFromMiddleSP(
    const SeedFinderOptions &options, const tree_t &tree,
    output_container_t &out_cont,
    const typename tree_t::pair_t &middle_p) const {
  using range_t = typename tree_t::range_t;
  internal_sp_t &middle = *middle_p.second;

  /*
   * Prepare four output vectors for seed candidates:
   *
   * bottom_lh_v denotes the candidates bottom seed points, assuming that the
   * track has monotonically _increasing_ z position. bottom_hl_v denotes the
   * candidate bottom points assuming that the track has monotonically
   * _decreaing_ z position. top_lh_v are the candidate top points for an
   * increasing z track, and top_hl_v are the candidate top points for a
   * decreasing z track.
   */
  std::vector<internal_sp_t *> bottom_lh_v, bottom_hl_v, top_lh_v, top_hl_v;

  /*
   * Calculate the search ranges for bottom and top candidates for this middle
   * space point.
   */
  range_t bottom_r = validTupleOrthoRangeHL(middle);
  range_t top_r = validTupleOrthoRangeLH(middle);

  /*
   * Calculate the value of cot(θ) for this middle spacepoint.
   */
  float myCotTheta =
      std::max(std::abs(middle.z() / middle.radius()), m_config.cotThetaMax);

  /*
   * Calculate the maximum Δr, given that we have already constrained our
   * search space.
   */
  float deltaRMaxTop = top_r[DimR].max() - middle.radius();
  float deltaRMaxBottom = middle.radius() - bottom_r[DimR].min();

  /*
   * Create the search range for the bottom spacepoint assuming a monotonically
   * increasing z track, by calculating the minimum z value from the cot(θ),
   * and by setting the maximum to the z position of the middle spacepoint - if
   * the z position is higher than the middle point, then it would be a
   * decreasing z track!
   */
  range_t bottom_lh_r = bottom_r;
  bottom_lh_r[DimZ].shrink(middle.z() - myCotTheta * deltaRMaxBottom,
                           middle.z());

  /*
   * Calculate the search ranges for the other four sets of points in a similar
   * fashion.
   */
  range_t top_lh_r = top_r;
  top_lh_r[DimZ].shrink(middle.z(), middle.z() + myCotTheta * deltaRMaxTop);

  range_t bottom_hl_r = bottom_r;
  bottom_hl_r[DimZ].shrink(middle.z(),
                           middle.z() + myCotTheta * deltaRMaxBottom);
  range_t top_hl_r = top_r;
  top_hl_r[DimZ].shrink(middle.z() - myCotTheta * deltaRMaxTop, middle.z());

  /*
   * Make sure the candidate vectors are clear, in case we've used them before.
   */
  bottom_lh_v.clear();
  bottom_hl_v.clear();
  top_lh_v.clear();
  top_hl_v.clear();

  /*
   * Now, we will actually search for the spaces. Remembering that we combine
   * bottom and top candidates for increasing and decreasing tracks separately,
   * we will first check whether both the search ranges for increasing tracks
   * are not degenerate - if they are, we will never find any seeds and we do
   * not need to bother doing the search.
   */
  if (!bottom_lh_r.degenerate() && !top_lh_r.degenerate()) {
    /*
     * Search the trees for points that lie in the given search range.
     */
    tree.rangeSearchMapDiscard(bottom_lh_r,
                               [this, &options, &middle, &bottom_lh_v](
                                   const typename tree_t::coordinate_t &,
                                   const typename tree_t::value_t &bottom) {
                                 if (validTuple(options, *bottom, middle)) {
                                   bottom_lh_v.push_back(bottom);
                                 }
                               });
  }

  /*
   * Perform the same search for candidate bottom spacepoints, but for
   * monotonically decreasing z tracks.
   */
  if (!bottom_hl_r.degenerate() && !top_hl_r.degenerate()) {
    tree.rangeSearchMapDiscard(bottom_hl_r,
                               [this, &options, &middle, &bottom_hl_v](
                                   const typename tree_t::coordinate_t &,
                                   const typename tree_t::value_t &bottom) {
                                 if (validTuple(options, middle, *bottom)) {
                                   bottom_hl_v.push_back(bottom);
                                 }
                               });
  }

  /*
   * Next, we perform a search for top candidates in increasing z tracks, which
   * only makes sense if we found any bottom candidates.
   */
  if (!bottom_lh_v.empty()) {
    tree.rangeSearchMapDiscard(top_lh_r,
                               [this, &options, &middle, &top_lh_v](
                                   const typename tree_t::coordinate_t &,
                                   const typename tree_t::value_t &top) {
                                 if (validTuple(options, *top, middle)) {
                                   top_lh_v.push_back(top);
                                 }
                               });
  }

  /*
   * And repeat for the top spacepoints for decreasing z tracks!
   */
  if (!bottom_hl_v.empty()) {
    tree.rangeSearchMapDiscard(top_hl_r,
                               [this, &options, &middle, &top_hl_v](
                                   const typename tree_t::coordinate_t &,
                                   const typename tree_t::value_t &top) {
                                 if (validTuple(options, middle, *top)) {
                                   top_hl_v.push_back(top);
                                 }
                               });
  }

  /*
   * Create a vector to contain protoseeds.
   */
  std::vector<std::pair<
      float, std::unique_ptr<const InternalSeed<external_spacepoint_t>>>>
      protoseeds;

  // TODO: add seed confirmation
  SeedFilterState seedFilterState;

  /*
   * If we have candidates for increasing z tracks, we try to combine them.
   */
  if (!bottom_lh_v.empty() && !top_lh_v.empty()) {
    filterCandidates(options, middle, bottom_lh_v, top_lh_v, seedFilterState,
                     protoseeds);
  }
  std::cout << "Protoseeds 1 " << protoseeds.size() << std::endl;
  /*
   * Try to combine candidates for decreasing z tracks.
   */
  if (!bottom_hl_v.empty() && !top_hl_v.empty()) {
    filterCandidates(options, middle, bottom_hl_v, top_hl_v, seedFilterState,
                     protoseeds);
  }
  std::cout << "Protoseeds 2 " << protoseeds.size() << std::endl;
  /*
   * Run a seed filter, just like in other seeding algorithms.
   */
  m_config.seedFilter->filterSeeds_1SpFixed(protoseeds,
                                            seedFilterState.numQualitySeeds,
                                            std::back_inserter(out_cont));
}

template <typename external_spacepoint_t>
auto SeedFinderOrthogonal<external_spacepoint_t>::createTree(
    const std::vector<internal_sp_t *> &spacePoints) const -> tree_t {
  std::vector<typename tree_t::pair_t> points;

  /*
   * For every input point, we create a coordinate-pointer pair, which we then
   * linearly pass to the k-d tree constructor. That constructor will take care
   * of sorting the pairs and splitting the space.
   */
  for (internal_sp_t *sp : spacePoints) {
    typename tree_t::coordinate_t point;

    point[DimPhi] = sp->phi();
    point[DimR] = sp->radius();
    point[DimZ] = sp->z();

    points.emplace_back(point, sp);
  }

  return tree_t(std::move(points));
}

template <typename external_spacepoint_t>
template <typename input_container_t, typename output_container_t,
          typename callable_t>
void SeedFinderOrthogonal<external_spacepoint_t>::createSeeds(
<<<<<<< HEAD
    const Acts::SeedFinderOptions &options,
    const input_container_t &spacePoints, output_container_t &out_cont) const {
  if (not options.isInInternalUnits) {
    throw std::runtime_error(
        "SeedFinderOptions not in ACTS internal units in SeedFinderOrthogonal");
  }

=======
    const input_container_t &spacePoints, output_container_t &out_cont,
    callable_t &&extract_coordinates) const {
>>>>>>> 75886d6f
  /*
   * The template parameters we accept are a little too generic, so we want to
   * run some basic checks to make sure the containers have the correct value
   * types.
   */
  static_assert(std::is_same_v<typename output_container_t::value_type,
                               Seed<external_spacepoint_t>>,
                "Output iterator container type must accept seeds.");
  static_assert(std::is_same_v<typename input_container_t::value_type,
                               const external_spacepoint_t *>,
                "Input container must contain external spacepoints.");

  /*
   * Sadly, for the time being, we will need to construct our internal space
   * points on the heap. This adds some additional overhead and work. Here we
   * take each external spacepoint, allocate a corresponding internal space
   * point, and save it in a vector.
   */
  Acts::Extent rRangeSPExtent;
  std::vector<internal_sp_t *> internalSpacePoints;
  for (const external_spacepoint_t *p : spacePoints) {
    auto [position, variance] = extract_coordinates(p);
    internalSpacePoints.push_back(new InternalSpacePoint<external_spacepoint_t>(
        *p, position, m_options.beamPos, variance));
    // store x,y,z values in extent
    rRangeSPExtent.extend(position);
  }
  std::cout << "SPs size " << internalSpacePoints.size() << std::endl;
  // variable middle SP radial region of interest
  const Acts::Range1D<float> rMiddleSPRange(
      std::floor(rRangeSPExtent.min(Acts::binR) / 2) * 2 +
          m_config.deltaRMiddleMinSPRange,
      std::floor(rRangeSPExtent.max(Acts::binR) / 2) * 2 -
          m_config.deltaRMiddleMaxSPRange);

  /*
   * Construct the k-d tree from these points. Note that this not consume or
   * take ownership of the points.
   */
  tree_t tree = createTree(internalSpacePoints);
  std::cout << "Tree size " << tree.size() << std::endl;
  /*
   * Run the seeding algorithm by iterating over all the points in the tree and
   * seeing what happens if we take them to be our middle spacepoint.
   */
  for (const typename tree_t::pair_t &middle_p : tree) {
    internal_sp_t &middle = *middle_p.second;
    auto rM = middle.radius();

    /*
     * Cut: Ensure that the middle spacepoint lies within a valid r-region for
     * middle points.
     */
    if (m_config.useVariableMiddleSPRange) {
      if (rM < rMiddleSPRange.min() || rM > rMiddleSPRange.max()) {
        continue;
      }
    } else {
      if (rM > m_config.rMaxMiddle || rM < m_config.rMinMiddle) {
        continue;
      }
    }

    processFromMiddleSP(options, tree, out_cont, middle_p);
  }

  /*
   * Don't forget to get rid of all the spacepoints we just allocated!
   */
  for (const internal_sp_t *p : internalSpacePoints) {
    delete p;
  }
}

template <typename external_spacepoint_t>
template <typename input_container_t, typename callable_t>
std::vector<Seed<external_spacepoint_t>>
SeedFinderOrthogonal<external_spacepoint_t>::createSeeds(
<<<<<<< HEAD
    const Acts::SeedFinderOptions &options,
    const input_container_t &spacePoints) const {
  std::vector<seed_t> r;

  createSeeds(options, spacePoints, r);
  std::cout << "Out Cont size " << r.size() << std::endl;
=======
    const input_container_t &spacePoints,
    callable_t &&extract_coordinates) const {
  std::vector<seed_t> r;

  createSeeds(spacePoints, r, std::forward<callable_t>(extract_coordinates));

>>>>>>> 75886d6f
  return r;
}

}  // namespace Acts<|MERGE_RESOLUTION|>--- conflicted
+++ resolved
@@ -7,10 +7,7 @@
 // file, You can obtain one at http://mozilla.org/MPL/2.0/.
 
 #include "Acts/Geometry/Extent.hpp"
-<<<<<<< HEAD
-=======
 #include "Acts/Seeding/SeedFilter.hpp"
->>>>>>> 75886d6f
 #include "Acts/Seeding/SeedFinderOrthogonalConfig.hpp"
 #include "Acts/Seeding/SeedFinderUtils.hpp"
 #include "Acts/Utilities/BinningType.hpp"
@@ -231,7 +228,8 @@
     : m_config(config) {
   if (not config.isInInternalUnits) {
     throw std::runtime_error(
-        "SeedFinderOrthogonalConfig not in ACTS internal units in SeedFinderOrthogonal");
+        "SeedFinderOrthogonalConfig not in ACTS internal units in "
+        "SeedFinderOrthogonal");
   }
 }
 
@@ -262,7 +260,6 @@
       return;
     }
   }
-  std::cout << "Filter candidates 1 " << std::endl;
 
   std::vector<internal_sp_t *> top_valid;
   std::vector<float> curvatures;
@@ -297,7 +294,6 @@
     tanMT.push_back(std::atan2(top[t]->radius() - middle.radius(),
                                top[t]->z() - middle.z()));
   }
-  std::cout << "Filter candidates 2 " << tanLM.size() << " " << tanMT.size() << std::endl;
 
   size_t t0 = 0;
 
@@ -341,7 +337,6 @@
       if (std::abs(tanLM[b] - tanMT[t]) > 0.005) {
         continue;
       }
-      std::cout << "Filter candidates 3 " << std::endl;
 
       // add errors of spB-spM and spM-spT pairs and add the correlation term
       // for errors on spM
@@ -374,7 +369,6 @@
         }
         continue;
       }
-      std::cout << "Filter candidates 4 " << std::endl;
 
       float dU = lt.U - Ub;
 
@@ -389,7 +383,6 @@
       if (S2 < B2 * options.minHelixDiameter2) {
         continue;
       }
-      std::cout << "Filter candidates 5 " << options.minHelixDiameter2 << std::endl;
 
       // 1/helixradius: (B/sqrt(S2))*2 (we leave everything squared)
       float iHelixDiameter2 = B2 / S2;
@@ -416,7 +409,6 @@
         }
         continue;
       }
-      std::cout << "Filter candidates 6 " << m_config.sigmaScattering << std::endl;
 
       // A and B allow calculation of impact params in U/V plane with linear
       // function
@@ -481,19 +473,19 @@
   float deltaRMaxBottom = middle.radius() - bottom_r[DimR].min();
 
   /*
-   * Create the search range for the bottom spacepoint assuming a monotonically
-   * increasing z track, by calculating the minimum z value from the cot(θ),
-   * and by setting the maximum to the z position of the middle spacepoint - if
-   * the z position is higher than the middle point, then it would be a
-   * decreasing z track!
+   * Create the search range for the bottom spacepoint assuming a
+   * monotonically increasing z track, by calculating the minimum z value from
+   * the cot(θ), and by setting the maximum to the z position of the middle
+   * spacepoint - if the z position is higher than the middle point, then it
+   * would be a decreasing z track!
    */
   range_t bottom_lh_r = bottom_r;
   bottom_lh_r[DimZ].shrink(middle.z() - myCotTheta * deltaRMaxBottom,
                            middle.z());
 
   /*
-   * Calculate the search ranges for the other four sets of points in a similar
-   * fashion.
+   * Calculate the search ranges for the other four sets of points in a
+   * similar fashion.
    */
   range_t top_lh_r = top_r;
   top_lh_r[DimZ].shrink(middle.z(), middle.z() + myCotTheta * deltaRMaxTop);
@@ -505,7 +497,8 @@
   top_hl_r[DimZ].shrink(middle.z() - myCotTheta * deltaRMaxTop, middle.z());
 
   /*
-   * Make sure the candidate vectors are clear, in case we've used them before.
+   * Make sure the candidate vectors are clear, in case we've used them
+   * before.
    */
   bottom_lh_v.clear();
   bottom_hl_v.clear();
@@ -514,10 +507,10 @@
 
   /*
    * Now, we will actually search for the spaces. Remembering that we combine
-   * bottom and top candidates for increasing and decreasing tracks separately,
-   * we will first check whether both the search ranges for increasing tracks
-   * are not degenerate - if they are, we will never find any seeds and we do
-   * not need to bother doing the search.
+   * bottom and top candidates for increasing and decreasing tracks
+   * separately, we will first check whether both the search ranges for
+   * increasing tracks are not degenerate - if they are, we will never find
+   * any seeds and we do not need to bother doing the search.
    */
   if (!bottom_lh_r.degenerate() && !top_lh_r.degenerate()) {
     /*
@@ -549,8 +542,8 @@
   }
 
   /*
-   * Next, we perform a search for top candidates in increasing z tracks, which
-   * only makes sense if we found any bottom candidates.
+   * Next, we perform a search for top candidates in increasing z tracks,
+   * which only makes sense if we found any bottom candidates.
    */
   if (!bottom_lh_v.empty()) {
     tree.rangeSearchMapDiscard(top_lh_r,
@@ -594,7 +587,6 @@
     filterCandidates(options, middle, bottom_lh_v, top_lh_v, seedFilterState,
                      protoseeds);
   }
-  std::cout << "Protoseeds 1 " << protoseeds.size() << std::endl;
   /*
    * Try to combine candidates for decreasing z tracks.
    */
@@ -602,7 +594,6 @@
     filterCandidates(options, middle, bottom_hl_v, top_hl_v, seedFilterState,
                      protoseeds);
   }
-  std::cout << "Protoseeds 2 " << protoseeds.size() << std::endl;
   /*
    * Run a seed filter, just like in other seeding algorithms.
    */
@@ -618,8 +609,8 @@
 
   /*
    * For every input point, we create a coordinate-pointer pair, which we then
-   * linearly pass to the k-d tree constructor. That constructor will take care
-   * of sorting the pairs and splitting the space.
+   * linearly pass to the k-d tree constructor. That constructor will take
+   * care of sorting the pairs and splitting the space.
    */
   for (internal_sp_t *sp : spacePoints) {
     typename tree_t::coordinate_t point;
@@ -638,18 +629,14 @@
 template <typename input_container_t, typename output_container_t,
           typename callable_t>
 void SeedFinderOrthogonal<external_spacepoint_t>::createSeeds(
-<<<<<<< HEAD
     const Acts::SeedFinderOptions &options,
-    const input_container_t &spacePoints, output_container_t &out_cont) const {
+    const input_container_t &spacePoints, output_container_t &out_cont,
+    callable_t &&extract_coordinates) const {
   if (not options.isInInternalUnits) {
     throw std::runtime_error(
-        "SeedFinderOptions not in ACTS internal units in SeedFinderOrthogonal");
-  }
-
-=======
-    const input_container_t &spacePoints, output_container_t &out_cont,
-    callable_t &&extract_coordinates) const {
->>>>>>> 75886d6f
+        "SeedFinderOptions not in ACTS internal units in "
+        "SeedFinderOrthogonal");
+  }
   /*
    * The template parameters we accept are a little too generic, so we want to
    * run some basic checks to make sure the containers have the correct value
@@ -673,11 +660,10 @@
   for (const external_spacepoint_t *p : spacePoints) {
     auto [position, variance] = extract_coordinates(p);
     internalSpacePoints.push_back(new InternalSpacePoint<external_spacepoint_t>(
-        *p, position, m_options.beamPos, variance));
+        *p, position, options.beamPos, variance));
     // store x,y,z values in extent
     rRangeSPExtent.extend(position);
   }
-  std::cout << "SPs size " << internalSpacePoints.size() << std::endl;
   // variable middle SP radial region of interest
   const Acts::Range1D<float> rMiddleSPRange(
       std::floor(rRangeSPExtent.min(Acts::binR) / 2) * 2 +
@@ -690,10 +676,9 @@
    * take ownership of the points.
    */
   tree_t tree = createTree(internalSpacePoints);
-  std::cout << "Tree size " << tree.size() << std::endl;
-  /*
-   * Run the seeding algorithm by iterating over all the points in the tree and
-   * seeing what happens if we take them to be our middle spacepoint.
+  /*
+   * Run the seeding algorithm by iterating over all the points in the tree
+   * and seeing what happens if we take them to be our middle spacepoint.
    */
   for (const typename tree_t::pair_t &middle_p : tree) {
     internal_sp_t &middle = *middle_p.second;
@@ -728,21 +713,12 @@
 template <typename input_container_t, typename callable_t>
 std::vector<Seed<external_spacepoint_t>>
 SeedFinderOrthogonal<external_spacepoint_t>::createSeeds(
-<<<<<<< HEAD
     const Acts::SeedFinderOptions &options,
-    const input_container_t &spacePoints) const {
-  std::vector<seed_t> r;
-
-  createSeeds(options, spacePoints, r);
-  std::cout << "Out Cont size " << r.size() << std::endl;
-=======
     const input_container_t &spacePoints,
     callable_t &&extract_coordinates) const {
   std::vector<seed_t> r;
-
-  createSeeds(spacePoints, r, std::forward<callable_t>(extract_coordinates));
-
->>>>>>> 75886d6f
+  createSeeds(options, spacePoints, r,
+              std::forward<callable_t>(extract_coordinates));
   return r;
 }
 
