// This file is part of the Acts project.
//
// Copyright (C) 2023 CERN for the benefit of the Acts project
//
// This Source Code Form is subject to the terms of the Mozilla Public
// License, v. 2.0. If a copy of the MPL was not distributed with this
// file, You can obtain one at http://mozilla.org/MPL/2.0/.

#include "Acts/Geometry/Extent.hpp"
#include "Acts/Seeding/SeedFilter.hpp"
#include "Acts/Seeding/SeedFinder.hpp"
#include "Acts/Seeding/SeedFinderOrthogonalConfig.hpp"
#include "Acts/Seeding/SeedFinderUtils.hpp"
#include "Acts/Utilities/BinningType.hpp"

#include <cmath>
#include <functional>
#include <numeric>
#include <type_traits>

namespace Acts {
template <typename external_spacepoint_t>
auto SeedFinderOrthogonal<external_spacepoint_t>::validTupleOrthoRangeLH(
    const internal_sp_t &low) const -> typename tree_t::range_t {
  float colMin = m_config.collisionRegionMin;
  float colMax = m_config.collisionRegionMax;
  float pL = low.phi();
  float rL = low.radius();
  float zL = low.z();

  typename tree_t::range_t res;

  /*
   * Cut: Ensure that we search only in φ_min ≤ φ ≤ φ_max, as defined by the
   * seeding configuration.
   */
  res[DimPhi].shrinkMin(m_config.phiMin);
  res[DimPhi].shrinkMax(m_config.phiMax);

  /*
   * Cut: Ensure that we search only in r ≤ r_max, as defined by the seeding
   * configuration.
   */
  res[DimR].shrinkMax(m_config.rMax);

  /*
   * Cut: Ensure that we search only in z_min ≤ z ≤ z_max, as defined by the
   * seeding configuration.
   */
  res[DimZ].shrinkMin(m_config.zMin);
  res[DimZ].shrinkMax(m_config.zMax);

  /*
   * Cut: Ensure that we search only in Δr_min ≤ r - r_L ≤ Δr_max, as defined
   * by the seeding configuration and the given lower spacepoint.
   */
  res[DimR].shrinkMin(rL + m_config.deltaRMinTopSP);
  res[DimR].shrinkMax(rL + m_config.deltaRMaxTopSP);

  /*
   * Cut: Now that we have constrained r, we can use that new r range to
   * further constrain z.
   */
  float zMax = (res[DimR].max() / rL) * (zL - colMin) + colMin;
  float zMin = colMax - (res[DimR].max() / rL) * (colMax - zL);

  /*
   * This cut only works if z_low is outside the collision region for z.
   */
  if (zL > colMin) {
    res[DimZ].shrinkMax(zMax);
  } else if (zL < colMax) {
    res[DimZ].shrinkMin(zMin);
  }

  /*
   * Cut: Shrink the z-range using the maximum cot(θ).
   */
  res[DimZ].shrinkMin(zL - m_config.cotThetaMax * (res[DimR].max() - rL));
  res[DimZ].shrinkMax(zL + m_config.cotThetaMax * (res[DimR].max() - rL));

  /*
   * Cut: Shrink the φ range, such that Δφ_min ≤ φ - φ_L ≤ Δφ_max
   */
  res[DimPhi].shrinkMin(pL - m_config.deltaPhiMax);
  res[DimPhi].shrinkMax(pL + m_config.deltaPhiMax);

  return res;
}

template <typename external_spacepoint_t>
auto SeedFinderOrthogonal<external_spacepoint_t>::validTupleOrthoRangeHL(
    const internal_sp_t &high) const -> typename tree_t::range_t {
  float pM = high.phi();
  float rM = high.radius();

  typename tree_t::range_t res;

  /*
   * Cut: Ensure that we search only in φ_min ≤ φ ≤ φ_max, as defined by the
   * seeding configuration.
   */
  res[DimPhi].shrinkMin(m_config.phiMin);
  res[DimPhi].shrinkMax(m_config.phiMax);

  /*
   * Cut: Ensure that we search only in r ≤ r_max, as defined by the seeding
   * configuration.
   */
  res[DimR].shrinkMax(m_config.rMax);

  /*
   * Cut: Ensure that we search only in z_min ≤ z ≤ z_max, as defined by the
   * seeding configuration.
   */
  res[DimZ].shrinkMin(m_config.zMin);
  res[DimZ].shrinkMax(m_config.zMax);

  /*
   * Cut: Ensure that we search only in Δr_min ≤ r_H - r ≤ Δr_max, as defined
   * by the seeding configuration and the given higher spacepoint.
   */
  res[DimR].shrinkMin(rM - m_config.deltaRMaxBottomSP);
  res[DimR].shrinkMax(rM - m_config.deltaRMinBottomSP);

  /*
   * Cut: Now that we have constrained r, we can use that new r range to
   * further constrain z.
   */
  float fracR = res[DimR].min() / rM;

  float zMin = (high.z() - m_config.collisionRegionMin) * fracR +
               m_config.collisionRegionMin;
  float zMax = (high.z() - m_config.collisionRegionMax) * fracR +
               m_config.collisionRegionMax;

  res[DimZ].shrinkMin(std::min(zMin, high.z()));
  res[DimZ].shrinkMax(std::max(zMax, high.z()));

  /*
   * Cut: Shrink the φ range, such that Δφ_min ≤ φ - φ_H ≤ Δφ_max
   */
  res[DimPhi].shrinkMin(pM - m_config.deltaPhiMax);
  res[DimPhi].shrinkMax(pM + m_config.deltaPhiMax);

  return res;
}

template <typename external_spacepoint_t>
bool SeedFinderOrthogonal<external_spacepoint_t>::validTuple(
    const SeedFinderOptions &options, const internal_sp_t &low,
    const internal_sp_t &high, bool isMiddleInverted) const {
  float rL = low.radius();
  float rH = high.radius();

  float zL = low.z();
  float zH = high.z();

  float deltaR = rH - rL;

  /*
   * Cut: Ensure that the forward angle (z / r) lies within reasonable bounds,
   * which is to say the absolute value must be smaller than the max cot(θ).
   */
  float deltaZ = (zH - zL);
  float cotTheta = deltaZ / deltaR;
  if (std::fabs(cotTheta) > m_config.cotThetaMax) {
    return false;
  }

  /*
   * Cut: Ensure that the origin of the duplet (the intersection of the line
   * between them with the z axis) lies within the collision region.
   */
  float zOrigin = zL - rL * cotTheta;
  if (zOrigin < m_config.collisionRegionMin ||
      zOrigin > m_config.collisionRegionMax) {
    return false;
  }
  if (std::abs(deltaZ) > m_config.deltaZMax) {
    return false;
  }

  // cut on the max curvature calculated from dublets
  // first transform the space point coordinates into a frame such that the
  // central space point SPm is in the origin of the frame and the x axis
  // points away from the interaction point in addition to a translation
  // transformation we also perform a rotation in order to keep the
  // curvature of the circle tangent to the x axis
  if (m_config.interactionPointCut) {
    float xVal = (high.x() - low.x()) * (low.x() / rL) +
                 (high.y() - low.y()) * (low.y() / rL);
    float yVal = (high.y() - low.y()) * (low.x() / rL) -
                 (high.x() - low.x()) * (low.y() / rL);

    const int sign = isMiddleInverted ? -1 : 1;

    if (std::abs(rL * yVal) > sign * m_config.impactMax * xVal) {
      // conformal transformation u=x/(x²+y²) v=y/(x²+y²) transform the
      // circle into straight lines in the u/v plane the line equation can
      // be described in terms of aCoef and bCoef, where v = aCoef * u +
      // bCoef
      float uT = xVal / (xVal * xVal + yVal * yVal);
      float vT = yVal / (xVal * xVal + yVal * yVal);
      // in the rotated frame the interaction point is positioned at x = -rM
      // and y ~= impactParam
      float uIP = -1. / rL;
      float vIP = m_config.impactMax / (rL * rL);
      if (sign * yVal > 0.) {
        vIP = -vIP;
      }
      // we can obtain aCoef as the slope dv/du of the linear function,
      // estimated using du and dv between the two SP bCoef is obtained by
      // inserting aCoef into the linear equation
      float aCoef = (vT - vIP) / (uT - uIP);
      float bCoef = vIP - aCoef * uIP;
      // the distance of the straight line from the origin (radius of the
      // circle) is related to aCoef and bCoef by d^2 = bCoef^2 / (1 +
      // aCoef^2) = 1 / (radius^2) and we can apply the cut on the curvature
      if ((bCoef * bCoef) > (1 + aCoef * aCoef) / options.minHelixDiameter2) {
        return false;
      }
    }
  }

  return true;
}

template <typename external_spacepoint_t>
SeedFinderOrthogonal<external_spacepoint_t>::SeedFinderOrthogonal(
    const SeedFinderOrthogonalConfig<external_spacepoint_t> &config)
    : m_config(config) {
  if (not config.isInInternalUnits) {
    throw std::runtime_error(
        "SeedFinderOrthogonalConfig not in ACTS internal units in "
        "SeedFinderOrthogonal");
  }
}

template <typename external_spacepoint_t>
void SeedFinderOrthogonal<external_spacepoint_t>::filterCandidates(
    const SeedFinderOptions &options, internal_sp_t &middle,
    std::vector<internal_sp_t *> &bottom, std::vector<internal_sp_t *> &top,
    SeedFilterState seedFilterState,
    CandidatesForMiddleSp<const InternalSpacePoint<external_spacepoint_t>>
        &candidates_collector,
    Acts::SpacePointData &spacePointData) const {
  float rM = middle.radius();
  float varianceRM = middle.varianceR();
  float varianceZM = middle.varianceZ();

  // apply cut on the number of top SP if seedConfirmation is true
  if (m_config.seedConfirmation == true) {
    // check if middle SP is in the central or forward region
    SeedConfirmationRangeConfig seedConfRange =
        (middle.z() > m_config.centralSeedConfirmationRange.zMaxSeedConf ||
         middle.z() < m_config.centralSeedConfirmationRange.zMinSeedConf)
            ? m_config.forwardSeedConfirmationRange
            : m_config.centralSeedConfirmationRange;
    // set the minimum number of top SP depending on whether the middle SP is
    // in the central or forward region
    seedFilterState.nTopSeedConf = rM > seedConfRange.rMaxSeedConf
                                       ? seedConfRange.nTopForLargeR
                                       : seedConfRange.nTopForSmallR;
    // set max bottom radius for seed confirmation
    seedFilterState.rMaxSeedConf = seedConfRange.rMaxSeedConf;
    // continue if number of top SPs is smaller than minimum
    if (top.size() < seedFilterState.nTopSeedConf) {
      return;
    }
  }

  std::vector<const internal_sp_t *> top_valid;
  std::vector<float> curvatures;
  std::vector<float> impactParameters;

  // contains parameters required to calculate circle with linear equation
  // ...for bottom-middle
  std::vector<LinCircle> linCircleBottom;
  // ...for middle-top
  std::vector<LinCircle> linCircleTop;

<<<<<<< HEAD
  auto sorted_bottoms = transformCoordinates(spacePointData, bottom, middle,
                                             true, linCircleBottom);
  auto sorted_tops =
      transformCoordinates(spacePointData, top, middle, false, linCircleTop);
=======
  // transform coordinates
  transformCoordinates(bottom, middle, true, linCircleBottom);
  transformCoordinates(top, middle, false, linCircleTop);

  // sort: make index vector
  std::vector<std::size_t> sorted_bottoms(linCircleBottom.size());
  for (std::size_t i(0); i < sorted_bottoms.size(); ++i) {
    sorted_bottoms[i] = i;
  }

  std::vector<std::size_t> sorted_tops(linCircleTop.size());
  for (std::size_t i(0); i < sorted_tops.size(); ++i) {
    sorted_tops[i] = i;
  }

  std::sort(
      sorted_bottoms.begin(), sorted_bottoms.end(),
      [&linCircleBottom](const std::size_t &a, const std::size_t &b) -> bool {
        return linCircleBottom[a].cotTheta < linCircleBottom[b].cotTheta;
      });

  std::sort(
      sorted_tops.begin(), sorted_tops.end(),
      [&linCircleTop](const std::size_t &a, const std::size_t &b) -> bool {
        return linCircleTop[a].cotTheta < linCircleTop[b].cotTheta;
      });
>>>>>>> dc94901b

  std::vector<float> tanLM;
  std::vector<float> tanMT;

  tanLM.reserve(bottom.size());
  tanMT.reserve(top.size());

  size_t numBotSP = bottom.size();
  size_t numTopSP = top.size();

  for (size_t b = 0; b < numBotSP; b++) {
    tanLM.push_back(std::atan2(middle.radius() - bottom[b]->radius(),
                               middle.z() - bottom[b]->z()));
  }

  for (size_t t = 0; t < numTopSP; t++) {
    tanMT.push_back(std::atan2(top[t]->radius() - middle.radius(),
                               top[t]->z() - middle.z()));
  }

  size_t t0 = 0;

  for (const std::size_t b : sorted_bottoms) {
    // break if we reached the last top SP
    if (t0 == numTopSP) {
      break;
    }

    auto lb = linCircleBottom[b];
    seedFilterState.zOrigin = lb.Zo;
    float cotThetaB = lb.cotTheta;
    float Vb = lb.V;
    float Ub = lb.U;
    float ErB = lb.Er;
    float iDeltaRB = lb.iDeltaR;

    // 1+(cot^2(theta)) = 1/sin^2(theta)
    float iSinTheta2 = (1. + cotThetaB * cotThetaB);
    float sigmaSquaredSPtDependent = iSinTheta2 * options.sigmapT2perRadius;
    // calculate max scattering for min momentum at the seed's theta angle
    // scaling scatteringAngle^2 by sin^2(theta) to convert pT^2 to p^2
    // accurate would be taking 1/atan(thetaBottom)-1/atan(thetaTop) <
    // scattering
    // but to avoid trig functions we approximate cot by scaling by
    // 1/sin^4(theta)
    // resolving with pT to p scaling --> only divide by sin^2(theta)
    // max approximation error for allowed scattering angles of 0.04 rad at
    // eta=infinity: ~8.5%
    float scatteringInRegion2 = m_config.maxScatteringAngle2 * iSinTheta2;
    // multiply the squared sigma onto the squared scattering
    scatteringInRegion2 *= m_config.sigmaScattering * m_config.sigmaScattering;

    // minimum number of compatible top SPs to trigger the filter for a certain
    // middle bottom pair if seedConfirmation is false we always ask for at
    // least one compatible top to trigger the filter
    size_t minCompatibleTopSPs = 2;
    if (!m_config.seedConfirmation or
        bottom[b]->radius() > seedFilterState.rMaxSeedConf) {
      minCompatibleTopSPs = 1;
    }
    if (m_config.seedConfirmation and seedFilterState.numQualitySeeds) {
      minCompatibleTopSPs++;
    }

    // clear all vectors used in each inner for loop
    top_valid.clear();
    curvatures.clear();
    impactParameters.clear();

    for (size_t index_t = t0; index_t < numTopSP; index_t++) {
      const std::size_t t = sorted_tops[index_t];
      auto lt = linCircleTop[t];
      float cotThetaT = lt.cotTheta;

      if (std::abs(tanLM[b] - tanMT[t]) > 0.005) {
        continue;
      }

      // add errors of spB-spM and spM-spT pairs and add the correlation term
      // for errors on spM
      float error2 = lt.Er + ErB +
                     2 * (cotThetaB * lt.cotTheta * varianceRM + varianceZM) *
                         iDeltaRB * lt.iDeltaR;

      float deltaCotTheta = cotThetaB - lt.cotTheta;
      float deltaCotTheta2 = deltaCotTheta * deltaCotTheta;

      // Apply a cut on the compatibility between the r-z slope of the two
      // seed segments. This is done by comparing the squared difference
      // between slopes, and comparing to the squared uncertainty in this
      // difference - we keep a seed if the difference is compatible within
      // the assumed uncertainties. The uncertainties get contribution from
      // the  space-point-related squared error (error2) and a scattering term
      // calculated assuming the minimum pt we expect to reconstruct
      // (scatteringInRegion2). This assumes gaussian error propagation which
      // allows just adding the two errors if they are uncorrelated (which is
      // fair for scattering and measurement uncertainties)
      if (deltaCotTheta2 > (error2 + scatteringInRegion2)) {
        // skip top SPs based on cotTheta sorting when producing triplets
        if (m_config.skipPreviousTopSP) {
          // break if cotTheta from bottom SP < cotTheta from top SP because
          // the SP are sorted by cotTheta
          if (cotThetaB - cotThetaT < 0) {
            break;
          }
          t0 = index_t + 1;
        }
        continue;
      }

      float dU = lt.U - Ub;

      // A and B are evaluated as a function of the circumference parameters
      // x_0 and y_0
      float A = (lt.V - Vb) / dU;
      float S2 = 1. + A * A;
      float B = Vb - A * Ub;
      float B2 = B * B;
      // sqrt(S2)/B = 2 * helixradius
      // calculated radius must not be smaller than minimum radius
      if (S2 < B2 * options.minHelixDiameter2) {
        continue;
      }

      // 1/helixradius: (B/sqrt(S2))*2 (we leave everything squared)
      float iHelixDiameter2 = B2 / S2;
      // convert p(T) to p scaling by sin^2(theta) AND scale by 1/sin^4(theta)
      // from rad to deltaCotTheta
      float p2scatterSigma = iHelixDiameter2 * sigmaSquaredSPtDependent;
      if (!std::isinf(m_config.maxPtScattering)) {
        // if pT > maxPtScattering, calculate allowed scattering angle using
        // maxPtScattering instead of pt.
        float pT = options.pTPerHelixRadius * std::sqrt(S2 / B2) / 2.;
        if (pT > m_config.maxPtScattering) {
          float pTscatterSigma =
              (m_config.highland / m_config.maxPtScattering) *
              m_config.sigmaScattering;
          p2scatterSigma = pTscatterSigma * pTscatterSigma * iSinTheta2;
        }
      }
      // if deltaTheta larger than allowed scattering for calculated pT, skip
      if (deltaCotTheta2 > (error2 + p2scatterSigma)) {
        if (m_config.skipPreviousTopSP) {
          if (cotThetaB - cotThetaT < 0) {
            break;
          }
          t0 = index_t;
        }
        continue;
      }

      // A and B allow calculation of impact params in U/V plane with linear
      // function
      // (in contrast to having to solve a quadratic function in x/y plane)
      float Im = std::abs((A - B * rM) * rM);

      if (Im <= m_config.impactMax) {
        top_valid.push_back(top[t]);
        // inverse diameter is signed depending if the curvature is
        // positive/negative in phi
        curvatures.push_back(B / std::sqrt(S2));
        impactParameters.push_back(Im);
      }
    }

    // continue if number of top SPs is smaller than minimum required for filter
    if (top.size() < minCompatibleTopSPs) {
      continue;
    }

    m_config.seedFilter->filterSeeds_2SpFixed(
        spacePointData, *bottom[b], middle, top_valid, curvatures,
        impactParameters, seedFilterState, candidates_collector);

  }  // loop on bottoms
}

template <typename external_spacepoint_t>
template <typename output_container_t>
void SeedFinderOrthogonal<external_spacepoint_t>::processFromMiddleSP(
    const SeedFinderOptions &options, const tree_t &tree,
    output_container_t &out_cont, const typename tree_t::pair_t &middle_p,
    Acts::SpacePointData &spacePointData) const {
  using range_t = typename tree_t::range_t;
  internal_sp_t &middle = *middle_p.second;

  /*
   * Prepare four output vectors for seed candidates:
   *
   * bottom_lh_v denotes the candidates bottom seed points, assuming that the
   * track has monotonically _increasing_ z position. bottom_hl_v denotes the
   * candidate bottom points assuming that the track has monotonically
   * _decreaing_ z position. top_lh_v are the candidate top points for an
   * increasing z track, and top_hl_v are the candidate top points for a
   * decreasing z track.
   */
  std::vector<internal_sp_t *> bottom_lh_v, bottom_hl_v, top_lh_v, top_hl_v;

  /*
   * Storage for seed candidates
   */
  std::size_t max_num_quality_seeds_per_spm =
      m_config.seedFilter->getSeedFilterConfig().maxQualitySeedsPerSpMConf;
  std::size_t max_num_seeds_per_spm =
      m_config.seedFilter->getSeedFilterConfig().maxSeedsPerSpMConf;

  CandidatesForMiddleSp<const InternalSpacePoint<external_spacepoint_t>>
      candidates_collector;
  candidates_collector.setMaxElements(max_num_seeds_per_spm,
                                      max_num_quality_seeds_per_spm);

  /*
   * Calculate the search ranges for bottom and top candidates for this middle
   * space point.
   */
  range_t bottom_r = validTupleOrthoRangeHL(middle);
  range_t top_r = validTupleOrthoRangeLH(middle);

  /*
   * Calculate the value of cot(θ) for this middle spacepoint.
   */
  float myCotTheta =
      std::max(std::abs(middle.z() / middle.radius()), m_config.cotThetaMax);

  /*
   * Calculate the maximum Δr, given that we have already constrained our
   * search space.
   */
  float deltaRMaxTop = top_r[DimR].max() - middle.radius();
  float deltaRMaxBottom = middle.radius() - bottom_r[DimR].min();

  /*
   * Create the search range for the bottom spacepoint assuming a
   * monotonically increasing z track, by calculating the minimum z value from
   * the cot(θ), and by setting the maximum to the z position of the middle
   * spacepoint - if the z position is higher than the middle point, then it
   * would be a decreasing z track!
   */
  range_t bottom_lh_r = bottom_r;
  bottom_lh_r[DimZ].shrink(middle.z() - myCotTheta * deltaRMaxBottom,
                           middle.z());

  /*
   * Calculate the search ranges for the other four sets of points in a
   * similar fashion.
   */
  range_t top_lh_r = top_r;
  top_lh_r[DimZ].shrink(middle.z(), middle.z() + myCotTheta * deltaRMaxTop);

  range_t bottom_hl_r = bottom_r;
  bottom_hl_r[DimZ].shrink(middle.z(),
                           middle.z() + myCotTheta * deltaRMaxBottom);
  range_t top_hl_r = top_r;
  top_hl_r[DimZ].shrink(middle.z() - myCotTheta * deltaRMaxTop, middle.z());

  /*
   * Make sure the candidate vectors are clear, in case we've used them
   * before.
   */
  bottom_lh_v.clear();
  bottom_hl_v.clear();
  top_lh_v.clear();
  top_hl_v.clear();

  /*
   * Now, we will actually search for the spaces. Remembering that we combine
   * bottom and top candidates for increasing and decreasing tracks
   * separately, we will first check whether both the search ranges for
   * increasing tracks are not degenerate - if they are, we will never find
   * any seeds and we do not need to bother doing the search.
   */
  if (!bottom_lh_r.degenerate() && !top_lh_r.degenerate()) {
    /*
     * Search the trees for points that lie in the given search range.
     */
    tree.rangeSearchMapDiscard(
        bottom_lh_r, [this, &options, &middle, &bottom_lh_v](
                         const typename tree_t::coordinate_t &,
                         const typename tree_t::value_t &bottom) {
          if (validTuple(options, *bottom, middle, false)) {
            bottom_lh_v.push_back(bottom);
          }
        });
  }

  /*
   * Perform the same search for candidate bottom spacepoints, but for
   * monotonically decreasing z tracks.
   */
  if (!bottom_hl_r.degenerate() && !top_hl_r.degenerate()) {
    tree.rangeSearchMapDiscard(
        bottom_hl_r, [this, &options, &middle, &bottom_hl_v](
                         const typename tree_t::coordinate_t &,
                         const typename tree_t::value_t &bottom) {
          if (validTuple(options, middle, *bottom, true)) {
            bottom_hl_v.push_back(bottom);
          }
        });
  }

  /*
   * Next, we perform a search for top candidates in increasing z tracks,
   * which only makes sense if we found any bottom candidates.
   */
  if (!bottom_lh_v.empty()) {
    tree.rangeSearchMapDiscard(top_lh_r,
                               [this, &options, &middle, &top_lh_v](
                                   const typename tree_t::coordinate_t &,
                                   const typename tree_t::value_t &top) {
                                 if (validTuple(options, *top, middle, true)) {
                                   top_lh_v.push_back(top);
                                 }
                               });
  }

  /*
   * And repeat for the top spacepoints for decreasing z tracks!
   */
  if (!bottom_hl_v.empty()) {
    tree.rangeSearchMapDiscard(top_hl_r,
                               [this, &options, &middle, &top_hl_v](
                                   const typename tree_t::coordinate_t &,
                                   const typename tree_t::value_t &top) {
                                 if (validTuple(options, middle, *top, false)) {
                                   top_hl_v.push_back(top);
                                 }
                               });
  }

  // TODO: add seed confirmation
  SeedFilterState seedFilterState;

  /*
   * If we have candidates for increasing z tracks, we try to combine them.
   */
  if (!bottom_lh_v.empty() && !top_lh_v.empty()) {
    filterCandidates(options, middle, bottom_lh_v, top_lh_v, seedFilterState,
                     candidates_collector, spacePointData);
  }
  /*
   * Try to combine candidates for decreasing z tracks.
   */
  if (!bottom_hl_v.empty() && !top_hl_v.empty()) {
    filterCandidates(options, middle, bottom_hl_v, top_hl_v, seedFilterState,
                     candidates_collector, spacePointData);
  }
  /*
   * Run a seed filter, just like in other seeding algorithms.
   */
  m_config.seedFilter->filterSeeds_1SpFixed(
      spacePointData, candidates_collector, seedFilterState.numQualitySeeds,
      std::back_inserter(out_cont));
}

template <typename external_spacepoint_t>
auto SeedFinderOrthogonal<external_spacepoint_t>::createTree(
    const std::vector<internal_sp_t *> &spacePoints) const -> tree_t {
  std::vector<typename tree_t::pair_t> points;

  /*
   * For every input point, we create a coordinate-pointer pair, which we then
   * linearly pass to the k-d tree constructor. That constructor will take
   * care of sorting the pairs and splitting the space.
   */
  for (internal_sp_t *sp : spacePoints) {
    typename tree_t::coordinate_t point;

    point[DimPhi] = sp->phi();
    point[DimR] = sp->radius();
    point[DimZ] = sp->z();

    points.emplace_back(point, sp);
  }

  return tree_t(std::move(points));
}

template <typename external_spacepoint_t>
template <typename input_container_t, typename output_container_t,
          typename callable_t>
void SeedFinderOrthogonal<external_spacepoint_t>::createSeeds(
    const Acts::SeedFinderOptions &options,
    const input_container_t &spacePoints, output_container_t &out_cont,
    callable_t &&extract_coordinates) const {
  if (not options.isInInternalUnits) {
    throw std::runtime_error(
        "SeedFinderOptions not in ACTS internal units in "
        "SeedFinderOrthogonal");
  }
  /*
   * The template parameters we accept are a little too generic, so we want to
   * run some basic checks to make sure the containers have the correct value
   * types.
   */
  static_assert(std::is_same_v<typename output_container_t::value_type,
                               Seed<external_spacepoint_t>>,
                "Output iterator container type must accept seeds.");
  static_assert(std::is_same_v<typename input_container_t::value_type,
                               const external_spacepoint_t *>,
                "Input container must contain external spacepoints.");

  /*
   * Sadly, for the time being, we will need to construct our internal space
   * points on the heap. This adds some additional overhead and work. Here we
   * take each external spacepoint, allocate a corresponding internal space
   * point, and save it in a vector.
   */
  Acts::Extent rRangeSPExtent;
  std::size_t counter = 0;
  std::vector<internal_sp_t *> internalSpacePoints;
  Acts::SpacePointData spacePointData;
  spacePointData.resize(spacePoints.size());

  for (const external_spacepoint_t *p : spacePoints) {
    auto [position, variance] = extract_coordinates(p);
    internalSpacePoints.push_back(new InternalSpacePoint<external_spacepoint_t>(
        counter++, *p, position, options.beamPos, variance));
    // store x,y,z values in extent
    rRangeSPExtent.extend(position);
  }
  // variable middle SP radial region of interest
  const Acts::Range1D<float> rMiddleSPRange(
      std::floor(rRangeSPExtent.min(Acts::binR) / 2) * 2 +
          m_config.deltaRMiddleMinSPRange,
      std::floor(rRangeSPExtent.max(Acts::binR) / 2) * 2 -
          m_config.deltaRMiddleMaxSPRange);

  /*
   * Construct the k-d tree from these points. Note that this not consume or
   * take ownership of the points.
   */
  tree_t tree = createTree(internalSpacePoints);
  /*
   * Run the seeding algorithm by iterating over all the points in the tree
   * and seeing what happens if we take them to be our middle spacepoint.
   */
  for (const typename tree_t::pair_t &middle_p : tree) {
    internal_sp_t &middle = *middle_p.second;
    auto rM = middle.radius();

    /*
     * Cut: Ensure that the middle spacepoint lies within a valid r-region for
     * middle points.
     */
    if (m_config.useVariableMiddleSPRange) {
      if (rM < rMiddleSPRange.min() || rM > rMiddleSPRange.max()) {
        continue;
      }
    } else {
      if (rM > m_config.rMaxMiddle || rM < m_config.rMinMiddle) {
        continue;
      }
    }

    // remove all middle SPs outside phi and z region of interest
    if (middle.z() > m_config.zMax || middle.z() < m_config.zMin) {
      continue;
    }
    float spPhi = std::atan2(middle.y(), middle.x());
    if (spPhi > m_config.phiMax || spPhi < m_config.phiMin) {
      continue;
    }

    processFromMiddleSP(options, tree, out_cont, middle_p, spacePointData);
  }

  /*
   * Don't forget to get rid of all the spacepoints we just allocated!
   */
  for (const internal_sp_t *p : internalSpacePoints) {
    delete p;
  }
}

template <typename external_spacepoint_t>
template <typename input_container_t, typename callable_t>
std::vector<Seed<external_spacepoint_t>>
SeedFinderOrthogonal<external_spacepoint_t>::createSeeds(
    const Acts::SeedFinderOptions &options,
    const input_container_t &spacePoints,
    callable_t &&extract_coordinates) const {
  std::vector<seed_t> r;
  createSeeds(options, spacePoints, r,
              std::forward<callable_t>(extract_coordinates));
  return r;
}

}  // namespace Acts<|MERGE_RESOLUTION|>--- conflicted
+++ resolved
@@ -280,15 +280,9 @@
   // ...for middle-top
   std::vector<LinCircle> linCircleTop;
 
-<<<<<<< HEAD
-  auto sorted_bottoms = transformCoordinates(spacePointData, bottom, middle,
-                                             true, linCircleBottom);
-  auto sorted_tops =
-      transformCoordinates(spacePointData, top, middle, false, linCircleTop);
-=======
   // transform coordinates
-  transformCoordinates(bottom, middle, true, linCircleBottom);
-  transformCoordinates(top, middle, false, linCircleTop);
+  transformCoordinates(spacePointData, bottom, middle, true, linCircleBottom);
+  transformCoordinates(spacePointData, top, middle, false, linCircleTop);
 
   // sort: make index vector
   std::vector<std::size_t> sorted_bottoms(linCircleBottom.size());
@@ -312,7 +306,6 @@
       [&linCircleTop](const std::size_t &a, const std::size_t &b) -> bool {
         return linCircleTop[a].cotTheta < linCircleTop[b].cotTheta;
       });
->>>>>>> dc94901b
 
   std::vector<float> tanLM;
   std::vector<float> tanMT;
