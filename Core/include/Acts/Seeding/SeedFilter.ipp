--- conflicted
+++ resolved
@@ -6,7 +6,6 @@
 // License, v. 2.0. If a copy of the MPL was not distributed with this
 // file, You can obtain one at https://mozilla.org/MPL/2.0/.
 
-<<<<<<< HEAD
 #include "Acts/Seeding/SeedFilter.hpp"
 
 #include "Acts/EventData/Seed.hpp"
@@ -15,11 +14,6 @@
 #include <algorithm>
 #include <utility>
 
-=======
-#include "Acts/EventData/Seed.hpp"
-#include "Acts/Seeding/detail/UtilityFunctions.hpp"
-
->>>>>>> 9b306027
 namespace Acts {
 
 template <typename external_spacepoint_t>
