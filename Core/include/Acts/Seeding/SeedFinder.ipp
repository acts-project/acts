--- conflicted
+++ resolved
@@ -201,17 +201,10 @@
     Acts::SpacePointMutableData& mutableData,
     boost::container::small_vector<Neighbour<external_spacepoint_t>, 9>&
         otherSPsNeighbours,
-<<<<<<< HEAD
     const external_spacepoint_t& mediumSP, std::vector<LinCircle>& linCircleVec,
     out_range_t& outVec, const float deltaRMinSP, const float deltaRMaxSP,
     const float uIP, const float uIP2, const float cosPhiM,
     const float sinPhiM) const {
-=======
-    const InternalSpacePoint<external_spacepoint_t>& mediumSP,
-    std::vector<LinCircle>& linCircleVec, out_range_t& outVec,
-    const float deltaRMinSP, const float deltaRMaxSP, const float uIP,
-    const float uIP2, const float cosPhiM, const float sinPhiM) const {
->>>>>>> d8e46ff6
   float impactMax = m_config.impactMax;
 
   constexpr bool isBottomCandidate =
@@ -262,13 +255,8 @@
     // find the first SP inside the radius region of interest and update
     // the iterator so we don't need to look at the other SPs again
     for (; min_itr != otherSPs.end(); ++min_itr) {
-<<<<<<< HEAD
       const external_spacepoint_t* otherSP = *min_itr;
       if constexpr (candidateType == Acts::SpacePointCandidateType::eBottom) {
-=======
-      const auto& otherSP = *min_itr;
-      if constexpr (isBottomCandidate) {
->>>>>>> d8e46ff6
         // if r-distance is too big, try next SP in bin
         if ((rM - otherSP->radius()) <= deltaRMaxSP) {
           break;
