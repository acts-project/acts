// This file is part of the Acts project.
//
// Copyright (C) 2023 CERN for the benefit of the Acts project
//
// This Source Code Form is subject to the terms of the Mozilla Public
// License, v. 2.0. If a copy of the MPL was not distributed with this
// file, You can obtain one at http://mozilla.org/MPL/2.0/.

#include <algorithm>
#include <cmath>
#include <numeric>
#include <type_traits>

namespace Acts {

template <typename external_spacepoint_t, typename platform_t>
SeedFinder<external_spacepoint_t, platform_t>::SeedFinder(
    const Acts::SeedFinderConfig<external_spacepoint_t>& config)
    : m_config(config) {
  if (not config.isInInternalUnits) {
    throw std::runtime_error(
        "SeedFinderConfig not in ACTS internal units in SeedFinder");
  }
  if (std::isnan(config.deltaRMaxTopSP)) {
    throw std::runtime_error("Value of deltaRMaxTopSP was not initialised");
  }
  if (std::isnan(config.deltaRMinTopSP)) {
    throw std::runtime_error("Value of deltaRMinTopSP was not initialised");
  }
  if (std::isnan(config.deltaRMaxBottomSP)) {
    throw std::runtime_error("Value of deltaRMaxBottomSP was not initialised");
  }
  if (std::isnan(config.deltaRMinBottomSP)) {
    throw std::runtime_error("Value of deltaRMinBottomSP was not initialised");
  }
}

template <typename external_spacepoint_t, typename platform_t>
template <template <typename...> typename container_t, typename sp_range_t>
void SeedFinder<external_spacepoint_t, platform_t>::createSeedsForGroup(
    const Acts::SeedFinderOptions& options, SeedingState& state,
    const Acts::SpacePointGrid<external_spacepoint_t>& grid,
    std::back_insert_iterator<container_t<Seed<external_spacepoint_t>>> outIt,
    const sp_range_t& bottomSPsIdx, const std::size_t middleSPsIdx,
    const sp_range_t& topSPsIdx,
    const Acts::Range1D<float>& rMiddleSPRange) const {
  if (not options.isInInternalUnits) {
    throw std::runtime_error(
        "SeedFinderOptions not in ACTS internal units in SeedFinder");
  }

  // This is used for seed filtering later
  const std::size_t max_num_seeds_per_spm =
      m_config.seedFilter->getSeedFilterConfig().maxSeedsPerSpMConf;
  const std::size_t max_num_quality_seeds_per_spm =
      m_config.seedFilter->getSeedFilterConfig().maxQualitySeedsPerSpMConf;

  state.candidates_collector.setMaxElements(max_num_seeds_per_spm,
                                            max_num_quality_seeds_per_spm);

  // If there are no bottom or top bins, just return and waste no time
  if (bottomSPsIdx.size() == 0 or topSPsIdx.size() == 0) {
    return;
  }

  // Get the middle space point candidates
  const auto& middleSPs = grid.at(middleSPsIdx);

  // neighbours
  // clear previous results
  state.bottomNeighbours.clear();
  state.topNeighbours.clear();

  // Fill
  // bottoms
  for (const std::size_t idx : bottomSPsIdx) {
    state.bottomNeighbours.emplace_back(
        grid, idx, middleSPs.front()->radius() - m_config.deltaRMaxBottomSP);
  }
  // tops
  for (const std::size_t idx : topSPsIdx) {
    state.topNeighbours.emplace_back(
        grid, idx, middleSPs.front()->radius() + m_config.deltaRMinTopSP);
  }

  for (const auto& spM : middleSPs) {
<<<<<<< HEAD
    const float& rM = spM->radius();
=======
    const float rM = spM->radius();
>>>>>>> 629b32d9

    // check if spM is outside our radial region of interest
    if (m_config.useVariableMiddleSPRange) {
      if (rM < rMiddleSPRange.min()) {
        continue;
      }
      if (rM > rMiddleSPRange.max()) {
        // break because SPs are sorted in r
        break;
      }
    } else if (not m_config.rRangeMiddleSP.empty()) {
      /// get zBin position of the middle SP
      auto pVal = std::lower_bound(m_config.zBinEdges.begin(),
                                   m_config.zBinEdges.end(), spM->z());
      int zBin = std::distance(m_config.zBinEdges.begin(), pVal);
      /// protects against zM at the limit of zBinEdges
      zBin == 0 ? zBin : --zBin;
      if (rM < m_config.rRangeMiddleSP[zBin][0]) {
        continue;
      }
      if (rM > m_config.rRangeMiddleSP[zBin][1]) {
        // break because SPs are sorted in r
        break;
      }
    } else {
      if (rM < m_config.rMinMiddle) {
        continue;
      }
      if (rM > m_config.rMaxMiddle) {
        // break because SPs are sorted in r
        break;
      }
    }

    // remove middle SPs on the last layer since there would be no outer SPs to
    // complete a seed
    float zM = spM->z();
    if (zM < m_config.zOutermostLayers.first or
        zM > m_config.zOutermostLayers.second) {
      continue;
    }

    const float uIP = -1. / rM;
    const float cosPhiM = -spM->x() * uIP;
    const float sinPhiM = -spM->y() * uIP;
    const float uIP2 = uIP * uIP;

    // Iterate over middle-top dublets
    getCompatibleDoublets<Acts::SpacePointCandidateType::eTop>(
        options, grid, state.topNeighbours, *spM, state.linCircleTop,
        state.compatTopSP, m_config.deltaRMinTopSP, m_config.deltaRMaxTopSP,
        uIP, uIP2, cosPhiM, sinPhiM);

    // no top SP found -> try next spM
    if (state.compatTopSP.empty()) {
      continue;
    }

    // apply cut on the number of top SP if seedConfirmation is true
    SeedFilterState seedFilterState;
    if (m_config.seedConfirmation) {
      // check if middle SP is in the central or forward region
      SeedConfirmationRangeConfig seedConfRange =
          (zM > m_config.centralSeedConfirmationRange.zMaxSeedConf ||
           zM < m_config.centralSeedConfirmationRange.zMinSeedConf)
              ? m_config.forwardSeedConfirmationRange
              : m_config.centralSeedConfirmationRange;
      // set the minimum number of top SP depending on whether the middle SP is
      // in the central or forward region
      seedFilterState.nTopSeedConf = rM > seedConfRange.rMaxSeedConf
                                         ? seedConfRange.nTopForLargeR
                                         : seedConfRange.nTopForSmallR;
      // set max bottom radius for seed confirmation
      seedFilterState.rMaxSeedConf = seedConfRange.rMaxSeedConf;
      // continue if number of top SPs is smaller than minimum
      if (state.compatTopSP.size() < seedFilterState.nTopSeedConf) {
        continue;
      }
    }

    // Iterate over middle-bottom dublets
    getCompatibleDoublets<Acts::SpacePointCandidateType::eBottom>(
        options, grid, state.bottomNeighbours, *spM, state.linCircleBottom,
        state.compatBottomSP, m_config.deltaRMinBottomSP,
        m_config.deltaRMaxBottomSP, uIP, uIP2, cosPhiM, sinPhiM);

    // no bottom SP found -> try next spM
    if (state.compatBottomSP.empty()) {
      continue;
    }

    // filter candidates
    filterCandidates(*spM, options, seedFilterState, state);

    m_config.seedFilter->filterSeeds_1SpFixed(
        state.candidates_collector, seedFilterState.numQualitySeeds, outIt);

  }  // loop on mediums
}

template <typename external_spacepoint_t, typename platform_t>
template <Acts::SpacePointCandidateType candidateType, typename out_range_t>
inline void
SeedFinder<external_spacepoint_t, platform_t>::getCompatibleDoublets(
    const Acts::SeedFinderOptions& options,
    const Acts::SpacePointGrid<external_spacepoint_t>& grid,
    boost::container::small_vector<Neighbour<external_spacepoint_t>, 9>&
        otherSPsNeighbours,
    const external_spacepoint_t& mediumSP, std::vector<LinCircle>& linCircleVec,
<<<<<<< HEAD
    out_range_t& outVec, const float& deltaRMinSP, const float& deltaRMaxSP,
    const float& uIP, const float& uIP2, const float& cosPhiM,
    const float& sinPhiM) const {
=======
    out_range_t& outVec, const float deltaRMinSP, const float deltaRMaxSP,
    const float uIP, const float uIP2, const float cosPhiM,
    const float sinPhiM) const {
>>>>>>> 629b32d9
  float impactMax = m_config.impactMax;
  if constexpr (candidateType == Acts::SpacePointCandidateType::eBottom) {
    impactMax = -impactMax;
  }

  outVec.clear();
  linCircleVec.clear();

  // get number of neighbour SPs
  std::size_t nsp = 0;
  for (const auto& otherSPCol : otherSPsNeighbours) {
    nsp += grid.at(otherSPCol.index).size();
  }

  linCircleVec.reserve(nsp);
  outVec.reserve(nsp);

  const float rM = mediumSP.radius();
  const float xM = mediumSP.x();
  const float yM = mediumSP.y();
  const float zM = mediumSP.z();
  const float varianceRM = mediumSP.varianceR();
  const float varianceZM = mediumSP.varianceZ();

  float vIPAbs = 0;
  if (m_config.interactionPointCut) {
    // equivalent to m_config.impactMax / (rM * rM);
    vIPAbs = impactMax * uIP2;
  }

  float deltaR = 0.;
  float deltaZ = 0.;

  for (auto& otherSPCol : otherSPsNeighbours) {
    const auto& otherSPs = grid.at(otherSPCol.index);
    if (otherSPs.size() == 0) {
      continue;
    }

    // we make a copy of the iterator here since we need it to remain
    // the same in the Neighbour object
    auto min_itr = otherSPCol.itr;

    // find the first SP inside the radius region of interest and update
    // the iterator so we don't need to look at the other SPs again
    for (; min_itr != otherSPs.end(); ++min_itr) {
      const auto& otherSP = *min_itr;
      if constexpr (candidateType == Acts::SpacePointCandidateType::eBottom) {
        // if r-distance is too big, try next SP in bin
        if ((rM - otherSP->radius()) <= deltaRMaxSP) {
          break;
        }
      } else {
        // if r-distance is too small, try next SP in bin
        if ((otherSP->radius() - rM) >= deltaRMinSP) {
          break;
        }
      }
    }
    // We update the iterator in the Neighbour object
    // that mean that we have changed the middle space point
    // and the lower bound has moved accordingly
    otherSPCol.itr = min_itr;

    for (; min_itr != otherSPs.end(); ++min_itr) {
      const auto& otherSP = *min_itr;

      if constexpr (candidateType == Acts::SpacePointCandidateType::eBottom) {
        deltaR = (rM - otherSP->radius());

        // if r-distance is too small, try next SP in bin
        if (deltaR < deltaRMinSP) {
          break;
        }
      } else {
        deltaR = (otherSP->radius() - rM);

        // if r-distance is too big, try next SP in bin
        if (deltaR > deltaRMaxSP) {
          break;
        }
      }

      if constexpr (candidateType == Acts::SpacePointCandidateType::eBottom) {
        deltaZ = (zM - otherSP->z());
      } else {
        deltaZ = (otherSP->z() - zM);
      }

      // the longitudinal impact parameter zOrigin is defined as (zM - rM *
      // cotTheta) where cotTheta is the ratio Z/R (forward angle) of space
      // point duplet but instead we calculate (zOrigin * deltaR) and multiply
      // collisionRegion by deltaR to avoid divisions
      const float zOriginTimesDeltaR = (zM * deltaR - rM * deltaZ);
      // check if duplet origin on z axis within collision region
      if (zOriginTimesDeltaR < m_config.collisionRegionMin * deltaR or
          zOriginTimesDeltaR > m_config.collisionRegionMax * deltaR) {
        continue;
      }

      // if interactionPointCut is false we apply z cuts before coordinate
      // transformation to avoid unnecessary calculations. If
      // interactionPointCut is true we apply the curvature cut first because it
      // is more frequent but requires the coordinate transformation
      if (not m_config.interactionPointCut) {
        // check if duplet cotTheta is within the region of interest
        // cotTheta is defined as (deltaZ / deltaR) but instead we multiply
        // cotThetaMax by deltaR to avoid division
        if (deltaZ > m_config.cotThetaMax * deltaR or
            deltaZ < -m_config.cotThetaMax * deltaR) {
          continue;
        }
        // if z-distance between SPs is within max and min values
        if (deltaZ > m_config.deltaZMax or deltaZ < -m_config.deltaZMax) {
          continue;
        }

        // transform SP coordinates to the u-v reference frame
        const float deltaX = otherSP->x() - xM;
        const float deltaY = otherSP->y() - yM;

        const float xNewFrame = deltaX * cosPhiM + deltaY * sinPhiM;
        const float yNewFrame = deltaY * cosPhiM - deltaX * sinPhiM;

        const float deltaR2 = (deltaX * deltaX + deltaY * deltaY);
        const float iDeltaR2 = 1. / deltaR2;

        const float uT = xNewFrame * iDeltaR2;
        const float vT = yNewFrame * iDeltaR2;

        const float iDeltaR = std::sqrt(iDeltaR2);
        const float cotTheta = deltaZ * iDeltaR;

        const float Er =
            ((varianceZM + otherSP->varianceZ()) +
             (cotTheta * cotTheta) * (varianceRM + otherSP->varianceR())) *
            iDeltaR2;

        // fill output vectors
        linCircleVec.emplace_back(cotTheta, iDeltaR, Er, uT, vT, xNewFrame,
                                  yNewFrame);
        otherSP->setDeltaR(std::sqrt(deltaR2 + (deltaZ * deltaZ)));
        outVec.push_back(otherSP);
        continue;
      }

      // transform SP coordinates to the u-v reference frame
      const float deltaX = otherSP->x() - xM;
      const float deltaY = otherSP->y() - yM;

      const float xNewFrame = deltaX * cosPhiM + deltaY * sinPhiM;
      const float yNewFrame = deltaY * cosPhiM - deltaX * sinPhiM;

      const float deltaR2 = (deltaX * deltaX + deltaY * deltaY);
      const float iDeltaR2 = 1. / deltaR2;

      const float uT = xNewFrame * iDeltaR2;
      const float vT = yNewFrame * iDeltaR2;

      // interactionPointCut == true we apply this cut first cuts before
      // coordinate transformation to avoid unnecessary calculations
      if (std::abs(rM * yNewFrame) <= impactMax * xNewFrame) {
        // check if duplet cotTheta is within the region of interest
        // cotTheta is defined as (deltaZ / deltaR) but instead we multiply
        // cotThetaMax by deltaR to avoid division
        if (deltaZ > m_config.cotThetaMax * deltaR or
            deltaZ < -m_config.cotThetaMax * deltaR) {
          continue;
        }

        const float iDeltaR = std::sqrt(iDeltaR2);
        const float cotTheta = deltaZ * iDeltaR;

        const float Er =
            ((varianceZM + otherSP->varianceZ()) +
             (cotTheta * cotTheta) * (varianceRM + otherSP->varianceR())) *
            iDeltaR2;

        // fill output vectors
        linCircleVec.emplace_back(cotTheta, iDeltaR, Er, uT, vT, xNewFrame,
                                  yNewFrame);
        otherSP->setDeltaR(std::sqrt(deltaR2 + (deltaZ * deltaZ)));
        outVec.emplace_back(otherSP);
        continue;
      }

      // in the rotated frame the interaction point is positioned at x = -rM
      // and y ~= impactParam
      const float vIP = (yNewFrame > 0.) ? -vIPAbs : vIPAbs;

      // we can obtain aCoef as the slope dv/du of the linear function,
      // estimated using du and dv between the two SP bCoef is obtained by
      // inserting aCoef into the linear equation
      const float aCoef = (vT - vIP) / (uT - uIP);
      const float bCoef = vIP - aCoef * uIP;
      // the distance of the straight line from the origin (radius of the
      // circle) is related to aCoef and bCoef by d^2 = bCoef^2 / (1 +
      // aCoef^2) = 1 / (radius^2) and we can apply the cut on the curvature
      if ((bCoef * bCoef) * options.minHelixDiameter2 > (1 + aCoef * aCoef)) {
        continue;
      }

      // check if duplet cotTheta is within the region of interest
      // cotTheta is defined as (deltaZ / deltaR) but instead we multiply
      // cotThetaMax by deltaR to avoid division
      if (deltaZ > m_config.cotThetaMax * deltaR or
          deltaZ < -m_config.cotThetaMax * deltaR) {
        continue;
      }

      const float iDeltaR = std::sqrt(iDeltaR2);
      const float cotTheta = deltaZ * iDeltaR;

      const float Er =
          ((varianceZM + otherSP->varianceZ()) +
           (cotTheta * cotTheta) * (varianceRM + otherSP->varianceR())) *
          iDeltaR2;

      // fill output vectors
      linCircleVec.emplace_back(cotTheta, iDeltaR, Er, uT, vT, xNewFrame,
                                yNewFrame);
      otherSP->setDeltaR(std::sqrt(deltaR2 + (deltaZ * deltaZ)));
      outVec.emplace_back(otherSP);
    }
  }
}

template <typename external_spacepoint_t, typename platform_t>
inline void SeedFinder<external_spacepoint_t, platform_t>::filterCandidates(
    const external_spacepoint_t& spM, const Acts::SeedFinderOptions& options,
    SeedFilterState& seedFilterState, SeedingState& state) const {
<<<<<<< HEAD
  const float& rM = spM.radius();
  const float cosPhiM = spM.x() / rM;
  const float sinPhiM = spM.y() / rM;
  const float& varianceRM = spM.varianceR();
  const float& varianceZM = spM.varianceZ();
=======
  const float rM = spM.radius();
  const float cosPhiM = spM.x() / rM;
  const float sinPhiM = spM.y() / rM;
  const float varianceRM = spM.varianceR();
  const float varianceZM = spM.varianceZ();
>>>>>>> 629b32d9

  std::size_t numTopSP = state.compatTopSP.size();

  // sort: make index vector
  std::vector<std::size_t> sorted_bottoms(state.linCircleBottom.size());
  for (std::size_t i(0); i < sorted_bottoms.size(); ++i) {
    sorted_bottoms[i] = i;
  }

  std::vector<std::size_t> sorted_tops(state.linCircleTop.size());
  for (std::size_t i(0); i < sorted_tops.size(); ++i) {
    sorted_tops[i] = i;
  }

  if (not m_config.useDetailedDoubleMeasurementInfo) {
    std::sort(sorted_bottoms.begin(), sorted_bottoms.end(),
              [&state](const std::size_t& a, const std::size_t& b) -> bool {
                return state.linCircleBottom[a].cotTheta <
                       state.linCircleBottom[b].cotTheta;
              });

    std::sort(sorted_tops.begin(), sorted_tops.end(),
              [&state](const std::size_t& a, const std::size_t& b) -> bool {
                return state.linCircleTop[a].cotTheta <
                       state.linCircleTop[b].cotTheta;
              });
  }

  // Reserve enough space, in case current capacity is too little
  state.topSpVec.reserve(numTopSP);
  state.curvatures.reserve(numTopSP);
  state.impactParameters.reserve(numTopSP);

  size_t t0 = 0;

  // clear previous results and then loop on bottoms and tops
  state.candidates_collector.clear();

  for (const std::size_t& b : sorted_bottoms) {
    // break if we reached the last top SP
    if (t0 == numTopSP) {
      break;
    }

    auto lb = state.linCircleBottom[b];
    float cotThetaB = lb.cotTheta;
    float Vb = lb.V;
    float Ub = lb.U;
    float ErB = lb.Er;
    float iDeltaRB = lb.iDeltaR;

    // 1+(cot^2(theta)) = 1/sin^2(theta)
    float iSinTheta2 = (1. + cotThetaB * cotThetaB);
    float sigmaSquaredPtDependent = iSinTheta2 * options.sigmapT2perRadius;
    // calculate max scattering for min momentum at the seed's theta angle
    // scaling scatteringAngle^2 by sin^2(theta) to convert pT^2 to p^2
    // accurate would be taking 1/atan(thetaBottom)-1/atan(thetaTop) <
    // scattering
    // but to avoid trig functions we approximate cot by scaling by
    // 1/sin^4(theta)
    // resolving with pT to p scaling --> only divide by sin^2(theta)
    // max approximation error for allowed scattering angles of 0.04 rad at
    // eta=infinity: ~8.5%
    float scatteringInRegion2 = options.multipleScattering2 * iSinTheta2;

    float sinTheta = 1 / std::sqrt(iSinTheta2);
    float cosTheta = cotThetaB * sinTheta;

    // clear all vectors used in each inner for loop
    state.topSpVec.clear();
    state.curvatures.clear();
    state.impactParameters.clear();

    // coordinate transformation and checks for middle spacepoint
    // x and y terms for the rotation from UV to XY plane
    float rotationTermsUVtoXY[2] = {0, 0};
    if (m_config.useDetailedDoubleMeasurementInfo) {
      rotationTermsUVtoXY[0] = cosPhiM * sinTheta;
      rotationTermsUVtoXY[1] = sinPhiM * sinTheta;
    }

    // minimum number of compatible top SPs to trigger the filter for a certain
    // middle bottom pair if seedConfirmation is false we always ask for at
    // least one compatible top to trigger the filter
    size_t minCompatibleTopSPs = 2;
    if (!m_config.seedConfirmation or
        state.compatBottomSP[b]->radius() > seedFilterState.rMaxSeedConf) {
      minCompatibleTopSPs = 1;
    }
    if (m_config.seedConfirmation and seedFilterState.numQualitySeeds) {
      minCompatibleTopSPs++;
    }

    for (size_t index_t = t0; index_t < numTopSP; index_t++) {
      const std::size_t& t = sorted_tops[index_t];

      auto lt = state.linCircleTop[t];

      float cotThetaT = lt.cotTheta;
      float rMxy = 0.;
      float ub = 0.;
      float vb = 0.;
      float ut = 0.;
      float vt = 0.;

      if (m_config.useDetailedDoubleMeasurementInfo) {
        // protects against division by 0
        float dU = lt.U - Ub;
        if (dU == 0.) {
          continue;
        }
        // A and B are evaluated as a function of the circumference parameters
        // x_0 and y_0
        float A0 = (lt.V - Vb) / dU;

        float zPositionMiddle = cosTheta * std::sqrt(1 + A0 * A0);

        // position of Middle SP converted from UV to XY assuming cotTheta
        // evaluated from the Bottom and Middle SPs double
        double positionMiddle[3] = {
            rotationTermsUVtoXY[0] - rotationTermsUVtoXY[1] * A0,
            rotationTermsUVtoXY[0] * A0 + rotationTermsUVtoXY[1],
            zPositionMiddle};

        double rMTransf[3];
        if (!xyzCoordinateCheck(m_config, spM, positionMiddle, rMTransf)) {
          continue;
        }

        // coordinate transformation and checks for bottom spacepoint
        float B0 = 2. * (Vb - A0 * Ub);
        float Cb = 1. - B0 * lb.y;
        float Sb = A0 + B0 * lb.x;
        double positionBottom[3] = {
            rotationTermsUVtoXY[0] * Cb - rotationTermsUVtoXY[1] * Sb,
            rotationTermsUVtoXY[0] * Sb + rotationTermsUVtoXY[1] * Cb,
            zPositionMiddle};

        auto spB = state.compatBottomSP[b];
        double rBTransf[3];
        if (!xyzCoordinateCheck(m_config, *spB, positionBottom, rBTransf)) {
          continue;
        }

        // coordinate transformation and checks for top spacepoint
        float Ct = 1. - B0 * lt.y;
        float St = A0 + B0 * lt.x;
        double positionTop[3] = {
            rotationTermsUVtoXY[0] * Ct - rotationTermsUVtoXY[1] * St,
            rotationTermsUVtoXY[0] * St + rotationTermsUVtoXY[1] * Ct,
            zPositionMiddle};

        auto spT = state.compatTopSP[t];
        double rTTransf[3];
        if (!xyzCoordinateCheck(m_config, *spT, positionTop, rTTransf)) {
          continue;
        }

        // bottom and top coordinates in the spM reference frame
        float xB = rBTransf[0] - rMTransf[0];
        float yB = rBTransf[1] - rMTransf[1];
        float zB = rBTransf[2] - rMTransf[2];
        float xT = rTTransf[0] - rMTransf[0];
        float yT = rTTransf[1] - rMTransf[1];
        float zT = rTTransf[2] - rMTransf[2];

        float iDeltaRB2 = 1. / (xB * xB + yB * yB);
        float iDeltaRT2 = 1. / (xT * xT + yT * yT);

        cotThetaB = -zB * std::sqrt(iDeltaRB2);
        cotThetaT = zT * std::sqrt(iDeltaRT2);

        rMxy = std::sqrt(rMTransf[0] * rMTransf[0] + rMTransf[1] * rMTransf[1]);
        double irMxy = 1 / rMxy;
        float Ax = static_cast<float>(rMTransf[0] * irMxy);
        float Ay = static_cast<float>(rMTransf[1] * irMxy);

        ub = (xB * Ax + yB * Ay) * iDeltaRB2;
        vb = (yB * Ax - xB * Ay) * iDeltaRB2;
        ut = (xT * Ax + yT * Ay) * iDeltaRT2;
        vt = (yT * Ax - xT * Ay) * iDeltaRT2;
      }

      // use geometric average
      float cotThetaAvg2 = cotThetaB * cotThetaT;
      if (m_config.arithmeticAverageCotTheta) {
        // use arithmetic average
        float averageCotTheta = 0.5 * (cotThetaB + cotThetaT);
        cotThetaAvg2 = averageCotTheta * averageCotTheta;
      } else if (cotThetaAvg2 <= 0) {
        continue;
      }

      // add errors of spB-spM and spM-spT pairs and add the correlation term
      // for errors on spM
      float error2 =
          lt.Er + ErB +
          2 * (cotThetaAvg2 * varianceRM + varianceZM) * iDeltaRB * lt.iDeltaR;

      float deltaCotTheta = cotThetaB - cotThetaT;
      float deltaCotTheta2 = deltaCotTheta * deltaCotTheta;

      // Apply a cut on the compatibility between the r-z slope of the two
      // seed segments. This is done by comparing the squared difference
      // between slopes, and comparing to the squared uncertainty in this
      // difference - we keep a seed if the difference is compatible within
      // the assumed uncertainties. The uncertainties get contribution from
      // the  space-point-related squared error (error2) and a scattering term
      // calculated assuming the minimum pt we expect to reconstruct
      // (scatteringInRegion2). This assumes gaussian error propagation which
      // allows just adding the two errors if they are uncorrelated (which is
      // fair for scattering and measurement uncertainties)
      if (deltaCotTheta2 > (error2 + scatteringInRegion2)) {
        // skip top SPs based on cotTheta sorting when producing triplets
        if (m_config.useDetailedDoubleMeasurementInfo) {
          continue;
        }
        // break if cotTheta from bottom SP < cotTheta from top SP because
        // the SP are sorted by cotTheta
        if (cotThetaB - cotThetaT < 0) {
          break;
        }
        t0 = index_t + 1;
        continue;
      }

      float dU = 0;
      float A = 0;
      float S2 = 0;
      float B = 0;
      float B2 = 0;

      if (m_config.useDetailedDoubleMeasurementInfo) {
        dU = ut - ub;
        // protects against division by 0
        if (dU == 0.) {
          continue;
        }
        A = (vt - vb) / dU;
        S2 = 1. + A * A;
        B = vb - A * ub;
        B2 = B * B;
      } else {
        dU = lt.U - Ub;
        // protects against division by 0
        if (dU == 0.) {
          continue;
        }
        // A and B are evaluated as a function of the circumference parameters
        // x_0 and y_0
        A = (lt.V - Vb) / dU;
        S2 = 1. + A * A;
        B = Vb - A * Ub;
        B2 = B * B;
      }

      // sqrt(S2)/B = 2 * helixradius
      // calculated radius must not be smaller than minimum radius
      if (S2 < B2 * options.minHelixDiameter2) {
        continue;
      }

      // refinement of the cut on the compatibility between the r-z slope of
      // the two seed segments using a scattering term scaled by the actual
      // measured pT (p2scatterSigma)
      float iHelixDiameter2 = B2 / S2;
      // convert p(T) to p scaling by sin^2(theta) AND scale by 1/sin^4(theta)
      // from rad to deltaCotTheta
      float p2scatterSigma = iHelixDiameter2 * sigmaSquaredPtDependent;
      if (!std::isinf(m_config.maxPtScattering)) {
        // if pT > maxPtScattering, calculate allowed scattering angle using
        // maxPtScattering instead of pt.
        // To avoid 0-divison the pT check is skipped in case of B2==0, and
        // p2scatterSigma is calculated directly from maxPtScattering
        if (B2 == 0 or options.pTPerHelixRadius * std::sqrt(S2 / B2) >
                           2. * m_config.maxPtScattering) {
          float pTscatterSigma =
              (m_config.highland / m_config.maxPtScattering) *
              m_config.sigmaScattering;
          p2scatterSigma = pTscatterSigma * pTscatterSigma * iSinTheta2;
        }
      }

      // if deltaTheta larger than allowed scattering for calculated pT, skip
      if (deltaCotTheta2 > (error2 + p2scatterSigma)) {
        if (m_config.useDetailedDoubleMeasurementInfo) {
          continue;
        }
        if (cotThetaB - cotThetaT < 0) {
          break;
        }
        t0 = index_t;
        continue;
      }
      // A and B allow calculation of impact params in U/V plane with linear
      // function
      // (in contrast to having to solve a quadratic function in x/y plane)
      float Im = m_config.useDetailedDoubleMeasurementInfo
                     ? std::abs((A - B * rMxy) * rMxy)
                     : std::abs((A - B * rM) * rM);

      if (Im > m_config.impactMax) {
        continue;
      }

      state.topSpVec.push_back(state.compatTopSP[t]);
      // inverse diameter is signed depending if the curvature is
      // positive/negative in phi
      state.curvatures.push_back(B / std::sqrt(S2));
      state.impactParameters.push_back(Im);
    }  // loop on tops

    // continue if number of top SPs is smaller than minimum required for filter
    if (state.topSpVec.size() < minCompatibleTopSPs) {
      continue;
    }

    seedFilterState.zOrigin = spM.z() - rM * lb.cotTheta;

    m_config.seedFilter->filterSeeds_2SpFixed(
        *state.compatBottomSP[b], spM, state.topSpVec, state.curvatures,
        state.impactParameters, seedFilterState, state.candidates_collector);
  }  // loop on bottoms
}

template <typename external_spacepoint_t, typename platform_t>
template <typename sp_range_t>
std::vector<Seed<external_spacepoint_t>>
SeedFinder<external_spacepoint_t, platform_t>::createSeedsForGroup(
    const Acts::SeedFinderOptions& options,
    const Acts::SpacePointGrid<external_spacepoint_t>& grid,
    const sp_range_t& bottomSPs, const std::size_t middleSPs,
    const sp_range_t& topSPs) const {
  SeedingState state;
  const Acts::Range1D<float> rMiddleSPRange;
  std::vector<Seed<external_spacepoint_t>> ret;

  createSeedsForGroup(options, state, grid, std::back_inserter(ret), bottomSPs,
                      middleSPs, topSPs, rMiddleSPRange);

  return ret;
}
}  // namespace Acts<|MERGE_RESOLUTION|>--- conflicted
+++ resolved
@@ -84,11 +84,7 @@
   }
 
   for (const auto& spM : middleSPs) {
-<<<<<<< HEAD
-    const float& rM = spM->radius();
-=======
     const float rM = spM->radius();
->>>>>>> 629b32d9
 
     // check if spM is outside our radial region of interest
     if (m_config.useVariableMiddleSPRange) {
@@ -198,15 +194,9 @@
     boost::container::small_vector<Neighbour<external_spacepoint_t>, 9>&
         otherSPsNeighbours,
     const external_spacepoint_t& mediumSP, std::vector<LinCircle>& linCircleVec,
-<<<<<<< HEAD
-    out_range_t& outVec, const float& deltaRMinSP, const float& deltaRMaxSP,
-    const float& uIP, const float& uIP2, const float& cosPhiM,
-    const float& sinPhiM) const {
-=======
     out_range_t& outVec, const float deltaRMinSP, const float deltaRMaxSP,
     const float uIP, const float uIP2, const float cosPhiM,
     const float sinPhiM) const {
->>>>>>> 629b32d9
   float impactMax = m_config.impactMax;
   if constexpr (candidateType == Acts::SpacePointCandidateType::eBottom) {
     impactMax = -impactMax;
@@ -438,19 +428,11 @@
 inline void SeedFinder<external_spacepoint_t, platform_t>::filterCandidates(
     const external_spacepoint_t& spM, const Acts::SeedFinderOptions& options,
     SeedFilterState& seedFilterState, SeedingState& state) const {
-<<<<<<< HEAD
-  const float& rM = spM.radius();
-  const float cosPhiM = spM.x() / rM;
-  const float sinPhiM = spM.y() / rM;
-  const float& varianceRM = spM.varianceR();
-  const float& varianceZM = spM.varianceZ();
-=======
   const float rM = spM.radius();
   const float cosPhiM = spM.x() / rM;
   const float sinPhiM = spM.y() / rM;
   const float varianceRM = spM.varianceR();
   const float varianceZM = spM.varianceZ();
->>>>>>> 629b32d9
 
   std::size_t numTopSP = state.compatTopSP.size();
 
