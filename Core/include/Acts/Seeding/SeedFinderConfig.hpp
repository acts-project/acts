// This file is part of the ACTS project.
//
// Copyright (C) 2016 CERN for the benefit of the ACTS project
//
// This Source Code Form is subject to the terms of the Mozilla Public
// License, v. 2.0. If a copy of the MPL was not distributed with this
// file, You can obtain one at https://mozilla.org/MPL/2.0/.

#pragma once

#include "Acts/Definitions/Algebra.hpp"
#include "Acts/Definitions/Units.hpp"
#include "Acts/Seeding/SeedConfirmationRangeConfig.hpp"
#include "Acts/Utilities/Delegate.hpp"

#include <limits>
#include <memory>
#include <numbers>
#include <vector>

namespace Acts {

// forward declaration to avoid cyclic dependence
template <typename T>
class SeedFilter;

/// @brief Structure that holds configuration parameters for the seed finder algorithm
template <typename SpacePoint>
struct SeedFinderConfig {
  std::shared_ptr<SeedFilter<SpacePoint>> seedFilter;

  /// Seeding parameters used in the space-point grid creation and bin finding

  /// Geometry Settings + Detector ROI
  /// (r, z, phi) range for limiting location of all measurements and grid
  /// creation
  float phiMin = -std::numbers::pi_v<float>;
  float phiMax = std::numbers::pi_v<float>;
  float zMin = -2800 * UnitConstants::mm;
  float zMax = 2800 * UnitConstants::mm;
  float rMax = 600 * UnitConstants::mm;
  /// WARNING: if rMin is smaller than impactMax, the bin size will be 2*pi,
  /// which will make seeding very slow!
  float rMin = 33 * UnitConstants::mm;

  /// Vector containing the z-bin edges for non equidistant binning in z
  std::vector<float> zBinEdges;

  /// Order of z bins to loop over when searching for SPs
  std::vector<std::size_t> zBinsCustomLooping = {};

  /// Radial bin size used in space-point grid
  float binSizeR = 1. * UnitConstants::mm;

  /// Seeding parameters used to define the region of interest for middle
  /// space-point

  /// Radial range for middle space-point
  /// The range can be defined manually with (rMinMiddle, rMaxMiddle). If
  /// useVariableMiddleSPRange is set to false and the vector rRangeMiddleSP is
  /// empty, we use (rMinMiddle, rMaxMiddle) to cut the middle space-points
  float rMinMiddle = 60.f * UnitConstants::mm;
  float rMaxMiddle = 120.f * UnitConstants::mm;
  /// If useVariableMiddleSPRange is set to false, the vector rRangeMiddleSP can
  /// be used to define a fixed r range for each z bin: {{rMin, rMax}, ...}
  bool useVariableMiddleSPRange = false;
  /// Range defined in vector for each z bin
  std::vector<std::vector<float>> rRangeMiddleSP;
  /// If useVariableMiddleSPRange is true, the radial range will be calculated
  /// based on the maximum and minimum r values of the space-points in the event
  /// and a deltaR (deltaRMiddleMinSPRange, deltaRMiddleMaxSPRange)
  float deltaRMiddleMinSPRange = 10. * UnitConstants::mm;
  float deltaRMiddleMaxSPRange = 10. * UnitConstants::mm;

  /// Seeding parameters used to define the cuts on space-point doublets

  /// Minimum radial distance between two doublet components (prefer
  /// deltaRMinTopSP and deltaRMinBottomSP to set separate values for outer and
  /// inner space-points)
  float deltaRMin = 5 * UnitConstants::mm;
  /// Maximum radial distance between two doublet components (prefer
  /// deltaRMaxTopSP and deltaRMacBottomSP to set separate values for outer and
  /// inner space-points)
  float deltaRMax = 270 * UnitConstants::mm;
  /// Minimum radial distance between middle-outer doublet components
  float deltaRMinTopSP = std::numeric_limits<float>::quiet_NaN();
  /// Maximum radial distance between middle-outer doublet components
  float deltaRMaxTopSP = std::numeric_limits<float>::quiet_NaN();
  /// Minimum radial distance between inner-middle doublet components
  float deltaRMinBottomSP = std::numeric_limits<float>::quiet_NaN();
  /// Maximum radial distance between inner-middle doublet components
  float deltaRMaxBottomSP = std::numeric_limits<float>::quiet_NaN();

  /// Maximum value of z-distance between space-points in doublet
  float deltaZMax = std::numeric_limits<float>::infinity() * UnitConstants::mm;

  /// Maximum allowed cotTheta between two space-points in doublet, used to
  /// check if forward angle is within bounds
  float cotThetaMax = 10.01788;  // equivalent to eta = 3 (pseudorapidity)

  /// Limiting location of collision region in z-axis used to check if doublet
  /// origin is within reasonable bounds
  float collisionRegionMin = -150 * UnitConstants::mm;
  float collisionRegionMax = +150 * UnitConstants::mm;

  /// Enable cut on the compatibility between interaction point and doublet,
  /// this is an useful approximation to speed up the seeding
  bool interactionPointCut = false;

  /// Seeding parameters used to define the cuts on space-point triplets

  /// Minimum transverse momentum (pT) used to check the r-z slope compatibility
  /// of triplets with maximum multiple scattering effect (produced by the
  /// minimum allowed pT particle) + a certain uncertainty term. Check the
  /// documentation for more information
  /// https://acts.readthedocs.io/en/latest/core/reconstruction/pattern_recognition/seeding.html
  float minPt = 400 * UnitConstants::MeV;
  /// Number of sigmas of scattering angle to be considered in the minimum pT
  /// scattering term
  float sigmaScattering = 5;
  /// Term that accounts for the thickness of scattering medium in radiation
  /// lengths in the Lynch & Dahl correction to the Highland equation default is
  /// 5%
  /// TODO: necessary to make amount of material dependent on detector region?
  float radLengthPerSeed = 0.05;
  /// Maximum transverse momentum for scattering calculation
  float maxPtScattering = 10 * UnitConstants::GeV;
  /// Maximum value of impact parameter estimation of the seed candidates
  float impactMax = 20 * UnitConstants::mm;
  /// Parameter which can loosen the tolerance of the track seed to form a
  /// helix. This is useful for e.g. misaligned seeding.
  float helixCutTolerance = 1.;

  /// Seeding parameters used for quality seed confirmation

  /// Enable quality seed confirmation, this is different than default seeding
  /// confirmation because it can also be defined for different (r, z) regions
  /// of the detector (e.g. forward or central region) by SeedConfirmationRange.
  /// Seeds are classified as "high-quality" seeds and normal quality seeds.
  /// Normal quality seeds are only selected if no other "high-quality" seeds
  /// has been found for that inner-middle doublet.
  bool seedConfirmation = false;
  /// Contains parameters for central seed confirmation
  SeedConfirmationRangeConfig centralSeedConfirmationRange;
  /// Contains parameters for forward seed confirmation
  SeedConfirmationRangeConfig forwardSeedConfirmationRange;
  /// Maximum number (minus one) of accepted seeds per middle space-point
  unsigned int maxSeedsPerSpM = 5;

  /// Other parameters

  /// Alignment uncertainties, used for uncertainties in the
  /// non-measurement-plane of the modules
  /// which otherwise would be 0
  /// will be added to spacepoint measurement uncertainties (and therefore also
  /// multiplied by sigmaError)
  /// FIXME: call align1 and align2
  float zAlign = 0 * UnitConstants::mm;
  float rAlign = 0 * UnitConstants::mm;
  /// used for measurement (+alignment) uncertainties.
  /// find seeds within 5sigma error ellipse
  float sigmaError = 5;

  /// derived values, set on SeedFinder construction
  float highland = 0;
  float maxScatteringAngle2 = 0;

  /// only for Cuda plugin
  int maxBlockSize = 1024;
  int nTrplPerSpBLimit = 100;
  int nAvgTrplPerSpBLimit = 2;

  /// Delegates for accessors to detailed information on double measurement that
  /// produced the space point.
  /// This is mainly referring to space points produced when combining
  /// measurement from strips on back-to-back modules.
  /// Enables setting of the following delegates.
  bool useDetailedDoubleMeasurementInfo = false;

  Delegate<bool(const SpacePoint&)> spacePointSelector{
      DelegateFuncTag<voidSpacePointSelector>{}};

  static bool voidSpacePointSelector(const SpacePoint& /*sp*/) { return true; }

  /// Tolerance parameter used to check the compatibility of space-point
  /// coordinates in xyz. This is only used in a detector specific check for
  /// strip modules
  float toleranceParam = 1.1 * UnitConstants::mm;

  // Delegate to apply experiment specific cuts during doublet finding
  Delegate<bool(float /*bottomRadius*/, float /*cotTheta*/)> experimentCuts{
      DelegateFuncTag<&noopExperimentCuts>{}};

  bool isInInternalUnits = false;

  SeedFinderConfig toInternalUnits() const {
    if (isInInternalUnits) {
      throw std::runtime_error(
          "Repeated conversion to internal units for SeedFinderConfig");
    }
    // Make sure the shared ptr to the seed filter is not a nullptr
    // And make sure the seed filter config is in internal units as well
    if (!seedFilter) {
      throw std::runtime_error(
          "Invalid values for the seed filter inside the seed filter config: "
          "nullptr");
    }
    if (!seedFilter->getSeedFilterConfig().isInInternalUnits) {
      throw std::runtime_error(
          "The internal Seed Filter configuration, contained in the seed "
          "finder config, is not in internal units.");
    }

    using namespace UnitLiterals;
    SeedFinderConfig config = *this;
    config.isInInternalUnits = true;
    config.minPt /= 1_MeV;
    config.deltaRMin /= 1_mm;
    config.deltaRMax /= 1_mm;
    config.binSizeR /= 1_mm;
    config.deltaRMinTopSP /= 1_mm;
    config.deltaRMaxTopSP /= 1_mm;
    config.deltaRMinBottomSP /= 1_mm;
    config.deltaRMaxBottomSP /= 1_mm;
    config.deltaRMiddleMinSPRange /= 1_mm;
    config.deltaRMiddleMaxSPRange /= 1_mm;
    config.impactMax /= 1_mm;
    config.maxPtScattering /= 1_MeV;  // correct?
    config.collisionRegionMin /= 1_mm;
    config.collisionRegionMax /= 1_mm;
    config.zMin /= 1_mm;
    config.zMax /= 1_mm;
    config.rMax /= 1_mm;
    config.rMin /= 1_mm;
    config.deltaZMax /= 1_mm;

    config.zAlign /= 1_mm;
    config.rAlign /= 1_mm;

    config.toleranceParam /= 1_mm;

    return config;
  }
  SeedFinderConfig calculateDerivedQuantities() const {
    SeedFinderConfig config = *this;
    // calculation of scattering using the highland formula
    // convert pT to p once theta angle is known
    config.highland = 13.6 * std::sqrt(radLengthPerSeed) *
                      (1 + 0.038 * std::log(radLengthPerSeed));
    const float maxScatteringAngle = config.highland / minPt;
    config.maxScatteringAngle2 = maxScatteringAngle * maxScatteringAngle;
    return config;
  }
};

struct SeedFinderOptions {
  // location of beam in x,y plane.
  // used as offset for Space Points
  Vector2 beamPos{0 * UnitConstants::mm, 0 * UnitConstants::mm};
  // field induction
<<<<<<< HEAD
  float bFieldInZ = 2.08 * UnitConstants::T;
=======
  float bFieldInZ = 2 * Acts::UnitConstants::T;
>>>>>>> 85baf693

  // derived quantities
  float pTPerHelixRadius = std::numeric_limits<float>::quiet_NaN();
  float minHelixDiameter2 = std::numeric_limits<float>::quiet_NaN();
  float pT2perRadius = std::numeric_limits<float>::quiet_NaN();
  float sigmapT2perRadius = std::numeric_limits<float>::quiet_NaN();
  float multipleScattering2 = std::numeric_limits<float>::quiet_NaN();

  bool isInInternalUnits = false;

  SeedFinderOptions toInternalUnits() const {
    if (isInInternalUnits) {
      throw std::runtime_error(
          "Repeated conversion to internal units for SeedFinderOptions");
    }
    using namespace UnitLiterals;
    SeedFinderOptions options = *this;
    options.isInInternalUnits = true;
    options.beamPos[0] /= 1_mm;
    options.beamPos[1] /= 1_mm;

    options.bFieldInZ /= 1000. * 1_T;
    return options;
  }

  template <typename Config>
  SeedFinderOptions calculateDerivedQuantities(const Config& config) const {
    using namespace UnitLiterals;

    if (!isInInternalUnits) {
      throw std::runtime_error(
          "Derived quantities in SeedFinderOptions can only be calculated from "
          "Acts internal units");
    }
    SeedFinderOptions options = *this;
    // helix radius in homogeneous magnetic field. Units are Kilotesla, MeV and
    // millimeter
    // TODO: change using ACTS units
    options.pTPerHelixRadius = 1_T * 1e6 * options.bFieldInZ;
    options.minHelixDiameter2 =
        std::pow(config.minPt * 2 / options.pTPerHelixRadius, 2) *
        config.helixCutTolerance;
    options.pT2perRadius =
        std::pow(config.highland / options.pTPerHelixRadius, 2);
    options.sigmapT2perRadius =
        options.pT2perRadius * std::pow(2 * config.sigmaScattering, 2);
    options.multipleScattering2 =
        config.maxScatteringAngle2 * std::pow(config.sigmaScattering, 2);
    return options;
  }
};

}  // namespace Acts<|MERGE_RESOLUTION|>--- conflicted
+++ resolved
@@ -258,11 +258,7 @@
   // used as offset for Space Points
   Vector2 beamPos{0 * UnitConstants::mm, 0 * UnitConstants::mm};
   // field induction
-<<<<<<< HEAD
-  float bFieldInZ = 2.08 * UnitConstants::T;
-=======
   float bFieldInZ = 2 * Acts::UnitConstants::T;
->>>>>>> 85baf693
 
   // derived quantities
   float pTPerHelixRadius = std::numeric_limits<float>::quiet_NaN();
