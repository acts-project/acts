--- conflicted
+++ resolved
@@ -175,22 +175,11 @@
   int nTrplPerSpBLimit = 100;
   int nAvgTrplPerSpBLimit = 2;
 
-<<<<<<< HEAD
-  // sPHENIX quantities for alignment bypassing cuts
-  float helixcut = 1.;
-
-  // Delegates for accessors to detailed information on double measurement that
-  // produced the space point.
-  // This is mainly referring to space points produced when combining
-  // measurement from strips on back-to-back modules.
-  // Enables setting of the following delegates.
-=======
   /// Delegates for accessors to detailed information on double measurement that
   /// produced the space point.
   /// This is mainly referring to space points produced when combining
   /// measurement from strips on back-to-back modules.
   /// Enables setting of the following delegates.
->>>>>>> daafd83a
   bool useDetailedDoubleMeasurementInfo = false;
   /// Returns half of the length of the top strip.
   Delegate<float(const SpacePoint&)> getTopHalfStripLength;
