--- conflicted
+++ resolved
@@ -6,11 +6,8 @@
 // License, v. 2.0. If a copy of the MPL was not distributed with this
 // file, You can obtain one at https://mozilla.org/MPL/2.0/.
 
-<<<<<<< HEAD
 #include "Acts/Seeding/CandidatesForMiddleSp.hpp"
 
-=======
->>>>>>> 9b306027
 #include <limits>
 
 namespace Acts {
