--- conflicted
+++ resolved
@@ -18,28 +18,37 @@
 Seedfinder<external_spacepoint_t, platform_t>::Seedfinder(
     Acts::SeedfinderConfig<external_spacepoint_t> config)
     : m_config(config.toInternalUnits()) {
-  // calculation of scattering using the highland formula
-  // convert pT to p once theta angle is known
-  m_config.highland = 13.6 * std::sqrt(m_config.radLengthPerSeed) *
-                      (1 + 0.038 * std::log(m_config.radLengthPerSeed));
-  float maxScatteringAngle = m_config.highland / m_config.minPt;
-  m_config.maxScatteringAngle2 = maxScatteringAngle * maxScatteringAngle;
-  // helix radius in homogeneous magnetic field. Units are Kilotesla, MeV and
-  // millimeter
-  // TODO: change using ACTS units
-  m_config.pTPerHelixRadius = 300. * m_config.bFieldInZ;
-  m_config.minHelixDiameter2 =
-      std::pow(m_config.minPt * 2 / m_config.pTPerHelixRadius, 2);
-  m_config.pT2perRadius =
-      std::pow(m_config.highland / m_config.pTPerHelixRadius, 2);
-<<<<<<< HEAD
-
-  m_config.binSizeZ = m_config.binsZ / (m_config.zMax - m_config.zMin);
-  m_config.binSizeR = m_config.binsR / (m_config.rMax - m_config.rMin);
-=======
-  m_config.sigmapT2perRadius =
-      m_config.pT2perRadius * std::pow(2 * m_config.sigmaScattering, 2);
->>>>>>> 40d6e793
+  // If the size of the regionalParameters doesn't match the number of boundary
+  // fill the remaning region with the default RegionalParameters
+  if (m_config.regionalParameters.size() <
+      (m_config.zboundaries.size() + 1) * (m_config.zboundaries.size() + 1)) {
+    while (m_config.regionalParameters.size() <
+           (m_config.zboundaries.size() + 1) *
+               (m_config.zboundaries.size() + 1)) {
+      m_config.regionalParameters.push_back(
+          Acts::RegionalParameters<external_spacepoint_t>());
+    }
+  }
+  // Compute derived values
+  for (auto rparams : config.regionalParameters) {
+    // calculation of scattering using the highland formula
+    // convert pT to p once theta angle is known
+    rparams.highland = 13.6 * std::sqrt(rparams.radLengthPerSeed) *
+                       (1 + 0.038 * std::log(rparams.radLengthPerSeed));
+    float maxScatteringAngle = rparams.highland / rparams.minPt;
+    rparams.maxScatteringAngle2 = maxScatteringAngle * maxScatteringAngle;
+    // helix radius in homogeneous magnetic field. Units are Kilotesla, MeV and
+    // millimeter
+    // TODO: change using ACTS units
+    rparams.pTPerHelixRadius = 300. * rparams.bFieldInZ;
+    rparams.minHelixDiameter2 =
+        std::pow(rparams.minPt * 2 / rparams.pTPerHelixRadius, 2);
+    rparams.pT2perRadius =
+        std::pow(rparams.highland / rparams.pTPerHelixRadius, 2);
+
+    rparams.sigmapT2perRadius =
+        rparams.pT2perRadius * std::pow(2 * rparams.sigmaScattering, 2);
+  }
 }
 
 template <typename external_spacepoint_t, typename platform_t>
@@ -52,6 +61,8 @@
   for (auto spM : middleSPs) {
     float rM = spM->radius();
     float zM = spM->z();
+    Acts::RegionalParameters regionConfig =
+        m_config.regionalParameters[m_config.regionalBin(rM, zM)];
     float varianceRM = spM->varianceR();
     float varianceZM = spM->varianceZ();
 
@@ -98,11 +109,11 @@
       float rT = topSP->radius();
       float deltaR = rT - rM;
       // if r-distance is too small, try next SP in bin
-      if (deltaR < m_config.deltaRMinTopSP) {
+      if (deltaR < regionConfig.deltaRMinTopSP) {
         continue;
       }
       // if r-distance is too big, try next SP in bin
-      if (deltaR > m_config.deltaRMaxTopSP) {
+      if (deltaR > regionConfig.deltaRMaxTopSP) {
         continue;
       }
       // ratio Z/R (forward angle) of space point duplet
@@ -147,7 +158,7 @@
         // circle) is related to aCoef and bCoef by d^2 = bCoef^2 / (1 +
         // aCoef^2) = 1 / (radius^2) and we can apply the cut on the curvature
         if ((bCoef * bCoef) >
-            (1 + aCoef * aCoef) / m_config.minHelixDiameter2) {
+            (1 + aCoef * aCoef) / regionConfig.minHelixDiameter2) {
           continue;
         }
       }
@@ -168,10 +179,10 @@
       float rB = bottomSP->radius();
       float deltaR = rM - rB;
       // this condition is the opposite of the condition for top SP
-      if (deltaR > m_config.deltaRMaxBottomSP) {
-        continue;
-      }
-      if (deltaR < m_config.deltaRMinBottomSP) {
+      if (deltaR > regionConfig.deltaRMaxBottomSP) {
+        continue;
+      }
+      if (deltaR < regionConfig.deltaRMinBottomSP) {
         continue;
       }
       // ratio Z/R (forward angle) of space point duplet
@@ -216,7 +227,7 @@
         // circle) is related to aCoef and bCoef by d^2 = bCoef^2 / (1 +
         // aCoef^2) = 1 / (radius^2) and we can apply the cut on the curvature
         if ((bCoef * bCoef) >
-            (1 + aCoef * aCoef) / m_config.minHelixDiameter2) {
+            (1 + aCoef * aCoef) / regionConfig.minHelixDiameter2) {
           continue;
         }
       }
@@ -265,10 +276,10 @@
       // resolving with pT to p scaling --> only divide by sin^2(theta)
       // max approximation error for allowed scattering angles of 0.04 rad at
       // eta=infinity: ~8.5%
-      float scatteringInRegion2 = m_config.maxScatteringAngle2 * iSinTheta2;
+      float scatteringInRegion2 = regionConfig.maxScatteringAngle2 * iSinTheta2;
       // multiply the squared sigma onto the squared scattering
       scatteringInRegion2 *=
-          m_config.sigmaScattering * m_config.sigmaScattering;
+          regionConfig.sigmaScattering * regionConfig.sigmaScattering;
 
       // clear all vectors used in each inner for loop
       state.topSpVec.clear();
@@ -333,7 +344,7 @@
         float B2 = B * B;
         // sqrt(S2)/B = 2 * helixradius
         // calculated radius must not be smaller than minimum radius
-        if (S2 < B2 * m_config.minHelixDiameter2) {
+        if (S2 < B2 * regionConfig.minHelixDiameter2) {
           continue;
         }
 
@@ -342,14 +353,15 @@
         // measured pT
         float iHelixDiameter2 = B2 / S2;
         // calculate scattering for p(T) calculated from seed curvature
-        float pT2scatterSigma = iHelixDiameter2 * m_config.sigmapT2perRadius;
+        float pT2scatterSigma =
+            iHelixDiameter2 * regionConfig.sigmapT2perRadius;
         // if pT > maxPtScattering, calculate allowed scattering angle using
         // maxPtScattering instead of pt.
-        float pT = m_config.pTPerHelixRadius * std::sqrt(S2 / B2) / 2.;
-        if (pT > m_config.maxPtScattering) {
+        float pT = regionConfig.pTPerHelixRadius * std::sqrt(S2 / B2) / 2.;
+        if (pT > regionConfig.maxPtScattering) {
           float pTscatterSigma =
-              (m_config.highland / m_config.maxPtScattering) *
-              m_config.sigmaScattering;
+              (regionConfig.highland / regionConfig.maxPtScattering) *
+              regionConfig.sigmaScattering;
           pT2scatterSigma = pTscatterSigma * pTscatterSigma;
         }
         // convert p(T) to p scaling by sin^2(theta) AND scale by 1/sin^4(theta)
@@ -391,12 +403,12 @@
         }
       }
       if (!state.topSpVec.empty()) {
-        m_config.seedFilter->filterSeeds_2SpFixed(
+        regionConfig.seedFilter->filterSeeds_2SpFixed(
             *state.compatBottomSP[b], *spM, state.topSpVec, state.curvatures,
             state.impactParameters, Zob, std::back_inserter(state.seedsPerSpM));
       }
     }
-    m_config.seedFilter->filterSeeds_1SpFixed(state.seedsPerSpM, outIt);
+    regionConfig.seedFilter->filterSeeds_1SpFixed(state.seedsPerSpM, outIt);
   }
 }
 }  // namespace Acts