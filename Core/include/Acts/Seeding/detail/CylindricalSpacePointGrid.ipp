// This file is part of the ACTS project.
//
// Copyright (C) 2016 CERN for the benefit of the ACTS project
//
// This Source Code Form is subject to the terms of the Mozilla Public
// License, v. 2.0. If a copy of the MPL was not distributed with this
// file, You can obtain one at https://mozilla.org/MPL/2.0/.

#include <concepts>

template <typename external_spacepoint_t>
Acts::CylindricalSpacePointGrid<external_spacepoint_t>
Acts::CylindricalSpacePointGridCreator::createGrid(
    const Acts::CylindricalSpacePointGridConfig& config,
    const Acts::CylindricalSpacePointGridOptions& options) {
  if (!config.isInInternalUnits) {
    throw std::runtime_error(
        "CylindricalSpacePointGridConfig not in ACTS internal units in "
        "CylindricalSpacePointGridCreator::createGrid");
  }
  if (!options.isInInternalUnits) {
    throw std::runtime_error(
        "CylindricalSpacePointGridOptions not in ACTS internal units in "
        "CylindricalSpacePointGridCreator::createGrid");
  }
  using AxisScalar = Acts::Vector3::Scalar;
  using namespace Acts::UnitLiterals;

  int phiBins = 0;
  // for no magnetic field, create 100 phi-bins
  if (options.bFieldInZ == 0) {
    phiBins = 100;
  } else {
    // calculate circle intersections of helix and max detector radius
    float minHelixRadius =
        config.minPt /
        (1_T * 1e6 *
         options.bFieldInZ);  // in mm -> R[mm] =pT[GeV] / (3·10−4×B[T])
                              // = pT[MeV] / (300 *Bz[kT])

    // sanity check: if yOuter takes the square root of a negative number
    if (minHelixRadius < config.rMax / 2) {
      throw std::domain_error(
          "The value of minHelixRadius cannot be smaller than rMax / 2. Please "
          "check the configuration of bFieldInZ and minPt");
    }

    float maxR2 = config.rMax * config.rMax;
    float xOuter = maxR2 / (2 * minHelixRadius);
    float yOuter = std::sqrt(maxR2 - xOuter * xOuter);
    float outerAngle = std::atan(xOuter / yOuter);
    // intersection of helix and max detector radius minus maximum R distance
    // from middle SP to top SP
    float innerAngle = 0;
    float rMin = config.rMax;
    if (config.rMax > config.deltaRMax) {
      rMin = config.rMax - config.deltaRMax;
      float innerCircleR2 =
          (config.rMax - config.deltaRMax) * (config.rMax - config.deltaRMax);
      float xInner = innerCircleR2 / (2 * minHelixRadius);
      float yInner = std::sqrt(innerCircleR2 - xInner * xInner);
      innerAngle = std::atan(xInner / yInner);
    }

    // evaluating the azimutal deflection including the maximum impact parameter
    float deltaAngleWithMaxD0 =
        std::abs(std::asin(config.impactMax / (rMin)) -
                 std::asin(config.impactMax / config.rMax));

    // evaluating delta Phi based on the inner and outer angle, and the azimutal
    // deflection including the maximum impact parameter
    // Divide by config.phiBinDeflectionCoverage since we combine
    // config.phiBinDeflectionCoverage number of consecutive phi bins in the
    // seed making step. So each individual bin should cover
    // 1/config.phiBinDeflectionCoverage of the maximum expected azimutal
    // deflection
    float deltaPhi = (outerAngle - innerAngle + deltaAngleWithMaxD0) /
                     config.phiBinDeflectionCoverage;

    // sanity check: if the delta phi is equal to or less than zero, we'll be
    // creating an infinite or a negative number of bins, which would be bad!
    if (deltaPhi <= 0.f) {
      throw std::domain_error(
          "Delta phi value is equal to or less than zero, leading to an "
          "impossible number of bins (negative or infinite)");
    }

    // divide 2pi by angle delta to get number of phi-bins
    // size is always 2pi even for regions of interest
    phiBins = static_cast<int>(std::ceil(2 * M_PI / deltaPhi));
    // need to scale the number of phi bins accordingly to the number of
    // consecutive phi bins in the seed making step.
    // Each individual bin should be approximately a fraction (depending on this
    // number) of the maximum expected azimutal deflection.

    // set protection for large number of bins, by default it is large
    if (phiBins > config.maxPhiBins) {
      phiBins = config.maxPhiBins;
    }
  }

  Acts::Axis<AxisType::Equidistant, AxisBoundaryType::Closed> phiAxis(
      config.phiMin, config.phiMax, phiBins);

  // vector that will store the edges of the bins of z
  std::vector<AxisScalar> zValues;

  // If zBinEdges is not defined, calculate the edges as zMin + bin * zBinSize
  if (config.zBinEdges.empty()) {
    // TODO: can probably be optimized using smaller z bins
    // and returning (multiple) neighbors only in one z-direction for forward
    // seeds
    // FIXME: zBinSize must include scattering
    float zBinSize = config.cotThetaMax * config.deltaRMax;
    float zBins =
        std::max(1.f, std::floor((config.zMax - config.zMin) / zBinSize));

    zValues.reserve(static_cast<int>(zBins));
    for (int bin = 0; bin <= static_cast<int>(zBins); bin++) {
      AxisScalar edge =
          config.zMin + bin * ((config.zMax - config.zMin) / zBins);
      zValues.push_back(edge);
    }

  } else {
    // Use the zBinEdges defined in the config
    zValues.reserve(config.zBinEdges.size());
    for (float bin : config.zBinEdges) {
      zValues.push_back(bin);
    }
  }

  Axis<AxisType::Variable, AxisBoundaryType::Bound> zAxis(std::move(zValues));
  return Acts::CylindricalSpacePointGrid<external_spacepoint_t>(
      std::make_tuple(std::move(phiAxis), std::move(zAxis)));
}

template <typename external_spacepoint_t,
          typename external_spacepoint_iterator_t>
void Acts::CylindricalSpacePointGridCreator::fillGrid(
    const Acts::SeedFinderConfig<external_spacepoint_t>& config,
    const Acts::SeedFinderOptions& options,
    Acts::CylindricalSpacePointGrid<external_spacepoint_t>& grid,
    external_spacepoint_iterator_t spBegin,
<<<<<<< HEAD
    external_spacepoint_iterator_t spEnd) {
  using iterated_value_t =
      typename std::iter_value_t<external_spacepoint_iterator_t>;
  using iterated_t = typename std::remove_const_t<
      typename std::remove_pointer_t<iterated_value_t>>;
  static_assert(!std::is_pointer_v<iterated_value_t>,
                "Iterator must contain pointers to space points");
  static_assert(std::same_as<iterated_t, external_spacepoint_t>,
                "Iterator does not contain type this class was templated with");

=======
    external_spacepoint_iterator_t spEnd, Acts::Extent& rRangeSPExtent) {
>>>>>>> 94e37c01
  if (!config.isInInternalUnits) {
    throw std::runtime_error(
        "SeedFinderConfig not in ACTS internal units in BinnedSPGroup");
  }
  if (config.seedFilter == nullptr) {
    throw std::runtime_error("SeedFinderConfig has a null SeedFilter object");
  }
  if (!options.isInInternalUnits) {
    throw std::runtime_error(
        "SeedFinderOptions not in ACTS internal units in BinnedSPGroup");
  }

  // sort by radius
  // add magnitude of beamPos to rMax to avoid excluding measurements
  // create number of bins equal to number of millimeters rMax
  // (worst case minR: configured minR + 1mm)
  // binSizeR allows to increase or reduce numRBins if needed
  std::size_t numRBins = static_cast<std::size_t>(
      (config.rMax + options.beamPos.norm()) / config.binSizeR);

  // keep track of changed bins while sorting
  std::vector<bool> usedBinIndex(grid.size(), false);
  std::vector<std::size_t> rBinsIndex;
  rBinsIndex.reserve(grid.size());

  std::size_t counter = 0ul;
  for (external_spacepoint_iterator_t it = spBegin; it != spEnd;
       it++, ++counter) {
    const external_spacepoint_t& sp = *it;
    float spX = sp.x();
    float spY = sp.y();
    float spZ = sp.z();

    // remove SPs according to experiment specific cuts
    if (!config.spacePointSelector(sp)) {
      continue;
    }

    // remove SPs outside z and phi region
    if (spZ > config.zMax || spZ < config.zMin) {
      continue;
    }

    float spPhi = std::atan2(spY, spX);
    if (spPhi > config.phiMax || spPhi < config.phiMin) {
      continue;
    }

    // calculate r-Bin index and protect against overflow (underflow not
    // possible)
    std::size_t rIndex =
        static_cast<std::size_t>(sp.radius() / config.binSizeR);
    // if index out of bounds, the SP is outside the region of interest
    if (rIndex >= numRBins) {
      continue;
    }

    // fill rbins into grid
    std::size_t globIndex =
        grid.globalBinFromPosition(Acts::Vector2{sp.phi(), sp.z()});
    auto& rbin = grid.at(globIndex);
    rbin.push_back(&sp);

    // keep track of the bins we modify so that we can later sort the SPs in
    // those bins only
    if (rbin.size() > 1 && !usedBinIndex[globIndex]) {
      usedBinIndex[globIndex] = true;
      rBinsIndex.push_back(globIndex);
    }
  }

  /// sort SPs in R for each filled bin
  for (std::size_t binIndex : rBinsIndex) {
    auto& rbin = grid.atPosition(binIndex);
    std::ranges::sort(rbin, {}, [](const auto& rb) { return rb->radius(); });
  }
}<|MERGE_RESOLUTION|>--- conflicted
+++ resolved
@@ -142,20 +142,7 @@
     const Acts::SeedFinderOptions& options,
     Acts::CylindricalSpacePointGrid<external_spacepoint_t>& grid,
     external_spacepoint_iterator_t spBegin,
-<<<<<<< HEAD
     external_spacepoint_iterator_t spEnd) {
-  using iterated_value_t =
-      typename std::iter_value_t<external_spacepoint_iterator_t>;
-  using iterated_t = typename std::remove_const_t<
-      typename std::remove_pointer_t<iterated_value_t>>;
-  static_assert(!std::is_pointer_v<iterated_value_t>,
-                "Iterator must contain pointers to space points");
-  static_assert(std::same_as<iterated_t, external_spacepoint_t>,
-                "Iterator does not contain type this class was templated with");
-
-=======
-    external_spacepoint_iterator_t spEnd, Acts::Extent& rRangeSPExtent) {
->>>>>>> 94e37c01
   if (!config.isInInternalUnits) {
     throw std::runtime_error(
         "SeedFinderConfig not in ACTS internal units in BinnedSPGroup");
