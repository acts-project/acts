--- conflicted
+++ resolved
@@ -83,28 +83,9 @@
   std::vector<float> zBinEdges{};
   std::vector<float> rBinEdges{};
 
-<<<<<<< HEAD
   bool isInInternalUnits = true;
   //[[deprecated("CylindricalSpacePointGridConfig uses internal units")]]
   CylindricalSpacePointGridConfig toInternalUnits() const { return *this; }
-=======
-    using namespace UnitLiterals;
-    CylindricalSpacePointGridConfig config = *this;
-    config.isInInternalUnits = true;
-    config.minPt /= 1_MeV;
-    config.rMin /= 1_mm;
-    config.rMax /= 1_mm;
-    config.zMax /= 1_mm;
-    config.zMin /= 1_mm;
-    config.deltaRMax /= 1_mm;
-
-    for (float& val : config.zBinEdges) {
-      val /= 1_mm;
-    }
-    for (float& val : config.rBinEdges) {
-      val /= 1_mm;
-    }
->>>>>>> 459a7462
 
   void checkConfig() const {
     if (phiMin < -std::numbers::pi_v<float> ||
@@ -112,8 +93,7 @@
       throw std::runtime_error(
           "CylindricalSpacePointGridConfig: phiMin (" + std::to_string(phiMin) +
           ") and/or phiMax (" + std::to_string(phiMax) +
-          ") are outside "
-          "the allowed phi range, defined as "
+          ") are outside the allowed phi range, defined as "
           "[-std::numbers::pi_v<float>, std::numbers::pi_v<float>]");
     }
     if (phiMin > phiMax) {
@@ -133,21 +113,7 @@
 
 struct CylindricalSpacePointGridOptions {
   // magnetic field
-  float bFieldInZ = 0. * UnitConstants::T;
-<<<<<<< HEAD
-=======
-  bool isInInternalUnits = false;
-  CylindricalSpacePointGridOptions toInternalUnits() const {
-    if (isInInternalUnits) {
-      throw std::runtime_error(
-          "Repeated conversion to internal units for "
-          "CylindricalSpacePointGridOptions");
-    }
-    using namespace UnitLiterals;
-    CylindricalSpacePointGridOptions options = *this;
-    options.isInInternalUnits = true;
-    options.bFieldInZ /= 1000_T;
->>>>>>> 459a7462
+  float bFieldInZ = 0 * UnitConstants::T;
 
   bool isInInternalUnits = true;
   //[[deprecated("CylindricalSpacePointGridOptions uses internal units")]]
