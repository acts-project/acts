--- conflicted
+++ resolved
@@ -358,35 +358,6 @@
       const Vector3& direction, const NavigationOptions& options,
       const Logger& logger = getDummyLogger()) const;
 
-<<<<<<< HEAD
-  /// @brief Return surfaces in given direction from bounding volume hierarchy
-  /// @tparam options_t Type of navigation options object for decomposition
-  ///
-  /// @param gctx The current geometry context object, e.g. alignment
-  /// @param position The position to start from
-  /// @param direction The direction towards which to test
-  /// @param angle The opening angle
-  /// @param options The templated navigation options
-  ///
-  /// @return Vector of surface candidates
-  std::vector<SurfaceIntersection> compatibleSurfacesFromHierarchy(
-      const GeometryContext& gctx, const Vector3& position,
-      const Vector3& direction, double angle,
-      const NavigationOptions& options) const;
-
-  /// Return the associated sub Volume, returns THIS if no subVolume exists
-  ///
-  /// @param gctx The current geometry context object, e.g. alignment
-  /// @param position is the global position associated with that search
-  /// @param tol Search position tolerance for dense volumes
-  ///
-  /// @return plain pointer to associated with the position
-  const TrackingVolume* lowestTrackingVolume(const GeometryContext& gctx,
-                                             const Vector3& position,
-                                             const double tol = 0.) const;
-
-=======
->>>>>>> 57576e59
   /// Return the confined static layer array - if it exists
   /// @return the BinnedArray of static layers if exists
   const LayerArray* confinedLayers() const;
