--- conflicted
+++ resolved
@@ -53,19 +53,12 @@
   ///        surface or volume based material to the TrackingVolume
   /// @param hook Identifier hook to be applied to surfaces
   /// @param logger instance of a logger (defaulting to the "silent" one)
-<<<<<<< HEAD
+  /// @param close If true, run the Gen1 geometry closure
   explicit TrackingGeometry(
       const std::shared_ptr<TrackingVolume>& highestVolume,
       const IMaterialDecorator* materialDecorator = nullptr,
       const GeometryIdentifierHook& hook = {},
-      const Logger& logger = getDummyLogger());
-=======
-  /// @param close If true, run the Gen1 geometry closure
-  TrackingGeometry(const std::shared_ptr<TrackingVolume>& highestVolume,
-                   const IMaterialDecorator* materialDecorator = nullptr,
-                   const GeometryIdentifierHook& hook = {},
-                   const Logger& logger = getDummyLogger(), bool close = true);
->>>>>>> 06447c30
+      const Logger& logger = getDummyLogger(), bool close = true);
 
   /// Destructor
   ~TrackingGeometry();
