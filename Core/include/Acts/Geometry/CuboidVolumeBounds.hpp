// This file is part of the Acts project.
//
// Copyright (C) 2016-2020 CERN for the benefit of the Acts project
//
// This Source Code Form is subject to the terms of the Mozilla Public
// License, v. 2.0. If a copy of the MPL was not distributed with this
// file, You can obtain one at http://mozilla.org/MPL/2.0/.

#pragma once

#include "Acts/Definitions/Algebra.hpp"
#include "Acts/Geometry/Volume.hpp"
#include "Acts/Geometry/VolumeBounds.hpp"
#include "Acts/Utilities/BoundingBox.hpp"

#include <array>
#include <cmath>
#include <iomanip>
#include <iosfwd>
#include <memory>
#include <ostream>
#include <stdexcept>
#include <vector>

namespace Acts {

class RectangleBounds;

/// @class CuboidVolumeBounds
///
/// Bounds for a cubical Volume, the orientedSurfaces(...) method creates a
/// vector of 6 surfaces:
///
///  BoundarySurfaceFace [index]:
///
///    - negativeFaceXY [0] : Rectangular Acts::PlaneSurface, parallel to \f$ xy
/// \f$ plane at negative \f$ z \f$
///    - positiveFaceXY [1] : Rectangular Acts::PlaneSurface, parallel to \f$ xy
/// \f$ plane at positive \f$ z \f$
///    - negativeFaceXY [2] : Rectangular Acts::PlaneSurface, attached to \f$ yz
/// \f$ plane at negative \f$ x \f$
///    - positiveFaceXY [3] : Rectangular Acts::PlaneSurface, attached to \f$ yz
/// \f$ plane at negative \f$ x \f$
///    - negativeFaceXY [4] : Rectangular Acts::PlaneSurface, parallel to \f$ zx
/// \f$ plane at negative \f$ y \f$
///    - positiveFaceXY [5] : Rectangular Acts::PlaneSurface, parallel to \f$ zx
/// \f$ plane at positive \f$ y \f$
///
class CuboidVolumeBounds : public VolumeBounds {
 public:
  /// @enum BoundValues for streaming and access
  enum BoundValues : unsigned int {
    eHalfLengthX = 0,
    eHalfLengthY = 1,
    eHalfLengthZ = 2,
    eSize
  };

  CuboidVolumeBounds() = delete;

  /// Constructor - the box boundaries
  ///
  /// @param halex is the half length of the cube in x
  /// @param haley is the half length of the cube in y
  /// @param halez is the half length of the cube in z
  CuboidVolumeBounds(ActsScalar halex, ActsScalar haley,
                     ActsScalar halez) noexcept(false);

  /// Constructor - from a fixed size array
  ///
  /// @param values iw the bound values
  CuboidVolumeBounds(const std::array<ActsScalar, eSize>& values) noexcept(
      false)
      : m_values(values) {
    checkConsistency();
    buildSurfaceBounds();
  }

  /// Copy Constructor
  ///
  /// @param bobo is the source volume bounds to be copied
  CuboidVolumeBounds(const CuboidVolumeBounds& bobo);

  /// Assignment operator
  ///
  /// @param bobo is the source volume bounds to be assigned
  CuboidVolumeBounds& operator=(const CuboidVolumeBounds& bobo);

  ~CuboidVolumeBounds() override = default;

  VolumeBounds::BoundsType type() const final { return VolumeBounds::eCuboid; }

  /// Return the bound values as dynamically sized vector
  ///
  /// @return this returns a copy of the internal values
  std::vector<ActsScalar> values() const final;

  /// This method checks if position in the 3D volume
  /// frame is inside the cylinder
  ///
  /// @param pos is the position in volume frame to be checked
  /// @param tol is the absolute tolerance to be applied
  bool inside(const Vector3& pos, ActsScalar tol = 0.) const override;

  /// Oriented surfaces, i.e. the decomposed boundary surfaces and the
  /// according navigation direction into the volume given the normal
  /// vector on the surface
  ///
  /// @param transform is the 3D transform to be applied to the boundary
  /// surfaces to position them in 3D space
  ///
  /// It will throw an exception if the orientation prescription is not adequate
  ///
  /// @return a vector of surfaces bounding this volume
  OrientedSurfaces orientedSurfaces(
      const Transform3& transform = Transform3::Identity()) const override;

  /// Construct bounding box for this shape
  /// @param trf Optional transform
  /// @param envelope Optional envelope to add / subtract from min/max
  /// @param entity Entity to associate this bounding box with
  /// @return Constructed bounding box
  Volume::BoundingBox boundingBox(const Transform3* trf = nullptr,
                                  const Vector3& envelope = {0, 0, 0},
                                  const Volume* entity = nullptr) const final;

<<<<<<< HEAD
  /// Binning borders in ActsScalar
=======
  /// Get the canonical binning values, i.e. the binning values
  /// for that fully describe the shape's extent
  ///
  /// @return vector of canonical binning values
  std::vector<Acts::BinningValue> canonicalBinning() const override {
    return {Acts::binX, Acts::binY, Acts::binZ};
  };

  /// Binning borders in double
>>>>>>> d244dee6
  ///
  /// @param bValue is the binning schema used
  ///
  /// @return float offset to be used for the binning
  ActsScalar binningBorder(BinningValue bValue) const final;

  /// Access to the bound values
  /// @param bValue the class nested enum for the array access
  ActsScalar get(BoundValues bValue) const { return m_values[bValue]; }

  /// Output Method for std::ostream
  ///
  /// @param os is ostream operator to be dumped into
  std::ostream& toStream(std::ostream& os) const override;

 private:
  /// The bound values ordered in a fixed size array
  std::array<ActsScalar, eSize> m_values;

  std::shared_ptr<const RectangleBounds> m_xyBounds{nullptr};
  std::shared_ptr<const RectangleBounds> m_yzBounds{nullptr};
  std::shared_ptr<const RectangleBounds> m_zxBounds{nullptr};

  /// Create the surface bounds
  void buildSurfaceBounds();

  /// Check the input values for consistency,
  /// will throw a logic_exception if consistency is not given
  void checkConsistency() noexcept(false);
};
}  // namespace Acts<|MERGE_RESOLUTION|>--- conflicted
+++ resolved
@@ -124,9 +124,6 @@
                                   const Vector3& envelope = {0, 0, 0},
                                   const Volume* entity = nullptr) const final;
 
-<<<<<<< HEAD
-  /// Binning borders in ActsScalar
-=======
   /// Get the canonical binning values, i.e. the binning values
   /// for that fully describe the shape's extent
   ///
@@ -135,8 +132,7 @@
     return {Acts::binX, Acts::binY, Acts::binZ};
   };
 
-  /// Binning borders in double
->>>>>>> d244dee6
+  /// Binning borders in ActsScalar
   ///
   /// @param bValue is the binning schema used
   ///
