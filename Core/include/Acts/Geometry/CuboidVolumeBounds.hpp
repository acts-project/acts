// This file is part of the ACTS project.
//
// Copyright (C) 2016 CERN for the benefit of the ACTS project
//
// This Source Code Form is subject to the terms of the Mozilla Public
// License, v. 2.0. If a copy of the MPL was not distributed with this
// file, You can obtain one at https://mozilla.org/MPL/2.0/.

#pragma once

#include "Acts/Definitions/Algebra.hpp"
#include "Acts/Geometry/BoundarySurfaceFace.hpp"
#include "Acts/Geometry/Volume.hpp"
#include "Acts/Geometry/VolumeBounds.hpp"
#include "Acts/Utilities/AxisDefinitions.hpp"
#include "Acts/Utilities/BoundingBox.hpp"

#include <array>
#include <cmath>
#include <cstddef>
#include <iomanip>
#include <iosfwd>
#include <memory>
#include <ostream>
#include <stdexcept>
#include <vector>

namespace Acts {

class RectangleBounds;

/// @class CuboidVolumeBounds
///
/// Bounds for a cubical Volume, the orientedSurfaces(...) method creates a
/// vector of 6 surfaces:
///
///  BoundarySurfaceFace [index]:
///
///    - negativeFaceXY [0] : Rectangular Acts::PlaneSurface, parallel to \f$ xy
/// \f$ plane at negative \f$ z \f$
///    - positiveFaceXY [1] : Rectangular Acts::PlaneSurface, parallel to \f$ xy
/// \f$ plane at positive \f$ z \f$
///    - negativeFaceXY [2] : Rectangular Acts::PlaneSurface, attached to \f$ yz
/// \f$ plane at negative \f$ x \f$
///    - positiveFaceXY [3] : Rectangular Acts::PlaneSurface, attached to \f$ yz
/// \f$ plane at negative \f$ x \f$
///    - negativeFaceXY [4] : Rectangular Acts::PlaneSurface, parallel to \f$ zx
/// \f$ plane at negative \f$ y \f$
///    - positiveFaceXY [5] : Rectangular Acts::PlaneSurface, parallel to \f$ zx
/// \f$ plane at positive \f$ y \f$
///
class CuboidVolumeBounds : public VolumeBounds {
 public:
  /// @enum BoundValues for streaming and access
  enum BoundValues : unsigned int {
    eHalfLengthX = 0,
    eHalfLengthY = 1,
    eHalfLengthZ = 2,
    eSize
  };

  /// Enum describing the possible faces of a cuboid volume
  /// @note These values are synchronized with the BoundarySurfaceFace enum.
  ///       Once Gen1 is removed, this can be changed.
  enum class Face : unsigned int {
    NegativeZFace = BoundarySurfaceFace::negativeFaceXY,
    PositiveZFace = BoundarySurfaceFace::positiveFaceXY,
    NegativeXFace = BoundarySurfaceFace::negativeFaceYZ,
    PositiveXFace = BoundarySurfaceFace::positiveFaceYZ,
    NegativeYFace = BoundarySurfaceFace::negativeFaceZX,
    PositiveYFace = BoundarySurfaceFace::positiveFaceZX
  };

  CuboidVolumeBounds() = delete;

  /// Constructor - the box boundaries
  ///
  /// @param halex is the half length of the cube in x
  /// @param haley is the half length of the cube in y
  /// @param halez is the half length of the cube in z
  CuboidVolumeBounds(double halex, double haley, double halez) noexcept(false);

  /// Constructor - from a fixed size array
  ///
  /// @param values iw the bound values
  explicit CuboidVolumeBounds(const std::array<double, eSize>& values);
<<<<<<< HEAD
=======

  CuboidVolumeBounds(
      std::initializer_list<std::pair<BoundValues, double>> keyValues);
>>>>>>> 872c3b69

  /// Copy Constructor
  ///
  /// @param bobo is the source volume bounds to be copied
  CuboidVolumeBounds(const CuboidVolumeBounds& bobo) = default;

  /// Assignment operator
  ///
  /// @param bobo is the source volume bounds to be assigned
  CuboidVolumeBounds& operator=(const CuboidVolumeBounds& bobo) = default;

  ~CuboidVolumeBounds() override = default;

  VolumeBounds::BoundsType type() const final { return VolumeBounds::eCuboid; }

  /// Return the bound values as dynamically sized vector
  ///
  /// @return this returns a copy of the internal values
  std::vector<double> values() const final;

  /// This method checks if position in the 3D volume
  /// frame is inside the cylinder
  ///
  /// @param pos is the position in volume frame to be checked
  /// @param tol is the absolute tolerance to be applied
  bool inside(const Vector3& pos, double tol = 0.) const override;

  /// Oriented surfaces, i.e. the decomposed boundary surfaces and the
  /// according navigation direction into the volume given the normal
  /// vector on the surface
  ///
  /// @param transform is the 3D transform to be applied to the boundary
  /// surfaces to position them in 3D space
  ///
  /// It will throw an exception if the orientation prescription is not adequate
  ///
  /// @return a vector of surfaces bounding this volume
  std::vector<OrientedSurface> orientedSurfaces(
      const Transform3& transform = Transform3::Identity()) const override;

  /// Construct bounding box for this shape
  /// @param trf Optional transform
  /// @param envelope Optional envelope to add / subtract from min/max
  /// @param entity Entity to associate this bounding box with
  /// @return Constructed bounding box
  Volume::BoundingBox boundingBox(const Transform3* trf = nullptr,
                                  const Vector3& envelope = {0, 0, 0},
                                  const Volume* entity = nullptr) const final;

  /// Get the canonical binning direction, i.e. the binning directions
  /// for that fully describe the shape's extent
  ///
  /// @return vector of canonical binning values
  std::vector<AxisDirection> canonicalAxes() const override {
    using enum AxisDirection;
    return {AxisX, AxisY, AxisZ};
  };

  /// Binning borders in double
  ///
  /// @param aDir is the axis direction for which the
  /// reference border is requested
  ///
  /// @return float offset to be used for the binning
  double referenceBorder(AxisDirection aDir) const final;

  /// Access to the bound values
  /// @param bValue the class nested enum for the array access
  double get(BoundValues bValue) const { return m_values[bValue]; }

  /// Set a bound value
  /// @param bValue the bound value identifier
  /// @param value the value to be set
  void set(BoundValues bValue, double value);

  /// Set a range of bound values
  /// @param keyValues the initializer list of key value pairs
  void set(std::initializer_list<std::pair<BoundValues, double>> keyValues);

  /// Convert axis direction to a corresponding bound value
  /// in local coordinate convention
  /// @param direction the axis direction to convert
  static BoundValues boundsFromAxisDirection(AxisDirection direction);

  /// Convert axis direction to a set of corresponding cuboid faces
  /// in local coordinate convention
  /// @param direction the axis direction to convert
  /// @return A tuple of cuboid faces with the following ordering convention:
  /// (1) negative face orthogonal to the axis direction
  /// (2) positive face orthogonal to the axis direction
  /// (3) list of side faces parallel to the axis direction
  static std::tuple<Face, Face, std::array<Face, 4>> facesFromAxisDirection(
      AxisDirection direction);

  /// Output Method for std::ostream
  ///
  /// @param os is ostream operator to be dumped into
  std::ostream& toStream(std::ostream& os) const override;

 private:
  /// The bound values ordered in a fixed size array
  std::array<double, eSize> m_values;

  std::shared_ptr<const RectangleBounds> m_xyBounds{nullptr};
  std::shared_ptr<const RectangleBounds> m_yzBounds{nullptr};
  std::shared_ptr<const RectangleBounds> m_zxBounds{nullptr};

  /// Create the surface bounds
  void buildSurfaceBounds();

  /// Check the input values for consistency,
  /// will throw a logic_exception if consistency is not given
  void checkConsistency() noexcept(false);
};

std::ostream& operator<<(std::ostream& os, CuboidVolumeBounds::Face face);

}  // namespace Acts<|MERGE_RESOLUTION|>--- conflicted
+++ resolved
@@ -83,13 +83,8 @@
   /// Constructor - from a fixed size array
   ///
   /// @param values iw the bound values
-  explicit CuboidVolumeBounds(const std::array<double, eSize>& values);
-<<<<<<< HEAD
-=======
-
-  CuboidVolumeBounds(
+  explicit CuboidVolumeBounds(
       std::initializer_list<std::pair<BoundValues, double>> keyValues);
->>>>>>> 872c3b69
 
   /// Copy Constructor
   ///
