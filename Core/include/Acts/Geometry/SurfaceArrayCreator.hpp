--- conflicted
+++ resolved
@@ -27,10 +27,6 @@
 #include <memory>
 #include <numbers>
 #include <optional>
-<<<<<<< HEAD
-#include <ostream>
-=======
->>>>>>> b08884ce
 #include <utility>
 #include <vector>
 
@@ -86,8 +82,8 @@
 
   // Configuration struct
   struct Config {
-    /// Type-erased function which determines whether two surfaces are supposed
-    /// to be considered equivalent in terms of the binning
+    /// Type-erased function which determines whether two surfaces are
+    /// supposed to be considered equivalent in terms of the binning
     SurfaceMatcher surfaceMatcher = SurfaceArrayCreator::isSurfaceEquivalent;
 
     /// Optimize the binning in phi for disc layers. Reduces the number
@@ -141,8 +137,8 @@
   /// SurfaceArrayCreator interface method
   ///
   /// - create an array in a cylinder, binned in phi, z when extremas and bin
-  /// numbers are unknown - this method goes through the surfaces and finds out
-  /// the needed information
+  /// numbers are unknown - this method goes through the surfaces and finds
+  /// out the needed information
   /// @warning This function requires the cylinder aligned with the z-axis
   /// @param surfaces is the vector of pointers to sensitive surfaces
   /// to be ordered on the cylinder
@@ -188,8 +184,8 @@
   /// SurfaceArrayCreator interface method
   ///
   /// - create an array in a cylinder, binned in phi, r when extremas and bin
-  /// numbers are unknown - this method goes through the surfaces and finds out
-  /// the needed information
+  /// numbers are unknown - this method goes through the surfaces and finds
+  /// out the needed information
   /// @param surfaces is the vector of pointers to sensitive surfaces
   /// to be ordered on the disc
   /// @pre the pointers to the sensitive surfaces in the surfaces vectors all
@@ -311,9 +307,9 @@
   /// First the surfaces are sorted in the binning direction and the so called
   /// "key" surfaces (surfaces with different positions in the binning
   /// direction) are extracted. The boundary value between two surfaces is the
-  /// mean value of the two center position in the binning direction. The first
-  /// and the last boundaries are calculated from the vertices of the first and
-  /// last surface.
+  /// mean value of the two center position in the binning direction. The
+  /// first and the last boundaries are calculated from the vertices of the
+  /// first and last surface.
   /// @note currently implemented for phi, r and z bining
   /// @todo implement for x,y binning
   /// @param [in] gctx the geometry context for this call
@@ -336,8 +332,8 @@
   /// It loops through the surfaces and finds out the needed information
   /// First the surfaces are sorted in the binning direction and the so called
   /// "key" surfaces (surfaces with different positions in the binning
-  /// direction) are extracted. The number of key surfaces euqals the number of
-  /// bins. Afterwards the minimum and maximum are calculated by
+  /// direction) are extracted. The number of key surfaces euqals the number
+  /// of bins. Afterwards the minimum and maximum are calculated by
   /// subtracting/adding half of a bin size to the center position (in the
   /// binning direction) to the first/last surface.
   /// @note currently implemented for phi, r and z bining
@@ -365,15 +361,8 @@
   /// that is required by the templating.
   /// @tparam bdtA AxisBoundaryType of axis A
   /// @tparam bdtB AxisBoundaryType of axis B
-<<<<<<< HEAD
   /// @param surface the surface of the grid
   /// @param layerTolerance the layer tolerance
-=======
-  /// @param type The surface type, this determines the local to global calculation
-  /// @param transform The transform to apply to the surface`
-  /// @param R the radius (interpretation depends on @p type)
-  /// @param Z the z position (interpretation depends on @p type)
->>>>>>> b08884ce
   /// @param pAxisA ProtoAxis object for axis A
   /// @param pAxisB ProtoAxis object for axis B
   template <AxisBoundaryType bdtA, AxisBoundaryType bdtB>
@@ -390,70 +379,43 @@
       Axis<AxisType::Equidistant, bdtB> axisB(pAxisB.min, pAxisB.max,
                                               pAxisB.nBins);
 
-<<<<<<< HEAD
-      Axis<AxisType::Equidistant, bdtA> axisA(pAxisA.min, pAxisA.max, pAxisA.nBins);
-      Axis<AxisType::Equidistant, bdtB> axisB(pAxisB.min, pAxisB.max, pAxisB.nBins);
-
-      using SGL = SurfaceArray::SurfaceGridLookup<decltype(axisA), decltype(axisB)>;
-      ptr = std::make_unique<SGL>(
-        std::move(surface), layerTolerance, std::pair{axisA, axisB}, std::vector{pAxisA.axisDir, pAxisB.axisDir});
-=======
       using SGL =
           SurfaceArray::SurfaceGridLookup<decltype(axisA), decltype(axisB)>;
-      ptr =
-          std::make_unique<SGL>(type, transform, R, Z, std::pair{axisA, axisB},
-                                std::vector{pAxisA.axisDir, pAxisB.axisDir});
->>>>>>> b08884ce
+      ptr = std::make_unique<SGL>(std::move(surface), layerTolerance,
+                                  std::pair{axisA, axisB},
+                                  std::vector{pAxisA.axisDir, pAxisB.axisDir});
 
     } else if (pAxisA.bType == equidistant && pAxisB.bType == arbitrary) {
       Axis<AxisType::Equidistant, bdtA> axisA(pAxisA.min, pAxisA.max,
                                               pAxisA.nBins);
       Axis<AxisType::Variable, bdtB> axisB(pAxisB.binEdges);
 
-<<<<<<< HEAD
-      using SGL = SurfaceArray::SurfaceGridLookup<decltype(axisA), decltype(axisB)>;
-      ptr = std::make_unique<SGL>(
-        std::move(surface), layerTolerance, std::pair{axisA, axisB}, std::vector{pAxisA.axisDir, pAxisB.axisDir});
-=======
       using SGL =
           SurfaceArray::SurfaceGridLookup<decltype(axisA), decltype(axisB)>;
-      ptr =
-          std::make_unique<SGL>(type, transform, R, Z, std::pair{axisA, axisB},
-                                std::vector{pAxisA.axisDir, pAxisB.axisDir});
->>>>>>> b08884ce
+      ptr = std::make_unique<SGL>(std::move(surface), layerTolerance,
+                                  std::pair{axisA, axisB},
+                                  std::vector{pAxisA.axisDir, pAxisB.axisDir});
 
     } else if (pAxisA.bType == arbitrary && pAxisB.bType == equidistant) {
       Axis<AxisType::Variable, bdtA> axisA(pAxisA.binEdges);
       Axis<AxisType::Equidistant, bdtB> axisB(pAxisB.min, pAxisB.max,
                                               pAxisB.nBins);
 
-<<<<<<< HEAD
-      using SGL = SurfaceArray::SurfaceGridLookup<decltype(axisA), decltype(axisB)>;
-      ptr = std::make_unique<SGL>(
-        std::move(surface), layerTolerance, std::pair{axisA, axisB}, std::vector{pAxisA.axisDir, pAxisB.axisDir});
-=======
       using SGL =
           SurfaceArray::SurfaceGridLookup<decltype(axisA), decltype(axisB)>;
-      ptr =
-          std::make_unique<SGL>(type, transform, R, Z, std::pair{axisA, axisB},
-                                std::vector{pAxisA.axisDir, pAxisB.axisDir});
->>>>>>> b08884ce
+      ptr = std::make_unique<SGL>(std::move(surface), layerTolerance,
+                                  std::pair{axisA, axisB},
+                                  std::vector{pAxisA.axisDir, pAxisB.axisDir});
 
     } else /*if (pAxisA.bType == arbitrary && pAxisB.bType == arbitrary)*/ {
       Axis<AxisType::Variable, bdtA> axisA(pAxisA.binEdges);
       Axis<AxisType::Variable, bdtB> axisB(pAxisB.binEdges);
 
-<<<<<<< HEAD
-      using SGL = SurfaceArray::SurfaceGridLookup<decltype(axisA), decltype(axisB)>;
-      ptr = std::make_unique<SGL>(
-        std::move(surface), layerTolerance, std::pair{axisA, axisB}, std::vector{pAxisA.axisDir, pAxisB.axisDir});
-=======
       using SGL =
           SurfaceArray::SurfaceGridLookup<decltype(axisA), decltype(axisB)>;
-      ptr =
-          std::make_unique<SGL>(type, transform, R, Z, std::pair{axisA, axisB},
-                                std::vector{pAxisA.axisDir, pAxisB.axisDir});
->>>>>>> b08884ce
+      ptr = std::make_unique<SGL>(std::move(surface), layerTolerance,
+                                  std::pair{axisA, axisB},
+                                  std::vector{pAxisA.axisDir, pAxisB.axisDir});
     }
 
     return ptr;
