--- conflicted
+++ resolved
@@ -72,15 +72,11 @@
     // Bins in Z direction
     size_t binsZ = 1;
     // Envelope in X (along layer normal)
-<<<<<<< HEAD
     std::array<ActsScalar, 2u> envelopeX{0, 0};
-=======
-    std::pair<double, double> envelopeX{0, 0};
     // Envelope in Y
-    std::pair<double, double> envelopeY{0, 0};
+    std::array<ActsScalar, 2u> envelopeY{0, 0};
     // Envelope in Z
-    std::pair<double, double> envelopeZ{0, 0};
->>>>>>> 651f9708
+    std::array<ActsScalar, 2u> envelopeZ{0, 0};
     std::optional<RotationMatrix3> rotation{std::nullopt};
   };
 
