// This file is part of the Acts project.
//
// Copyright (C) 2023 CERN for the benefit of the Acts project
//
// This Source Code Form is subject to the terms of the Mozilla Public
// License, v. 2.0. If a copy of the MPL was not distributed with this
// file, You can obtain one at http://mozilla.org/MPL/2.0/.

#pragma once

// Workaround for building on clang+libstdc++
#include "Acts/Utilities/detail/ReferenceWrapperAnyCompat.hpp"

#include "Acts/Definitions/Algebra.hpp"
#include "Acts/EventData/Measurement.hpp"
#include "Acts/EventData/MeasurementHelpers.hpp"
#include "Acts/EventData/MultiTrajectory.hpp"
#include "Acts/EventData/MultiTrajectoryHelpers.hpp"
#include "Acts/EventData/SourceLink.hpp"
#include "Acts/EventData/TrackHelpers.hpp"
#include "Acts/EventData/TrackParameters.hpp"
#include "Acts/EventData/VectorMultiTrajectory.hpp"
#include "Acts/EventData/VectorTrackContainer.hpp"
#include "Acts/Geometry/GeometryContext.hpp"
#include "Acts/MagneticField/MagneticFieldContext.hpp"
#include "Acts/Material/MaterialSlab.hpp"
#include "Acts/Propagator/AbortList.hpp"
#include "Acts/Propagator/ActionList.hpp"
#include "Acts/Propagator/ConstrainedStep.hpp"
#include "Acts/Propagator/DirectNavigator.hpp"
#include "Acts/Propagator/Navigator.hpp"
#include "Acts/Propagator/Propagator.hpp"
#include "Acts/Propagator/StandardAborters.hpp"
#include "Acts/Propagator/StraightLineStepper.hpp"
#include "Acts/Propagator/detail/PointwiseMaterialInteraction.hpp"
#include "Acts/TrackFitting/GlobalChiSquareFitterError.hpp"
#include "Acts/TrackFitting/detail/VoidFitterComponents.hpp"
#include "Acts/Utilities/CalibrationContext.hpp"
#include "Acts/Utilities/Delegate.hpp"
#include "Acts/Utilities/Logger.hpp"
#include "Acts/Utilities/Result.hpp"

#include <functional>
#include <map>
#include <memory>

namespace Acts::Experimental {

namespace Gx2fConstants {
constexpr std::string_view gx2fnUpdateColumn = "Gx2fnUpdateColumn";
}  // namespace Gx2fConstants

/// Extension struct which holds delegates to customize the KF behavior
template <typename traj_t>
struct Gx2FitterExtensions {
  using TrackStateProxy = typename MultiTrajectory<traj_t>::TrackStateProxy;
  using ConstTrackStateProxy =
      typename MultiTrajectory<traj_t>::ConstTrackStateProxy;
  using Parameters = typename TrackStateProxy::Parameters;

  using Calibrator =
      Delegate<void(const GeometryContext&, const CalibrationContext&,
                    const SourceLink&, TrackStateProxy)>;

  using Updater = Delegate<Result<void>(const GeometryContext&, TrackStateProxy,
                                        Direction, const Logger&)>;

  using OutlierFinder = Delegate<bool(ConstTrackStateProxy)>;

  /// The Calibrator is a dedicated calibration algorithm that allows
  /// to calibrate measurements using track information, this could be
  /// e.g. sagging for wires, module deformations, etc.
  Calibrator calibrator;

  /// The updater incorporates measurement information into the track parameters
  Updater updater;

  /// Determines whether a measurement is supposed to be considered as an
  /// outlier
  OutlierFinder outlierFinder;

  /// Retrieves the associated surface from a source link
  SourceLinkSurfaceAccessor surfaceAccessor;

  /// Default constructor which connects the default void components
  Gx2FitterExtensions() {
    calibrator.template connect<&detail::voidFitterCalibrator<traj_t>>();
    updater.template connect<&detail::voidFitterUpdater<traj_t>>();
    outlierFinder.template connect<&detail::voidOutlierFinder<traj_t>>();
    surfaceAccessor.connect<&detail::voidSurfaceAccessor>();
  }
};

/// Combined options for the Global-Chi-Square fitter.
///
/// @tparam traj_t The trajectory type
template <typename traj_t>
struct Gx2FitterOptions {
  /// PropagatorOptions with context.
  ///
  /// @param gctx The geometry context for this fit
  /// @param mctx The magnetic context for this fit
  /// @param cctx The calibration context for this fit
  /// @param extensions_ The KF extensions
  /// @param pOptions The plain propagator options
  /// @param rSurface The reference surface for the fit to be expressed at
  /// @param mScattering Whether to include multiple scattering
  /// @param eLoss Whether to include energy loss
  /// @param freeToBoundCorrection_ Correction for non-linearity effect during transform from free to bound
  /// @param nUpdateMax_ Max number of iterations for updating the parameters
  /// @param zeroField_ Disables the QoP fit in case of missing B-field
  /// @param relChi2changeCutOff_ Check for convergence (abort condition). Set to 0 to skip.
  Gx2FitterOptions(const GeometryContext& gctx,
                   const MagneticFieldContext& mctx,
                   std::reference_wrapper<const CalibrationContext> cctx,
                   Gx2FitterExtensions<traj_t> extensions_,
                   const PropagatorPlainOptions& pOptions,
                   const Surface* rSurface = nullptr, bool mScattering = false,
                   bool eLoss = false,
                   const FreeToBoundCorrection& freeToBoundCorrection_ =
                       FreeToBoundCorrection(false),
                   const std::size_t nUpdateMax_ = 5,
                   const bool zeroField_ = false,
                   double relChi2changeCutOff_ = 1e-5)
      : geoContext(gctx),
        magFieldContext(mctx),
        calibrationContext(cctx),
        extensions(extensions_),
        propagatorPlainOptions(pOptions),
        referenceSurface(rSurface),
        multipleScattering(mScattering),
        energyLoss(eLoss),
        freeToBoundCorrection(freeToBoundCorrection_),
        nUpdateMax(nUpdateMax_),
        zeroField(zeroField_),
        relChi2changeCutOff(relChi2changeCutOff_) {}

  /// Contexts are required and the options must not be default-constructible.
  Gx2FitterOptions() = delete;

  /// Context object for the geometry
  std::reference_wrapper<const GeometryContext> geoContext;
  /// Context object for the magnetic field
  std::reference_wrapper<const MagneticFieldContext> magFieldContext;
  /// context object for the calibration
  std::reference_wrapper<const CalibrationContext> calibrationContext;

  Gx2FitterExtensions<traj_t> extensions;

  /// The trivial propagator options
  PropagatorPlainOptions propagatorPlainOptions;

  /// The reference Surface
  const Surface* referenceSurface = nullptr;

  /// Whether to consider multiple scattering
  bool multipleScattering = false;

  /// Whether to consider energy loss
  bool energyLoss = false;

  /// Whether to include non-linear correction during global to local
  /// transformation
  FreeToBoundCorrection freeToBoundCorrection;

  /// Max number of iterations during the fit (abort condition)
  std::size_t nUpdateMax = 5;

  /// Disables the QoP fit in case of missing B-field
  bool zeroField = false;

  /// Check for convergence (abort condition). Set to 0 to skip.
  double relChi2changeCutOff = 1e-7;
};

template <typename traj_t>
struct Gx2FitterResult {
  // Fitted states that the actor has handled.
  traj_t* fittedStates{nullptr};

  // This is the index of the 'tip' of the track stored in multitrajectory.
  // This corresponds to the last measurement state in the multitrajectory.
  // Since this KF only stores one trajectory, it is unambiguous.
  // SIZE_MAX is the start of a trajectory.
  std::size_t lastMeasurementIndex = Acts::MultiTrajectoryTraits::kInvalid;

  // This is the index of the 'tip' of the states stored in multitrajectory.
  // This corresponds to the last state in the multitrajectory.
  // Since this KF only stores one trajectory, it is unambiguous.
  // SIZE_MAX is the start of a trajectory.
  std::size_t lastTrackIndex = Acts::MultiTrajectoryTraits::kInvalid;

  // The optional Parameters at the provided surface
  std::optional<BoundTrackParameters> fittedParameters;

  // Counter for states with non-outlier measurements
  std::size_t measurementStates = 0;

  // Counter for measurements holes
  // A hole correspond to a surface with an associated detector element with no
  // associated measurement. Holes are only taken into account if they are
  // between the first and last measurements.
  std::size_t measurementHoles = 0;

  // Counter for handled states
  std::size_t processedStates = 0;

  // Counter for handled measurements
  std::size_t processedMeasurements = 0;

  // Indicator if track fitting has been done
  bool finished = false;

  // Measurement surfaces without hits
  std::vector<const Surface*> missedActiveSurfaces;

  // Measurement surfaces handled in both forward and
  // backward filtering
  std::vector<const Surface*> passedAgainSurfaces;

  Result<void> result{Result<void>::success()};

  // Count how many surfaces have been hit
  std::size_t surfaceCount = 0;
};

/// addToGx2fSums Function
/// The function processes each measurement for the GX2F Actor fitting process.
/// It extracts the information from the track state and adds it to aMatrix,
/// bVector, and chi2sum.
///
/// @tparam kMeasDim Number of dimensions of the measurement
/// @tparam track_state_t The type of the track state
///
/// @param aMatrix The aMatrix sums over the second derivatives
/// @param bVector The bVector sums over the first derivatives
/// @param chi2sum The total chi2 of the system
/// @param jacobianFromStart The Jacobian matrix from start to the current state
/// @param trackState The track state to analyse
/// @param logger A logger instance
template <std::size_t kMeasDim, typename track_state_t>
void addToGx2fSums(BoundMatrix& aMatrix, BoundVector& bVector, double& chi2sum,
                   const BoundMatrix& jacobianFromStart,
                   const track_state_t& trackState, const Logger& logger) {
  auto predicted = trackState.predicted();
  auto measurement = trackState.template calibrated<kMeasDim>();
  auto covarianceMeasurement =
      trackState.template calibratedCovariance<kMeasDim>();
  auto projector =
      (trackState.projector().template topLeftCorner<kMeasDim, eBoundSize>())
          .eval();

  auto projJacobian = (projector * jacobianFromStart).eval();
  auto projPredicted = (projector * predicted).eval();

  auto residual = measurement - projPredicted;

  ACTS_VERBOSE("Contributions in addToGx2fSums:\n"
               << "kMeasDim: " << kMeasDim << "\n"
               << "predicted" << predicted.transpose() << "\n"
               << "measurement: " << measurement.transpose() << "\n"
               << "covarianceMeasurement:\n"
               << covarianceMeasurement << "\n"
               << "projector:\n"
               << projector << "\n"
               << "projJacobian:\n"
               << projJacobian << "\n"
               << "projPredicted: " << projPredicted.transpose() << "\n"
               << "residual: " << residual.transpose());

  auto safeInvCovMeasurement = safeInverse(covarianceMeasurement.eval());

  if (safeInvCovMeasurement) {
    chi2sum +=
        (residual.transpose() * (*safeInvCovMeasurement) * residual)(0, 0);
    aMatrix +=
        (projJacobian.transpose() * (*safeInvCovMeasurement) * projJacobian)
            .eval();
    bVector +=
        (residual.transpose() * (*safeInvCovMeasurement) * projJacobian).eval();

    ACTS_VERBOSE(
        "aMatrixMeas:\n"
        << (projJacobian.transpose() * (*safeInvCovMeasurement) * projJacobian)
               .eval()
        << "\n"
        << "bVectorMeas: "
        << (residual.transpose() * (*safeInvCovMeasurement) * projJacobian)
               .eval()
        << "\n"
        << "chi2sumMeas: "
        << (residual.transpose() * (*safeInvCovMeasurement) * residual)(0, 0)
        << "\n"
        << "safeInvCovMeasurement:\n"
        << (*safeInvCovMeasurement));
  } else {
    ACTS_WARNING("\nsafeInvCovMeasurement failed (╯°□°）╯︵ ┻━┻\n");
  }
}

BoundVector calculateDeltaParams(bool zeroField, const BoundMatrix& aMatrix,
                                 const BoundVector& bVector);

/// Global Chi Square fitter (GX2F) implementation.
///
/// @tparam propagator_t Type of the propagation class
///
/// TODO Write description
template <typename propagator_t, typename traj_t>
class Gx2Fitter {
  /// The navigator type
  using Gx2fNavigator = typename propagator_t::Navigator;

  /// The navigator has DirectNavigator type or not
  static constexpr bool isDirectNavigator =
      std::is_same<Gx2fNavigator, DirectNavigator>::value;

 public:
  Gx2Fitter(propagator_t pPropagator,
            std::unique_ptr<const Logger> _logger =
                getDefaultLogger("Gx2Fitter", Logging::INFO))
      : m_propagator(std::move(pPropagator)),
        m_logger{std::move(_logger)},
        m_actorLogger{m_logger->cloneWithSuffix("Actor")},
        m_addToSumLogger{m_logger->cloneWithSuffix("AddToSum")} {}

 private:
  /// The propagator for the transport and material update
  propagator_t m_propagator;

  /// The logger instance
  std::unique_ptr<const Logger> m_logger;
  std::unique_ptr<const Logger> m_actorLogger;
  std::unique_ptr<const Logger> m_addToSumLogger;

  const Logger& logger() const { return *m_logger; }

  /// @brief Propagator Actor plugin for the GX2F
  ///
  /// @tparam parameters_t The type of parameters used for "local" parameters.
  /// @tparam calibrator_t The type of calibrator
  /// @tparam outlier_finder_t Type of the outlier finder class
  ///
  /// The GX2FnActor does not rely on the measurements to be
  /// sorted along the track. /// TODO is this true?
  template <typename parameters_t>
  class Actor {
   public:
    /// Broadcast the result_type
    using result_type = Gx2FitterResult<traj_t>;

    /// The target surface
    const Surface* targetSurface = nullptr;

    /// Allows retrieving measurements for a surface
    const std::map<GeometryIdentifier, SourceLink>* inputMeasurements = nullptr;

    /// Whether to consider multiple scattering.
    bool multipleScattering = false;  /// TODO implement later

    /// Whether to consider energy loss.
    bool energyLoss = false;  /// TODO implement later

    /// Whether to include non-linear correction during global to local
    /// transformation
    FreeToBoundCorrection freeToBoundCorrection;

    /// Input MultiTrajectory
    std::shared_ptr<MultiTrajectory<traj_t>> outputStates;

    /// The logger instance
    const Logger* actorLogger{nullptr};

    /// Logger helper
    const Logger& logger() const { return *actorLogger; }

    Gx2FitterExtensions<traj_t> extensions;

    /// The Surface being
    SurfaceReached targetReached;

    /// Calibration context for the fit
    const CalibrationContext* calibrationContext{nullptr};

    /// @brief Gx2f actor operation
    ///
    /// @tparam propagator_state_t is the type of Propagator state
    /// @tparam stepper_t Type of the stepper
    /// @tparam navigator_t Type of the navigator
    ///
    /// @param state is the mutable propagator state object
    /// @param stepper The stepper in use
    /// @param navigator The navigator in use
    /// @param result is the mutable result state object
    template <typename propagator_state_t, typename stepper_t,
              typename navigator_t>
    void operator()(propagator_state_t& state, const stepper_t& stepper,
                    const navigator_t& navigator, result_type& result,
                    const Logger& /*logger*/) const {
      assert(result.fittedStates && "No MultiTrajectory set");

      // Check if we can stop to propagate
      if (result.measurementStates == inputMeasurements->size()) {
        ACTS_INFO("Actor: finish: All measurements have been found.");
        result.finished = true;
      } else if (state.navigation.navigationBreak) {
        ACTS_INFO("Actor: finish: navigationBreak.");
        result.finished = true;
      }

      // End the propagation and return to the fitter
      if (result.finished) {
        // Remove the missing surfaces that occur after the last measurement
        if (result.measurementStates > 0) {
          result.missedActiveSurfaces.resize(result.measurementHoles);
        }

        return;
      }

      // Add the measurement surface as external surface to the navigator.
      // We will try to hit those surface by ignoring boundary checks.
      if (state.navigation.externalSurfaces.size() == 0) {
        for (auto measurementIt = inputMeasurements->begin();
             measurementIt != inputMeasurements->end(); measurementIt++) {
          navigator.insertExternalSurface(state.navigation,
                                          measurementIt->first);
        }
      }

      // Update:
      // - Waiting for a current surface
      auto surface = navigator.currentSurface(state.navigation);
      if (surface != nullptr) {
        ++result.surfaceCount;
        ACTS_VERBOSE("Surface " << surface->geometryId() << " detected.");

        // Check if we have a measurement surface
        if (auto sourcelink_it = inputMeasurements->find(surface->geometryId());
            sourcelink_it != inputMeasurements->end()) {
          ACTS_VERBOSE("Measurement surface " << surface->geometryId()
                                              << " detected.");

          // Transport the covariance to the surface
          stepper.transportCovarianceToBound(state.stepping, *surface,
                                             freeToBoundCorrection);

          ACTS_VERBOSE(
              "Actor - indices before processing:"
              << "\n    "
              << "result.lastMeasurementIndex: " << result.lastMeasurementIndex
              << "\n    "
              << "result.lastTrackIndex: " << result.lastTrackIndex << "\n    "
              << "result.fittedStates->size(): " << result.fittedStates->size())

          // TODO generalize the update of the currentTrackIndex
          auto& fittedStates = *result.fittedStates;

          // Mask for the track states. We don't need Smoothed and Filtered
          TrackStatePropMask mask = TrackStatePropMask::Predicted |
                                    TrackStatePropMask::Jacobian |
                                    TrackStatePropMask::Calibrated;

          ACTS_VERBOSE("    processSurface: addTrackState");

          // Add a <mask> TrackState entry multi trajectory. This allocates
          // storage for all components, which we will set later.
          typename traj_t::TrackStateProxy trackStateProxy =
              fittedStates.makeTrackState(mask, result.lastTrackIndex);
          std::size_t currentTrackIndex = trackStateProxy.index();

          // Set the trackStateProxy components with the state from the ongoing
          // propagation
          {
            trackStateProxy.setReferenceSurface(surface->getSharedPtr());
            // Bind the transported state to the current surface
            auto res = stepper.boundState(state.stepping, *surface, false,
                                          freeToBoundCorrection);
            if (!res.ok()) {
              result.result = res.error();
              return;
            }
            const auto& [boundParams, jacobian, pathLength] = *res;

            // Fill the track state
            trackStateProxy.predicted() = boundParams.parameters();
            trackStateProxy.predictedCovariance() = state.stepping.cov;

            trackStateProxy.jacobian() = jacobian;
            trackStateProxy.pathLength() = pathLength;
          }

          // We have predicted parameters, so calibrate the uncalibrated input
          // measurement
          extensions.calibrator(state.geoContext, *calibrationContext,
                                sourcelink_it->second, trackStateProxy);

          // Get and set the type flags
          auto typeFlags = trackStateProxy.typeFlags();
          typeFlags.set(TrackStateFlag::ParameterFlag);
          if (surface->surfaceMaterial() != nullptr) {
            typeFlags.set(TrackStateFlag::MaterialFlag);
          }

          // Set the measurement type flag
          typeFlags.set(TrackStateFlag::MeasurementFlag);
          // We count the processed measurement
          ++result.processedMeasurements;
          ACTS_VERBOSE("Actor - indices after processing, before over writing:"
                       << "\n    "
                       << "result.lastMeasurementIndex: "
                       << result.lastMeasurementIndex << "\n    "
                       << "trackStateProxy.index(): " << trackStateProxy.index()
                       << "\n    "
                       << "result.lastTrackIndex: " << result.lastTrackIndex
                       << "\n    "
                       << "currentTrackIndex: " << currentTrackIndex)
          result.lastMeasurementIndex = currentTrackIndex;
          result.lastTrackIndex = currentTrackIndex;

          // TODO check for outlier first
          // We count the state with measurement
          ++result.measurementStates;

          // We count the processed state
          ++result.processedStates;

          // Update the number of holes count only when encountering a
          // measurement
          result.measurementHoles = result.missedActiveSurfaces.size();
        } else if (surface->associatedDetectorElement() != nullptr ||
                   surface->surfaceMaterial() != nullptr) {
          // Here we handle material and holes
          // TODO add material handling
          ACTS_VERBOSE("Non-Measurement surface " << surface->geometryId()
                                                  << " detected.");

          // We only create track states here if there is already a measurement
          // detected or if the surface has material (no holes before the first
          // measurement)
          if (result.measurementStates > 0
              // || surface->surfaceMaterial() != nullptr
          ) {
            ACTS_VERBOSE("Handle hole.");

            auto& fittedStates = *result.fittedStates;

            // Mask for the track states. We don't need Smoothed and Filtered
            TrackStatePropMask mask = TrackStatePropMask::Predicted |
                                      TrackStatePropMask::Jacobian |
                                      TrackStatePropMask::Calibrated;

            ACTS_VERBOSE("    processSurface: addTrackState");

            // Add a <mask> TrackState entry multi trajectory. This allocates
            // storage for all components, which we will set later.
            typename traj_t::TrackStateProxy trackStateProxy =
                fittedStates.makeTrackState(mask, result.lastTrackIndex);
            std::size_t currentTrackIndex = trackStateProxy.index();
            {
              // Set the trackStateProxy components with the state from the
              // ongoing propagation
              {
                trackStateProxy.setReferenceSurface(surface->getSharedPtr());
                // Bind the transported state to the current surface
                auto res = stepper.boundState(state.stepping, *surface, false,
                                              freeToBoundCorrection);
                if (!res.ok()) {
                  result.result = res.error();
                  return;
                }
                const auto& [boundParams, jacobian, pathLength] = *res;

                // Fill the track state
                trackStateProxy.predicted() = boundParams.parameters();
                trackStateProxy.predictedCovariance() = state.stepping.cov;

                trackStateProxy.jacobian() = jacobian;
                trackStateProxy.pathLength() = pathLength;
              }

              // Get and set the type flags
              auto typeFlags = trackStateProxy.typeFlags();
              typeFlags.set(TrackStateFlag::ParameterFlag);
              if (surface->surfaceMaterial() != nullptr) {
                typeFlags.set(TrackStateFlag::MaterialFlag);
              }

              // Set hole only, if we are on a sensitive surface
              if (surface->associatedDetectorElement() != nullptr) {
                ACTS_VERBOSE("Detected hole on " << surface->geometryId());
                // If the surface is sensitive, set the hole type flag
                typeFlags.set(TrackStateFlag::HoleFlag);
              } else {
                ACTS_VERBOSE("Detected in-sensitive surface "
                             << surface->geometryId());
              }
            }

            ACTS_VERBOSE(
                "Actor - indices after processing, before over writing:"
                << "\n    "
                << "result.lastMeasurementIndex: "
                << result.lastMeasurementIndex << "\n    "
                << "trackStateProxy.index(): " << trackStateProxy.index()
                << "\n    "
                << "result.lastTrackIndex: " << result.lastTrackIndex
                << "\n    "
                << "currentTrackIndex: " << currentTrackIndex)
            result.lastTrackIndex = currentTrackIndex;

            if (trackStateProxy.typeFlags().test(TrackStateFlag::HoleFlag)) {
              // Count the missed surface
              result.missedActiveSurfaces.push_back(surface);
            }

            ++result.processedStates;
          } else {
            ACTS_VERBOSE("Ignoring hole, because no preceding measurements.");
          }

          if (surface->surfaceMaterial() != nullptr) {
            // TODO write similar to KF?
            // Update state and stepper with material effects
            // materialInteractor(surface, state, stepper, navigator,
            // MaterialUpdateStage::FullUpdate);
          }
        } else {
          ACTS_INFO("Actor: This case is not implemented yet")
        }
      }
      ACTS_DEBUG("result.processedMeasurements: "
                 << result.processedMeasurements << "\n"
                 << "inputMeasurements.size(): " << inputMeasurements->size())
      if (result.processedMeasurements >= inputMeasurements->size()) {
        ACTS_INFO("Actor: finish: all measurements found.");
        result.finished = true;
      }

      if (result.surfaceCount > 900) {
        ACTS_INFO("Actor: finish due to limit. Result might be garbage.");
        result.finished = true;
      }
    }
  };

  /// Aborter can stay like this probably
  template <typename parameters_t>
  class Aborter {
   public:
    /// Broadcast the result_type
    using action_type = Actor<parameters_t>;

    template <typename propagator_state_t, typename stepper_t,
              typename navigator_t, typename result_t>
    bool operator()(propagator_state_t& /*state*/, const stepper_t& /*stepper*/,
                    const navigator_t& /*navigator*/, const result_t& result,
                    const Logger& /*logger*/) const {
      if (!result.result.ok() || result.finished) {
        return true;
      }
      return false;
    }
  };

 public:
  /// Fit implementation
  ///
  /// @tparam source_link_iterator_t Iterator type used to pass source links
  /// @tparam start_parameters_t Type of the initial parameters
  /// @tparam parameters_t Type of parameters used for local parameters
  /// @tparam track_container_t Type of the track container backend
  /// @tparam holder_t Type defining track container backend ownership
  ///
  /// @param it Begin iterator for the fittable uncalibrated measurements
  /// @param end End iterator for the fittable uncalibrated measurements
  /// @param sParameters The initial track parameters
  /// @param gx2fOptions Gx2FitterOptions steering the fit
  /// @param trackContainer Input track container storage to append into
  /// @note The input measurements are given in the form of @c SourceLink s.
  /// It's the calibrators job to turn them into calibrated measurements used in
  /// the fit.
  ///
  /// @return the output as an output track
  template <typename source_link_iterator_t, typename start_parameters_t,
            typename parameters_t = BoundTrackParameters,
            typename track_container_t, template <typename> class holder_t,
            bool _isdn = isDirectNavigator>
  auto fit(source_link_iterator_t it, source_link_iterator_t end,
           const start_parameters_t& sParameters,
           const Gx2FitterOptions<traj_t>& gx2fOptions,
           TrackContainer<track_container_t, traj_t, holder_t>& trackContainer)
      const -> std::enable_if_t<
          !_isdn, Result<typename TrackContainer<track_container_t, traj_t,
                                                 holder_t>::TrackProxy>> {
    // Preprocess Measurements (Sourcelinks -> map)
    // To be able to find measurements later, we put them into a map
    // We need to copy input SourceLinks anyway, so the map can own them.
    ACTS_VERBOSE("Preparing " << std::distance(it, end)
                              << " input measurements");
    std::map<GeometryIdentifier, SourceLink> inputMeasurements;

    for (; it != end; ++it) {
      SourceLink sl = *it;
      auto geoId = gx2fOptions.extensions.surfaceAccessor(sl)->geometryId();
      inputMeasurements.emplace(geoId, std::move(sl));
    }
    ACTS_VERBOSE("inputMeasurements.size() = " << inputMeasurements.size());

    /// Fully understand Aborter, Actor, Result later
    // Create the ActionList and AbortList
    using GX2FAborter = Aborter<parameters_t>;
    using GX2FActor = Actor<parameters_t>;

    using GX2FResult = typename GX2FActor::result_type;
    using Actors = Acts::ActionList<GX2FActor>;
    using Aborters = Acts::AbortList<GX2FAborter>;

    using PropagatorOptions = Acts::PropagatorOptions<Actors, Aborters>;

    start_parameters_t params = sParameters;
    BoundVector deltaParams = BoundVector::Zero();
    double chi2sum = 0;
    double oldChi2sum = std::numeric_limits<double>::max();
    BoundMatrix aMatrix = BoundMatrix::Zero();
    BoundVector bVector = BoundVector::Zero();

    // We need to create a temporary track container. We create several times a
    // new track and delete it after updating the parameters. However, if we
    // would work on the externally provided track container, it would be
    // difficult to remove the correct track, if it contains more than one.
<<<<<<< HEAD
    track_container_t tc;
    traj_t traj;
    TrackContainer trackContainerTemp{tc, traj};
=======
    Acts::VectorTrackContainer trackContainerTempBackend;
    Acts::VectorMultiTrajectory trajectoryTempBackend;
    TrackContainer trackContainerTemp{trackContainerTempBackend,
                                      trajectoryTempBackend};
>>>>>>> 75ef913a

    // Create an index of the 'tip' of the track stored in multitrajectory. It
    // is needed outside the update loop. It will be updated with each iteration
    // and used for the final track
    std::size_t tipIndex = Acts::MultiTrajectoryTraits::kInvalid;

    ACTS_VERBOSE("params:\n" << params);

    /// Actual Fitting /////////////////////////////////////////////////////////
    ACTS_DEBUG("Start to iterate");

    // Iterate the fit and improve result. Abort after n steps or after
    // convergence
    // nUpdate is initialized outside to save its state for the track
    std::size_t nUpdate = 0;
    for (nUpdate = 0; nUpdate < gx2fOptions.nUpdateMax; nUpdate++) {
      ACTS_VERBOSE("nUpdate = " << nUpdate + 1 << "/"
                                << gx2fOptions.nUpdateMax);

      // update params
      params.parameters() += deltaParams;
      ACTS_VERBOSE("updated params:\n" << params);

      // set up propagator and co
      Acts::GeometryContext geoCtx = gx2fOptions.geoContext;
      Acts::MagneticFieldContext magCtx = gx2fOptions.magFieldContext;
      // Set options for propagator
      PropagatorOptions propagatorOptions(geoCtx, magCtx);
      auto& gx2fActor = propagatorOptions.actionList.template get<GX2FActor>();
      gx2fActor.inputMeasurements = &inputMeasurements;
      gx2fActor.extensions = gx2fOptions.extensions;
      gx2fActor.calibrationContext = &gx2fOptions.calibrationContext.get();
      gx2fActor.actorLogger = m_actorLogger.get();

      auto propagatorState = m_propagator.makeState(params, propagatorOptions);

      auto& r = propagatorState.template get<Gx2FitterResult<traj_t>>();
<<<<<<< HEAD

      r.fittedStates = &trackContainerTemp.trackStateContainer();
=======
      r.fittedStates = &trajectoryTempBackend;
>>>>>>> 75ef913a

      // Clear the track container. It could be more performant to update the
      // existing states, but this needs some more thinking.
      trackContainerTemp.clear();

      auto propagationResult = m_propagator.template propagate(propagatorState);

      auto result = m_propagator.template makeResult(std::move(propagatorState),
                                                     propagationResult,
                                                     propagatorOptions, false);

      // TODO Improve Propagator + Actor [allocate before loop], rewrite
      // makeMeasurements
      auto& propRes = *result;
      GX2FResult gx2fResult = std::move(propRes.template get<GX2FResult>());

      auto track = trackContainerTemp.makeTrack();
      track.tipIndex() = gx2fResult.lastMeasurementIndex;  // do we need this?
      track.linkForward();

      // This goes up for each measurement (for each dimension)
      std::size_t countNdf = 0;

      chi2sum = 0;
      aMatrix = BoundMatrix::Zero();
      bVector = BoundVector::Zero();

      BoundMatrix jacobianFromStart = BoundMatrix::Identity();

      for (const auto& trackState : track.trackStates()) {
        auto typeFlags = trackState.typeFlags();
        if (typeFlags.test(TrackStateFlag::MeasurementFlag)) {
          // Handle measurement

          auto measDim = trackState.calibratedSize();
          countNdf += measDim;

          jacobianFromStart = trackState.jacobian() * jacobianFromStart;

          if (measDim == 1) {
            addToGx2fSums<1>(aMatrix, bVector, chi2sum, jacobianFromStart,
                             trackState, *m_addToSumLogger);
          } else if (measDim == 2) {
            addToGx2fSums<2>(aMatrix, bVector, chi2sum, jacobianFromStart,
                             trackState, *m_addToSumLogger);
          } else {
            ACTS_ERROR("Can not process state with measurement with "
                       << measDim << " dimensions.")
            countNdf -= measDim;
          }
        } else if (typeFlags.test(TrackStateFlag::HoleFlag)) {
          // Handle hole
          // TODO: write hole handling
          ACTS_VERBOSE("Placeholder: Handle hole.")
        } else {
          ACTS_WARNING("Unknown state encountered")
        }
        // TODO: Material handling. Should be there for hole and measurement
      }

      // This check takes into account the evaluated dimensions of the
      // measurements. To fit, we need at least NDF+1 measurements. However,
      // we count n-dimensional measurements for n measurements, reducing the
      // effective number of needed measurements.
      // We might encounter the case, where we cannot use some (parts of a)
      // measurements, maybe if we do not support that kind of measurement.
      // This is also taken into account here. `ndf = 4` is chosen, since this
      // a minimum that makes sense for us, but a more general approach is
      // desired. We skip the check during the first iteration, since we
      // cannot guarantee to hit all/enough measurement surfaces with the
      // initial parameter guess.
      // TODO genernalize for n-dimensional fit
      constexpr std::size_t ndf = 4;
      if ((nUpdate > 0) && (ndf + 1 > countNdf)) {
        ACTS_INFO("Not enough measurements. Require "
                  << ndf + 1 << ", but only " << countNdf << " could be used.");
        return Experimental::GlobalChiSquareFitterError::NotEnoughMeasurements;
      }

      // calculate delta params [a] * delta = b
      deltaParams =
          calculateDeltaParams(gx2fOptions.zeroField, aMatrix, bVector);

      ACTS_VERBOSE("aMatrix:\n"
                   << aMatrix << "\n"
                   << "bVector:\n"
                   << bVector << "\n"
                   << "deltaParams:\n"
                   << deltaParams << "\n"
                   << "oldChi2sum = " << oldChi2sum << "\n"
                   << "chi2sum = " << chi2sum);

      tipIndex = gx2fResult.lastMeasurementIndex;

      if ((gx2fOptions.relChi2changeCutOff != 0) && (nUpdate > 0) &&
          (std::abs(chi2sum / oldChi2sum - 1) <
           gx2fOptions.relChi2changeCutOff)) {
        ACTS_VERBOSE("Abort with relChi2changeCutOff after "
                     << nUpdate + 1 << "/" << gx2fOptions.nUpdateMax
                     << " iterations.");
        break;
      }

      // TODO investigate further
      if (chi2sum > oldChi2sum + 1e-5) {
        ACTS_DEBUG("chi2 not converging monotonically");
      }

      oldChi2sum = chi2sum;
    }
    ACTS_DEBUG("Finished to iterate");
    ACTS_VERBOSE("final params:\n" << params);
    /// Finish Fitting /////////////////////////////////////////////////////////

    // Since currently most of our tracks converge in 4-5 updates, we want to
    // set nUpdateMax higher than that to guarantee convergence for most tracks.
    // In cases, where we set a smaller nUpdateMax, it's because we want to
    // investigate the behaviour of the fitter before it converges, like in some
    // unit-tests.
    if (nUpdate == gx2fOptions.nUpdateMax && gx2fOptions.nUpdateMax > 5) {
      ACTS_INFO("Did not converge in " << gx2fOptions.nUpdateMax
                                       << " updates.");
      return Experimental::GlobalChiSquareFitterError::DidNotConverge;
    }

    // Calculate covariance of the fitted parameters with inverse of [a]
    BoundMatrix fullCovariancePredicted = BoundMatrix::Identity();
    bool aMatrixIsInvertible = false;
    if (gx2fOptions.zeroField) {
      constexpr std::size_t reducedMatrixSize = 4;

      auto safeReducedCovariance = safeInverse(
          aMatrix.topLeftCorner<reducedMatrixSize, reducedMatrixSize>().eval());
      if (safeReducedCovariance) {
        aMatrixIsInvertible = true;
        fullCovariancePredicted
            .topLeftCorner<reducedMatrixSize, reducedMatrixSize>() =
            *safeReducedCovariance;
      }
    } else {
      constexpr std::size_t reducedMatrixSize = 5;

      auto safeReducedCovariance = safeInverse(
          aMatrix.topLeftCorner<reducedMatrixSize, reducedMatrixSize>().eval());
      if (safeReducedCovariance) {
        aMatrixIsInvertible = true;
        fullCovariancePredicted
            .topLeftCorner<reducedMatrixSize, reducedMatrixSize>() =
            *safeReducedCovariance;
      }
    }

    if (!aMatrixIsInvertible && gx2fOptions.nUpdateMax > 0) {
      ACTS_ERROR("aMatrix is not invertible.");
      return Experimental::GlobalChiSquareFitterError::AIsNotInvertible;
    }

    ACTS_VERBOSE("final covariance:\n" << fullCovariancePredicted);

    // Propagate again with the final covariance matrix. This is necessary to
    // obtain the propagated covariance for each state.
    if (gx2fOptions.nUpdateMax > 0) {
      ACTS_VERBOSE("Propagate with the final covariance.");
      // update covariance
      ACTS_VERBOSE("finaldeltaParams:\n" << deltaParams);
      params.covariance() = fullCovariancePredicted;

      // set up propagator and co
      Acts::GeometryContext geoCtx = gx2fOptions.geoContext;
      Acts::MagneticFieldContext magCtx = gx2fOptions.magFieldContext;
      // Set options for propagator
      PropagatorOptions propagatorOptions(geoCtx, magCtx);
      auto& gx2fActor = propagatorOptions.actionList.template get<GX2FActor>();
      gx2fActor.inputMeasurements = &inputMeasurements;
      gx2fActor.extensions = gx2fOptions.extensions;
      gx2fActor.calibrationContext = &gx2fOptions.calibrationContext.get();
      gx2fActor.actorLogger = m_actorLogger.get();

      auto propagatorState = m_propagator.makeState(params, propagatorOptions);

      auto& r = propagatorState.template get<Gx2FitterResult<traj_t>>();
      r.fittedStates = &trackContainer.trackStateContainer();

      m_propagator.template propagate(propagatorState);
    }

    if (!trackContainer.hasColumn(
            Acts::hashString(Gx2fConstants::gx2fnUpdateColumn))) {
      trackContainer.template addColumn<std::size_t>("Gx2fnUpdateColumn");
    }

    // Prepare track for return
    auto track = trackContainer.makeTrack();
    track.tipIndex() = tipIndex;
    track.parameters() = params.parameters();
    track.covariance() = fullCovariancePredicted;
    track.setReferenceSurface(params.referenceSurface().getSharedPtr());

    if (trackContainer.hasColumn(
            Acts::hashString(Gx2fConstants::gx2fnUpdateColumn))) {
      ACTS_DEBUG("Add nUpdate to track")
      track.template component<std::size_t>("Gx2fnUpdateColumn") = nUpdate;
    }

    // TODO write test for calculateTrackQuantities
    calculateTrackQuantities(track);

    // Set the chi2sum for the track summary manually, since we don't calculate
    // it for each state
    track.chi2() = chi2sum;

    // Return the converted Track
    return track;
  }
};

}  // namespace Acts::Experimental<|MERGE_RESOLUTION|>--- conflicted
+++ resolved
@@ -729,16 +729,10 @@
     // new track and delete it after updating the parameters. However, if we
     // would work on the externally provided track container, it would be
     // difficult to remove the correct track, if it contains more than one.
-<<<<<<< HEAD
-    track_container_t tc;
-    traj_t traj;
-    TrackContainer trackContainerTemp{tc, traj};
-=======
     Acts::VectorTrackContainer trackContainerTempBackend;
     Acts::VectorMultiTrajectory trajectoryTempBackend;
     TrackContainer trackContainerTemp{trackContainerTempBackend,
                                       trajectoryTempBackend};
->>>>>>> 75ef913a
 
     // Create an index of the 'tip' of the track stored in multitrajectory. It
     // is needed outside the update loop. It will be updated with each iteration
@@ -776,12 +770,7 @@
       auto propagatorState = m_propagator.makeState(params, propagatorOptions);
 
       auto& r = propagatorState.template get<Gx2FitterResult<traj_t>>();
-<<<<<<< HEAD
-
-      r.fittedStates = &trackContainerTemp.trackStateContainer();
-=======
       r.fittedStates = &trajectoryTempBackend;
->>>>>>> 75ef913a
 
       // Clear the track container. It could be more performant to update the
       // existing states, but this needs some more thinking.
