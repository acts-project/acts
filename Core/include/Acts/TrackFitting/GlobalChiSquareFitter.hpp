// This file is part of the ACTS project.
//
// Copyright (C) 2016 CERN for the benefit of the ACTS project
//
// This Source Code Form is subject to the terms of the Mozilla Public
// License, v. 2.0. If a copy of the MPL was not distributed with this
// file, You can obtain one at https://mozilla.org/MPL/2.0/.

#pragma once

// Workaround for building on clang+libstdc++
#include "Acts/Utilities/detail/ReferenceWrapperAnyCompat.hpp"

#include "Acts/Definitions/Algebra.hpp"
#include "Acts/EventData/MeasurementHelpers.hpp"
#include "Acts/EventData/MultiTrajectory.hpp"
#include "Acts/EventData/MultiTrajectoryHelpers.hpp"
#include "Acts/EventData/SourceLink.hpp"
#include "Acts/EventData/TrackContainerFrontendConcept.hpp"
#include "Acts/EventData/TrackParameters.hpp"
#include "Acts/EventData/TrackProxyConcept.hpp"
#include "Acts/EventData/VectorMultiTrajectory.hpp"
#include "Acts/EventData/VectorTrackContainer.hpp"
#include "Acts/Geometry/GeometryContext.hpp"
#include "Acts/Geometry/TrackingVolume.hpp"
#include "Acts/MagneticField/MagneticFieldContext.hpp"
#include "Acts/Material/Interactions.hpp"
#include "Acts/Material/MaterialSlab.hpp"
#include "Acts/Propagator/ActorList.hpp"
#include "Acts/Propagator/ConstrainedStep.hpp"
#include "Acts/Propagator/DirectNavigator.hpp"
#include "Acts/Propagator/Navigator.hpp"
#include "Acts/Propagator/Propagator.hpp"
#include "Acts/Propagator/StandardAborters.hpp"
#include "Acts/Propagator/StraightLineStepper.hpp"
#include "Acts/Propagator/detail/PointwiseMaterialInteraction.hpp"
#include "Acts/TrackFitting/GlobalChiSquareFitterError.hpp"
#include "Acts/TrackFitting/detail/VoidFitterComponents.hpp"
#include "Acts/Utilities/CalibrationContext.hpp"
#include "Acts/Utilities/Delegate.hpp"
#include "Acts/Utilities/Logger.hpp"
#include "Acts/Utilities/Result.hpp"
#include "Acts/Utilities/TrackHelpers.hpp"

#include <functional>
#include <limits>
#include <map>
#include <memory>
#include <type_traits>
#include <unordered_map>

namespace Acts::Experimental {

namespace Gx2fConstants {
constexpr std::string_view gx2fnUpdateColumn = "Gx2fnUpdateColumn";

// Mask for the track states. We don't need Predicted and Filtered
constexpr TrackStatePropMask trackStateMask = TrackStatePropMask::Smoothed |
                                              TrackStatePropMask::Jacobian |
                                              TrackStatePropMask::Calibrated;

// A projector used for scattering. By using Jacobian * phiThetaProjector one
// gets only the derivatives for the variables phi and theta.
const Eigen::Matrix<double, eBoundSize, 2> phiThetaProjector = [] {
  Eigen::Matrix<double, eBoundSize, 2> m =
      Eigen::Matrix<double, eBoundSize, 2>::Zero();
  m(eBoundPhi, 0) = 1.0;
  m(eBoundTheta, 1) = 1.0;
  return m;
}();
}  // namespace Gx2fConstants

/// Extension struct which holds delegates to customise the GX2F behaviour
template <typename traj_t>
struct Gx2FitterExtensions {
  using TrackStateProxy = typename MultiTrajectory<traj_t>::TrackStateProxy;
  using ConstTrackStateProxy =
      typename MultiTrajectory<traj_t>::ConstTrackStateProxy;
  using Parameters = typename TrackStateProxy::Parameters;

  using Calibrator =
      Delegate<void(const GeometryContext&, const CalibrationContext&,
                    const SourceLink&, TrackStateProxy)>;

  using Updater = Delegate<Result<void>(const GeometryContext&, TrackStateProxy,
                                        const Logger&)>;

  using OutlierFinder = Delegate<bool(ConstTrackStateProxy)>;

  /// The Calibrator is a dedicated calibration algorithm that allows
  /// to calibrate measurements using track information, this could be
  /// e.g. sagging for wires, module deformations, etc.
  Calibrator calibrator;

  /// The updater incorporates measurement information into the track parameters
  Updater updater;

  /// Determines whether a measurement is supposed to be considered as an
  /// outlier
  OutlierFinder outlierFinder;

  /// Retrieves the associated surface from a source link
  SourceLinkSurfaceAccessor surfaceAccessor;

  /// Default constructor which connects the default void components
  Gx2FitterExtensions() {
    calibrator.template connect<&detail::voidFitterCalibrator<traj_t>>();
    updater.template connect<&detail::voidFitterUpdater<traj_t>>();
    outlierFinder.template connect<&detail::voidOutlierFinder<traj_t>>();
    surfaceAccessor.connect<&detail::voidSurfaceAccessor>();
  }
};

/// Combined options for the Global-Chi-Square fitter.
///
/// @tparam traj_t The trajectory type
template <typename traj_t>
struct Gx2FitterOptions {
  /// PropagatorOptions with context.
  ///
  /// @param gctx The geometry context for this fit
  /// @param mctx The magnetic context for this fit
  /// @param cctx The calibration context for this fit
  /// @param extensions_ The KF extensions
  /// @param pOptions The plain propagator options
  /// @param rSurface The reference surface for the fit to be expressed at
  /// @param mScattering Whether to include multiple scattering
  /// @param eLoss Whether to include energy loss
  /// @param freeToBoundCorrection_ Correction for non-linearity effect during transform from free to bound
  /// @param nUpdateMax_ Max number of iterations for updating the parameters
  /// @param relChi2changeCutOff_ Check for convergence (abort condition). Set to 0 to skip.
  Gx2FitterOptions(const GeometryContext& gctx,
                   const MagneticFieldContext& mctx,
                   std::reference_wrapper<const CalibrationContext> cctx,
                   Gx2FitterExtensions<traj_t> extensions_,
                   const PropagatorPlainOptions& pOptions,
                   const Surface* rSurface = nullptr, bool mScattering = false,
                   bool eLoss = false,
                   const FreeToBoundCorrection& freeToBoundCorrection_ =
                       FreeToBoundCorrection(false),
                   const std::size_t nUpdateMax_ = 5,
                   double relChi2changeCutOff_ = 1e-5)
      : geoContext(gctx),
        magFieldContext(mctx),
        calibrationContext(cctx),
        extensions(extensions_),
        propagatorPlainOptions(pOptions),
        referenceSurface(rSurface),
        multipleScattering(mScattering),
        energyLoss(eLoss),
        freeToBoundCorrection(freeToBoundCorrection_),
        nUpdateMax(nUpdateMax_),
        relChi2changeCutOff(relChi2changeCutOff_) {}

  /// Contexts are required and the options must not be default-constructible.
  Gx2FitterOptions() = delete;

  /// Context object for the geometry
  std::reference_wrapper<const GeometryContext> geoContext;
  /// Context object for the magnetic field
  std::reference_wrapper<const MagneticFieldContext> magFieldContext;
  /// context object for the calibration
  std::reference_wrapper<const CalibrationContext> calibrationContext;

  Gx2FitterExtensions<traj_t> extensions;

  /// The trivial propagator options
  PropagatorPlainOptions propagatorPlainOptions;

  /// The reference Surface
  const Surface* referenceSurface = nullptr;

  /// Whether to consider multiple scattering
  bool multipleScattering = false;

  /// Whether to consider energy loss
  bool energyLoss = false;

  /// Whether to include non-linear correction during global to local
  /// transformation
  FreeToBoundCorrection freeToBoundCorrection;

  /// Max number of iterations during the fit (abort condition)
  std::size_t nUpdateMax = 5;

  /// Check for convergence (abort condition). Set to 0 to skip.
  double relChi2changeCutOff = 1e-7;
};

template <typename traj_t>
struct Gx2FitterResult {
  // Fitted states that the actor has handled.
  traj_t* fittedStates{nullptr};

  // This is the index of the 'tip' of the track stored in multitrajectory.
  // This corresponds to the last measurement state in the multitrajectory.
  // Since this KF only stores one trajectory, it is unambiguous.
  // Acts::MultiTrajectoryTraits::kInvalid is the start of a trajectory.
  std::size_t lastMeasurementIndex = Acts::MultiTrajectoryTraits::kInvalid;

  // This is the index of the 'tip' of the states stored in multitrajectory.
  // This corresponds to the last state in the multitrajectory.
  // Since this KF only stores one trajectory, it is unambiguous.
  // Acts::MultiTrajectoryTraits::kInvalid is the start of a trajectory.
  std::size_t lastTrackIndex = Acts::MultiTrajectoryTraits::kInvalid;

  // The optional Parameters at the provided surface
  std::optional<BoundTrackParameters> fittedParameters;

  // Counter for states with non-outlier measurements
  std::size_t measurementStates = 0;

  // Counter for measurements holes
  // A hole correspond to a surface with an associated detector element with no
  // associated measurement. Holes are only taken into account if they are
  // between the first and last measurements.
  std::size_t measurementHoles = 0;

  // Counter for handled states
  std::size_t processedStates = 0;

  // Counter for handled measurements
  std::size_t processedMeasurements = 0;

  // Indicator if track fitting has been done
  bool finished = false;

  // Measurement surfaces without hits
  std::vector<const Surface*> missedActiveSurfaces;

  // Measurement surfaces handled in both forward and
  // backward filtering
  std::vector<const Surface*> passedAgainSurfaces;

  Result<void> result{Result<void>::success()};

  // Count how many surfaces have been hit
  std::size_t surfaceCount = 0;
};

/// @brief A container to store scattering properties for each material surface
///
/// This struct holds the scattering angles, the inverse covariance of the
/// material, and a validity flag indicating whether the material is valid for
/// the scattering process.
struct ScatteringProperties {
 public:
  /// @brief Constructor to initialize scattering properties.
  ///
  /// @param scatteringAngles_ The vector of scattering angles.
  /// @param invCovarianceMaterial_ The inverse covariance of the material.
  /// @param materialIsValid_ A boolean flag indicating whether the material is valid.
  ScatteringProperties(const BoundVector& scatteringAngles_,
                       const ActsScalar invCovarianceMaterial_,
                       const bool materialIsValid_)
      : m_scatteringAngles(scatteringAngles_),
        m_invCovarianceMaterial(invCovarianceMaterial_),
        m_materialIsValid(materialIsValid_) {}

  // Accessor for the scattering angles.
  const BoundVector& scatteringAngles() const { return m_scatteringAngles; }

  // Accessor for a modifiable reference to the scattering angles
  BoundVector& scatteringAngles() { return m_scatteringAngles; }

  // Accessor for the inverse covariance of the material.
  ActsScalar invCovarianceMaterial() const { return m_invCovarianceMaterial; }

  // Accessor for the material validity flag.
  bool materialIsValid() const { return m_materialIsValid; }

 private:
  /// Vector of scattering angles. The vector is usually all zeros except for
  /// eBoundPhi and eBoundTheta.
  BoundVector m_scatteringAngles;

  /// Inverse covariance of the material. Compute with e.g. the Highland
  /// formula.
  ActsScalar m_invCovarianceMaterial;

  /// Flag indicating whether the material is valid. Commonly vacuum and zero
  /// thickness material will be ignored.
  bool m_materialIsValid;
};

/// @brief A container to manage all properties of a gx2f system
///
/// This struct manages the mathematical infrastructure for the gx2f. It
/// initializes and maintains the extended aMatrix and extended bVector.
struct Gx2fSystem {
 public:
  /// @brief Constructor to initialize matrices and vectors to zero based on specified dimensions.
  ///
  /// @param nDims Number of dimensions for the extended matrix and vector.
  explicit Gx2fSystem(std::size_t nDims)
      : m_nDims{nDims},
        m_aMatrix{Eigen::MatrixXd::Zero(nDims, nDims)},
        m_bVector{Eigen::VectorXd::Zero(nDims)} {}

  // Accessor for nDims (const reference).
  std::size_t nDims() const { return m_nDims; }

  // Accessor for chi2
  double chi2() const { return m_chi2; }

  // Modifier for chi2
  double& chi2() { return m_chi2; }

  // Accessor for the matrix.
  const Eigen::MatrixXd& aMatrix() const { return m_aMatrix; }

  // Accessor for a modifiable reference to the matrix.
  Eigen::MatrixXd& aMatrix() { return m_aMatrix; }

  // Accessor for the vector.
  const Eigen::VectorXd& bVector() const { return m_bVector; }

  // Accessor for a modifiable reference to the vector.
  Eigen::VectorXd& bVector() { return m_bVector; }

  // Accessor for NDF
  std::size_t ndf() const { return m_ndf; }

  // Modifier for NDF
  std::size_t& ndf() { return m_ndf; }

  //  It automatically deduces if we want to fit e.g. q/p and adjusts itself
  //  later. We have only 3 cases, because we always have l0, l1, phi, theta:
  // - 4: no magnetic field -> q/p is empty
  // - 5: no time measurement -> time is not fittable
  // - 6: full fit
  std::size_t findRequiredNdf() {
    std::size_t ndfSystem = 0;
    if (m_aMatrix(4, 4) == 0) {
      ndfSystem = 4;
    } else if (m_aMatrix(5, 5) == 0) {
      ndfSystem = 5;
    } else {
      ndfSystem = 6;
    }

    return ndfSystem;
  }

  bool isWellDefined() { return m_ndf > findRequiredNdf(); }

 private:
  /// Number of dimensions of the (extended) system
  std::size_t m_nDims;

  /// Sum of chi-squared values.
  double m_chi2 = 0.;

  /// Extended matrix for accumulation.
  Eigen::MatrixXd m_aMatrix;

  /// Extended vector for accumulation.
  Eigen::VectorXd m_bVector;

  /// Number of degrees of freedom of the system
  std::size_t m_ndf = 0u;
};

/// @brief Process measurements and fill the aMatrix and bVector
///
/// The function processes each measurement for the GX2F Actor fitting process.
/// It extracts the information from the track state and adds it to aMatrix,
/// bVector, and chi2sum.
///
/// @tparam kMeasDim Number of dimensions of the measurement
/// @tparam track_state_t The type of the track state
///
/// @param extendedSystem All parameters of the current equation system
/// @param jacobianFromStart The Jacobian matrix from start to the current state
/// @param trackState The track state to analyse
/// @param logger A logger instance
template <std::size_t kMeasDim, typename track_state_t>
void addMeasurementToGx2fSums(Gx2fSystem& extendedSystem,
                              const std::vector<BoundMatrix>& jacobianFromStart,
                              const track_state_t& trackState,
                              const Logger& logger) {
  // First we get back the covariance and try to invert it. If the inversion
  // fails, we can already abort.
  const ActsSquareMatrix<kMeasDim> covarianceMeasurement =
      trackState.template calibratedCovariance<kMeasDim>();

  const auto safeInvCovMeasurement = safeInverse(covarianceMeasurement);
  if (!safeInvCovMeasurement) {
    ACTS_WARNING("addMeasurementToGx2fSums: safeInvCovMeasurement failed.");
    ACTS_VERBOSE("    covarianceMeasurement:\n" << covarianceMeasurement);
    return;
  }

  // Create an extended Jacobian. This one contains only eBoundSize rows,
  // because the rest is irrelevant. We fill it in the next steps.
  // TODO make dimsExtendedParams template with unrolling
  Eigen::MatrixXd extendedJacobian =
      Eigen::MatrixXd::Zero(eBoundSize, extendedSystem.nDims());

  // This part of the Jacobian comes from the material-less propagation
  extendedJacobian.topLeftCorner<eBoundSize, eBoundSize>() =
      jacobianFromStart[0];

  // If we have material, loop here over all Jacobians. We add extra columns for
  // their phi-theta projections. These parts account for the propagation of the
  // scattering angles.
  for (std::size_t matSurface = 1; matSurface < jacobianFromStart.size();
       matSurface++) {
    const BoundMatrix jac = jacobianFromStart[matSurface];

    const ActsMatrix<eBoundSize, 2> jacPhiTheta =
        jac * Gx2fConstants::phiThetaProjector;

    // The position, where we need to insert the values in the extended Jacobian
    const std::size_t deltaPosition = eBoundSize + 2 * (matSurface - 1);

    extendedJacobian.block<eBoundSize, 2>(0, deltaPosition) = jacPhiTheta;
  }

  const BoundVector predicted = trackState.smoothed();

  const ActsVector<kMeasDim> measurement =
      trackState.template calibrated<kMeasDim>();

  const ActsMatrix<kMeasDim, eBoundSize> projector =
      trackState.projector().template topLeftCorner<kMeasDim, eBoundSize>();

  const Eigen::MatrixXd projJacobian = projector * extendedJacobian;

  const ActsMatrix<kMeasDim, 1> projPredicted = projector * predicted;

  const ActsVector<kMeasDim> residual = measurement - projPredicted;

  // Finally contribute to chi2sum, aMatrix, and bVector
  extendedSystem.chi2() +=
      (residual.transpose() * (*safeInvCovMeasurement) * residual)(0, 0);

  extendedSystem.aMatrix() +=
      (projJacobian.transpose() * (*safeInvCovMeasurement) * projJacobian)
          .eval();

  extendedSystem.bVector() +=
      (residual.transpose() * (*safeInvCovMeasurement) * projJacobian)
          .eval()
          .transpose();

  ACTS_VERBOSE(
      "Contributions in addMeasurementToGx2fSums:\n"
      << "    kMeasDim:    " << kMeasDim << "\n"
      << "    predicted:   " << predicted.transpose() << "\n"
      << "    measurement: " << measurement.transpose() << "\n"
      << "    covarianceMeasurement:\n"
      << covarianceMeasurement << "\n"
      << "    projector:\n"
      << projector.eval() << "\n"
      << "    projJacobian:\n"
      << projJacobian.eval() << "\n"
      << "    projPredicted: " << (projPredicted.transpose()).eval() << "\n"
      << "    residual: " << (residual.transpose()).eval() << "\n"
      << "    extendedJacobian:\n"
      << extendedJacobian << "\n"
      << "    aMatrix contribution:\n"
      << (projJacobian.transpose() * (*safeInvCovMeasurement) * projJacobian)
             .eval()
      << "\n"
      << "    bVector contribution: "
      << (residual.transpose() * (*safeInvCovMeasurement) * projJacobian).eval()
      << "\n"
      << "    chi2sum contribution: "
      << (residual.transpose() * (*safeInvCovMeasurement) * residual)(0, 0)
      << "\n"
      << "    safeInvCovMeasurement:\n"
      << (*safeInvCovMeasurement));

  return;
}

/// @brief Process material and fill the aMatrix and bVector
///
/// The function processes each material for the GX2F Actor fitting process.
/// It extracts the information from the track state and adds it to aMatrix,
/// bVector, and chi2sum.
///
/// @tparam track_state_t The type of the track state
///
/// @param extendedSystem All parameters of the current equation system
/// @param nMaterialsHandled How many materials we already handled. Used for the offset.
/// @param scatteringMap The scattering map, containing all scattering angles and covariances
/// @param trackState The track state to analyse
/// @param logger A logger instance
template <typename track_state_t>
void addMaterialToGx2fSums(
    Gx2fSystem& extendedSystem, const std::size_t nMaterialsHandled,
    const std::unordered_map<GeometryIdentifier, ScatteringProperties>&
        scatteringMap,
    const track_state_t& trackState, const Logger& logger) {
  // Get and store geoId for the current material surface
  const GeometryIdentifier geoId = trackState.referenceSurface().geometryId();
  const auto scatteringMapId = scatteringMap.find(geoId);
  if (scatteringMapId == scatteringMap.end()) {
    ACTS_ERROR("No scattering angles found for material surface " << geoId);
    throw std::runtime_error(
        "No scattering angles found for material surface.");
  }

  const ActsScalar sinThetaLoc = std::sin(trackState.smoothed()[eBoundTheta]);

  // The position, where we need to insert the values in aMatrix and bVector
  const std::size_t deltaPosition = eBoundSize + 2 * nMaterialsHandled;

  const BoundVector& scatteringAngles =
      scatteringMapId->second.scatteringAngles();

  const ActsScalar invCov = scatteringMapId->second.invCovarianceMaterial();

  // Phi contribution
  extendedSystem.aMatrix()(deltaPosition, deltaPosition) +=
      invCov * sinThetaLoc * sinThetaLoc;
  extendedSystem.bVector()(deltaPosition, 0) -=
      invCov * scatteringAngles[eBoundPhi] * sinThetaLoc;
  extendedSystem.chi2() += invCov * scatteringAngles[eBoundPhi] * sinThetaLoc *
                           scatteringAngles[eBoundPhi] * sinThetaLoc;

  // Theta Contribution
  extendedSystem.aMatrix()(deltaPosition + 1, deltaPosition + 1) += invCov;
  extendedSystem.bVector()(deltaPosition + 1, 0) -=
      invCov * scatteringAngles[eBoundTheta];
  extendedSystem.chi2() +=
      invCov * scatteringAngles[eBoundTheta] * scatteringAngles[eBoundTheta];

  ACTS_VERBOSE(
      "Contributions in addMaterialToGx2fSums:\n"
      << "    invCov:        " << invCov << "\n"
      << "    sinThetaLoc:   " << sinThetaLoc << "\n"
      << "    deltaPosition: " << deltaPosition << "\n"
      << "    Phi:\n"
      << "        scattering angle:     " << scatteringAngles[eBoundPhi] << "\n"
      << "        aMatrix contribution: " << invCov * sinThetaLoc * sinThetaLoc
      << "\n"
      << "        bVector contribution: "
      << invCov * scatteringAngles[eBoundPhi] * sinThetaLoc << "\n"
      << "        chi2sum contribution: "
      << invCov * scatteringAngles[eBoundPhi] * sinThetaLoc *
             scatteringAngles[eBoundPhi] * sinThetaLoc
      << "\n"
      << "    Theta:\n"
      << "        scattering angle:     " << scatteringAngles[eBoundTheta]
      << "\n"
      << "        aMatrix contribution: " << invCov << "\n"
      << "        bVector contribution: "
      << invCov * scatteringAngles[eBoundTheta] << "\n"
      << "        chi2sum contribution: "
      << invCov * scatteringAngles[eBoundTheta] * scatteringAngles[eBoundTheta]
      << "\n");

  return;
}

/// @brief Fill the GX2F system with data from a track
///
/// This function processes a track proxy and updates the aMatrix, bVector, and
/// chi2 values for the GX2F fitting system. It considers material only if
/// multiple scattering is enabled.
///
/// @tparam track_proxy_t The type of the track proxy
///
/// @param track A constant track proxy to inspect
/// @param extendedSystem All parameters of the current equation system
/// @param multipleScattering Flag to consider multiple scattering in the calculation
/// @param scatteringMap Map of geometry identifiers to scattering properties,
///        containing scattering angles and validation status
/// @param geoIdVector A vector to store geometry identifiers for tracking processed elements
/// @param logger A logger instance
template <TrackProxyConcept track_proxy_t>
void fillGx2fSystem(
    const track_proxy_t track, Gx2fSystem& extendedSystem,
    const bool multipleScattering,
    const std::unordered_map<GeometryIdentifier, ScatteringProperties>&
        scatteringMap,
    std::vector<GeometryIdentifier>& geoIdVector, const Logger& logger) {
  std::vector<BoundMatrix> jacobianFromStart;
  jacobianFromStart.emplace_back(BoundMatrix::Identity());

  for (const auto& trackState : track.trackStates()) {
    // Get and store geoId for the current surface
    const GeometryIdentifier geoId = trackState.referenceSurface().geometryId();
    ACTS_DEBUG("Start to investigate trackState on surface " << geoId);
    const auto typeFlags = trackState.typeFlags();
    const bool stateHasMeasurement =
        typeFlags.test(TrackStateFlag::MeasurementFlag);
    const bool stateHasMaterial = typeFlags.test(TrackStateFlag::MaterialFlag);

    // First we figure out, if we would need to look into material
    // surfaces at all. Later, we also check, if the material slab is
    // valid, otherwise we modify this flag to ignore the material
    // completely.
    bool doMaterial = multipleScattering && stateHasMaterial;
    if (doMaterial) {
      const auto scatteringMapId = scatteringMap.find(geoId);
      assert(scatteringMapId != scatteringMap.end() &&
             "No scattering angles found for material surface.");
      doMaterial = doMaterial && scatteringMapId->second.materialIsValid();
    }

    // We only consider states with a measurement (and/or material)
    if (!stateHasMeasurement && !doMaterial) {
      ACTS_DEBUG("    Skip state.");
      continue;
    }

    // update all Jacobians from start
    for (auto& jac : jacobianFromStart) {
      jac = trackState.jacobian() * jac;
    }

    // Handle measurement
    if (stateHasMeasurement) {
      ACTS_DEBUG("    Handle measurement.");

      const auto measDim = trackState.calibratedSize();

      if (measDim < 1 || 6 < measDim) {
        ACTS_ERROR("Can not process state with measurement with "
                   << measDim << " dimensions.");
        throw std::domain_error(
            "Found measurement with less than 1 or more than 6 dimension(s).");
      }

      extendedSystem.ndf() += measDim;

      visit_measurement(measDim, [&](auto N) {
        addMeasurementToGx2fSums<N>(extendedSystem, jacobianFromStart,
                                    trackState, logger);
      });
    }

    // Handle material
    if (doMaterial) {
      ACTS_DEBUG("    Handle material");
      // Add for this material a new Jacobian, starting from this surface.
      jacobianFromStart.emplace_back(BoundMatrix::Identity());

      // Add the material contribution to the system
      addMaterialToGx2fSums(extendedSystem, geoIdVector.size(), scatteringMap,
                            trackState, logger);

      geoIdVector.emplace_back(geoId);
    }
  }
}

/// @brief Count the valid material states in a track for scattering calculations.
///
/// This function counts the valid material surfaces encountered in a track
/// by examining each track state. The count is based on the presence of
/// material flags and the availability of scattering information for each
/// surface.
///
/// @tparam track_proxy_t The type of the track proxy
///
/// @param track A constant track proxy to inspect
/// @param scatteringMap Map of geometry identifiers to scattering properties,
///        containing scattering angles and validation status
/// @param logger A logger instance
template <TrackProxyConcept track_proxy_t>
std::size_t countMaterialStates(
    const track_proxy_t track,
    const std::unordered_map<GeometryIdentifier, ScatteringProperties>&
        scatteringMap,
    const Logger& logger) {
  std::size_t nMaterialSurfaces = 0;
  ACTS_DEBUG("Count the valid material surfaces.");
  for (const auto& trackState : track.trackStates()) {
    const auto typeFlags = trackState.typeFlags();
    const bool stateHasMaterial = typeFlags.test(TrackStateFlag::MaterialFlag);

    if (!stateHasMaterial) {
      continue;
    }

    // Get and store geoId for the current material surface
    const GeometryIdentifier geoId = trackState.referenceSurface().geometryId();

    const auto scatteringMapId = scatteringMap.find(geoId);
    assert(scatteringMapId != scatteringMap.end() &&
           "No scattering angles found for material surface.");
    if (!scatteringMapId->second.materialIsValid()) {
      continue;
    }

    nMaterialSurfaces++;
  }

  return nMaterialSurfaces;
}

/// @brief Calculate and update the covariance of the fitted parameters
///
/// This function calculates the covariance of the fitted parameters using
/// cov = inv([a])
/// It then updates the first square block of size ndfSystem. This ensures,
/// that we only update the covariance for fitted parameters. (In case of
/// no qop/time fit)
///
/// @param fullCovariancePredicted The covariance matrix to update
/// @param extendedSystem All parameters of the current equation system
///
/// @return deltaParams The calculated delta parameters.
void updateGx2fCovarianceParams(BoundMatrix& fullCovariancePredicted,
                                Gx2fSystem& extendedSystem);

/// Global Chi Square fitter (GX2F) implementation.
///
/// @tparam propagator_t Type of the propagation class
///
/// TODO Write description
template <typename propagator_t, typename traj_t>
class Gx2Fitter {
  /// The navigator type
  using Gx2fNavigator = typename propagator_t::Navigator;

  /// The navigator has DirectNavigator type or not
  static constexpr bool isDirectNavigator =
      std::is_same_v<Gx2fNavigator, DirectNavigator>;

 public:
  Gx2Fitter(propagator_t pPropagator,
            std::unique_ptr<const Logger> _logger =
                getDefaultLogger("Gx2Fitter", Logging::INFO))
      : m_propagator(std::move(pPropagator)),
        m_logger{std::move(_logger)},
        m_actorLogger{m_logger->cloneWithSuffix("Actor")},
        m_addToSumLogger{m_logger->cloneWithSuffix("AddToSum")} {}

 private:
  /// The propagator for the transport and material update
  propagator_t m_propagator;

  /// The logger instance
  std::unique_ptr<const Logger> m_logger;
  std::unique_ptr<const Logger> m_actorLogger;
  std::unique_ptr<const Logger> m_addToSumLogger;

  const Logger& logger() const { return *m_logger; }

  /// @brief Propagator Actor plugin for the GX2F
  ///
  /// @tparam parameters_t The type of parameters used for "local" parameters.
  /// @tparam calibrator_t The type of calibrator
  /// @tparam outlier_finder_t Type of the outlier finder class
  ///
  /// The GX2F Actor does not rely on the measurements to be sorted along the
  /// track.
  template <typename parameters_t>
  class Actor {
   public:
    /// Broadcast the result_type
    using result_type = Gx2FitterResult<traj_t>;

    /// The target surface
    const Surface* targetSurface = nullptr;

    /// Allows retrieving measurements for a surface
    const std::map<GeometryIdentifier, SourceLink>* inputMeasurements = nullptr;

    /// Whether to consider multiple scattering.
    bool multipleScattering = false;

    /// Whether to consider energy loss.
    bool energyLoss = false;  /// TODO implement later

    /// Whether to include non-linear correction during global to local
    /// transformation
    FreeToBoundCorrection freeToBoundCorrection;

    /// Input MultiTrajectory
    std::shared_ptr<MultiTrajectory<traj_t>> outputStates;

    /// The logger instance
    const Logger* actorLogger{nullptr};

    /// Logger helper
    const Logger& logger() const { return *actorLogger; }

    Gx2FitterExtensions<traj_t> extensions;

    /// The Surface being
    SurfaceReached targetReached;

    /// Calibration context for the fit
    const CalibrationContext* calibrationContext{nullptr};

    /// The particle hypothesis is needed for estimating scattering angles
    const parameters_t* parametersWithHypothesis = nullptr;

    /// The scatteringMap stores for each visited surface their scattering
    /// properties
    std::unordered_map<GeometryIdentifier, ScatteringProperties>*
        scatteringMap = nullptr;

    /// @brief Gx2f actor operation
    ///
    /// @tparam propagator_state_t is the type of Propagator state
    /// @tparam stepper_t Type of the stepper
    /// @tparam navigator_t Type of the navigator
    ///
    /// @param state is the mutable propagator state object
    /// @param stepper The stepper in use
    /// @param navigator The navigator in use
    /// @param result is the mutable result state object
    template <typename propagator_state_t, typename stepper_t,
              typename navigator_t>
    void act(propagator_state_t& state, const stepper_t& stepper,
             const navigator_t& navigator, result_type& result,
             const Logger& /*logger*/) const {
      assert(result.fittedStates && "No MultiTrajectory set");

      // Check if we can stop to propagate
      if (result.measurementStates == inputMeasurements->size()) {
        ACTS_DEBUG("Actor: finish: All measurements have been found.");
        result.finished = true;
      } else if (state.navigation.navigationBreak) {
        ACTS_DEBUG("Actor: finish: navigationBreak.");
        result.finished = true;
      }

      // End the propagation and return to the fitter
      if (result.finished || !result.result.ok()) {
        // Remove the missing surfaces that occur after the last measurement
        if (result.measurementStates > 0) {
          result.missedActiveSurfaces.resize(result.measurementHoles);
        }

        return;
      }

      // We are only interested in surfaces. If we are not on a surface, we
      // continue the navigation
      auto surface = navigator.currentSurface(state.navigation);
      if (surface == nullptr) {
        return;
      }

      ++result.surfaceCount;
      const GeometryIdentifier geoId = surface->geometryId();
      ACTS_DEBUG("Surface " << geoId << " detected.");

      const bool surfaceIsSensitive =
          (surface->associatedDetectorElement() != nullptr);
      const bool surfaceHasMaterial = (surface->surfaceMaterial() != nullptr);
      // First we figure out, if we would need to look into material surfaces at
      // all. Later, we also check, if the material slab is valid, otherwise we
      // modify this flag to ignore the material completely.
      bool doMaterial = multipleScattering && surfaceHasMaterial;

      // Found material - add a scatteringAngles entry if not done yet.
      // Handling will happen later
      if (doMaterial) {
        ACTS_DEBUG("    The surface contains material, ...");

        auto scatteringMapId = scatteringMap->find(geoId);
        if (scatteringMapId == scatteringMap->end()) {
          ACTS_DEBUG("    ... create entry in scattering map.");

          detail::PointwiseMaterialInteraction interaction(surface, state,
                                                           stepper);
          // We need to evaluate the material to create the correct slab
          const bool slabIsValid = interaction.evaluateMaterialSlab(
              state, navigator, MaterialUpdateStage::FullUpdate);
          double invSigma2 = 0.;
          if (slabIsValid) {
            const auto& particle =
                parametersWithHypothesis->particleHypothesis();

            const double sigma =
                static_cast<double>(Acts::computeMultipleScatteringTheta0(
                    interaction.slab, particle.absolutePdg(), particle.mass(),
                    static_cast<float>(
                        parametersWithHypothesis->parameters()[eBoundQOverP]),
                    particle.absoluteCharge()));
            ACTS_VERBOSE(
                "        The Highland formula gives sigma = " << sigma);
            invSigma2 = 1. / std::pow(sigma, 2);
          } else {
            ACTS_VERBOSE("        Material slab is not valid.");
          }

          scatteringMap->emplace(
              geoId, ScatteringProperties{BoundVector::Zero(), invSigma2,
                                          slabIsValid});
          scatteringMapId = scatteringMap->find(geoId);
        } else {
          ACTS_DEBUG("    ... found entry in scattering map.");
        }

        doMaterial = doMaterial && scatteringMapId->second.materialIsValid();
      }

      // Here we handle all measurements
      if (auto sourceLinkIt = inputMeasurements->find(geoId);
          sourceLinkIt != inputMeasurements->end()) {
        ACTS_DEBUG("    The surface contains a measurement.");

        // Transport the covariance to the surface
        stepper.transportCovarianceToBound(state.stepping, *surface,
                                           freeToBoundCorrection);

        // TODO generalize the update of the currentTrackIndex
        auto& fittedStates = *result.fittedStates;

        // Add a <trackStateMask> TrackState entry multi trajectory. This
        // allocates storage for all components, which we will set later.
        typename traj_t::TrackStateProxy trackStateProxy =
            fittedStates.makeTrackState(Gx2fConstants::trackStateMask,
                                        result.lastTrackIndex);
        const std::size_t currentTrackIndex = trackStateProxy.index();

        // Set the trackStateProxy components with the state from the ongoing
        // propagation
        {
          trackStateProxy.setReferenceSurface(surface->getSharedPtr());
          // Bind the transported state to the current surface
          auto res = stepper.boundState(state.stepping, *surface, false,
                                        freeToBoundCorrection);
          if (!res.ok()) {
            result.result = res.error();
            return;
          }
          // Not const since, we might need to update with scattering angles
          auto& [boundParams, jacobian, pathLength] = *res;

          // For material surfaces, we also update the angles with the
          // available scattering information
          if (doMaterial) {
            ACTS_DEBUG("    Update parameters with scattering angles.");
            const auto scatteringMapId = scatteringMap->find(geoId);
            ACTS_VERBOSE(
                "        scatteringAngles: "
                << scatteringMapId->second.scatteringAngles().transpose());
            ACTS_VERBOSE("        boundParams before the update: "
                         << boundParams.parameters().transpose());
            boundParams.parameters() +=
                scatteringMapId->second.scatteringAngles();
            ACTS_VERBOSE("        boundParams after the update: "
                         << boundParams.parameters().transpose());
          }

          // Fill the track state
          trackStateProxy.smoothed() = boundParams.parameters();
          trackStateProxy.smoothedCovariance() = state.stepping.cov;

          trackStateProxy.jacobian() = jacobian;
          trackStateProxy.pathLength() = pathLength;

          if (doMaterial) {
            stepper.update(state.stepping,
                           transformBoundToFreeParameters(
                               trackStateProxy.referenceSurface(),
                               state.geoContext, trackStateProxy.smoothed()),
                           trackStateProxy.smoothed(),
                           trackStateProxy.smoothedCovariance(), *surface);
          }
        }

        // We have smoothed parameters, so calibrate the uncalibrated input
        // measurement
        extensions.calibrator(state.geoContext, *calibrationContext,
                              sourceLinkIt->second, trackStateProxy);

        // Get and set the type flags
        auto typeFlags = trackStateProxy.typeFlags();
        typeFlags.set(TrackStateFlag::ParameterFlag);
        if (surfaceHasMaterial) {
          typeFlags.set(TrackStateFlag::MaterialFlag);
        }

        // Set the measurement type flag
        typeFlags.set(TrackStateFlag::MeasurementFlag);
        // We count the processed measurement
        ++result.processedMeasurements;

        result.lastMeasurementIndex = currentTrackIndex;
        result.lastTrackIndex = currentTrackIndex;

        // TODO check for outlier first
        // We count the state with measurement
        ++result.measurementStates;

        // We count the processed state
        ++result.processedStates;

        // Update the number of holes count only when encountering a
        // measurement
        result.measurementHoles = result.missedActiveSurfaces.size();

        return;
      }

      if (doMaterial) {
        // Here we handle material for multipleScattering. If holes exist, we
        // also handle them already. We create a full trackstate (unlike for
        // simple holes), since we need to evaluate the material later
        ACTS_DEBUG(
            "    The surface contains no measurement, but material and maybe "
            "a hole.");

        // Transport the covariance to the surface
        stepper.transportCovarianceToBound(state.stepping, *surface,
                                           freeToBoundCorrection);

        // TODO generalize the update of the currentTrackIndex
        auto& fittedStates = *result.fittedStates;

        // Add a <trackStateMask> TrackState entry multi trajectory. This
        // allocates storage for all components, which we will set later.
        typename traj_t::TrackStateProxy trackStateProxy =
            fittedStates.makeTrackState(Gx2fConstants::trackStateMask,
                                        result.lastTrackIndex);
        const std::size_t currentTrackIndex = trackStateProxy.index();

        // Set the trackStateProxy components with the state from the ongoing
        // propagation
        {
          trackStateProxy.setReferenceSurface(surface->getSharedPtr());
          // Bind the transported state to the current surface
          auto res = stepper.boundState(state.stepping, *surface, false,
                                        freeToBoundCorrection);
          if (!res.ok()) {
            result.result = res.error();
            return;
          }
          // Not const since, we might need to update with scattering angles
          auto& [boundParams, jacobian, pathLength] = *res;

          // For material surfaces, we also update the angles with the
          // available scattering information
          // We can skip the if here, since we already know, that we do
          // multipleScattering and have material
          ACTS_DEBUG("    Update parameters with scattering angles.");
          const auto scatteringMapId = scatteringMap->find(geoId);
          ACTS_VERBOSE(
              "        scatteringAngles: "
              << scatteringMapId->second.scatteringAngles().transpose());
          ACTS_VERBOSE("        boundParams before the update: "
                       << boundParams.parameters().transpose());
          boundParams.parameters() +=
              scatteringMapId->second.scatteringAngles();
          ACTS_VERBOSE("        boundParams after the update: "
                       << boundParams.parameters().transpose());

          // Fill the track state
          trackStateProxy.smoothed() = boundParams.parameters();
          trackStateProxy.smoothedCovariance() = state.stepping.cov;

          trackStateProxy.jacobian() = jacobian;
          trackStateProxy.pathLength() = pathLength;

          stepper.update(state.stepping,
                         transformBoundToFreeParameters(
                             trackStateProxy.referenceSurface(),
                             state.geoContext, trackStateProxy.smoothed()),
                         trackStateProxy.smoothed(),
                         trackStateProxy.smoothedCovariance(), *surface);
        }

        // Get and set the type flags
        auto typeFlags = trackStateProxy.typeFlags();
        typeFlags.set(TrackStateFlag::ParameterFlag);
        typeFlags.set(TrackStateFlag::MaterialFlag);

        // Set hole only, if we are on a sensitive surface and had
        // measurements before (no holes before the first measurement)
        const bool precedingMeasurementExists = (result.measurementStates > 0);
        if (surfaceIsSensitive && precedingMeasurementExists) {
          ACTS_DEBUG("    Surface is also sensitive. Marked as hole.");
          typeFlags.set(TrackStateFlag::HoleFlag);

          // Count the missed surface
          result.missedActiveSurfaces.push_back(surface);
        }

        result.lastTrackIndex = currentTrackIndex;

        ++result.processedStates;

        return;
      }

      if (surfaceIsSensitive || surfaceHasMaterial) {
        // Here we handle holes. If material hasn't been handled before
        // (because multipleScattering is turned off), we will also handle it
        // here
        if (multipleScattering) {
          ACTS_DEBUG(
              "    The surface contains no measurement, but maybe a hole.");
        } else {
          ACTS_DEBUG(
              "    The surface contains no measurement, but maybe a hole "
              "and/or material.");
        }

        // We only create track states here if there is already a measurement
        // detected (no holes before the first measurement) or if we encounter
        // material
        const bool precedingMeasurementExists = (result.measurementStates > 0);
        if (!precedingMeasurementExists && !surfaceHasMaterial) {
          ACTS_DEBUG(
              "    Ignoring hole, because there are no preceding "
              "measurements.");
          return;
        }

        auto& fittedStates = *result.fittedStates;

        // Add a <trackStateMask> TrackState entry multi trajectory. This
        // allocates storage for all components, which we will set later.
        typename traj_t::TrackStateProxy trackStateProxy =
            fittedStates.makeTrackState(Gx2fConstants::trackStateMask,
                                        result.lastTrackIndex);
        const std::size_t currentTrackIndex = trackStateProxy.index();

        // Set the trackStateProxy components with the state from the
        // ongoing propagation
        {
          trackStateProxy.setReferenceSurface(surface->getSharedPtr());
          // Bind the transported state to the current surface
          auto res = stepper.boundState(state.stepping, *surface, false,
                                        freeToBoundCorrection);
          if (!res.ok()) {
            result.result = res.error();
            return;
          }
          const auto& [boundParams, jacobian, pathLength] = *res;

          // Fill the track state
          trackStateProxy.smoothed() = boundParams.parameters();
          trackStateProxy.smoothedCovariance() = state.stepping.cov;

          trackStateProxy.jacobian() = jacobian;
          trackStateProxy.pathLength() = pathLength;
        }

        // Get and set the type flags
        auto typeFlags = trackStateProxy.typeFlags();
        typeFlags.set(TrackStateFlag::ParameterFlag);
        if (surfaceHasMaterial) {
          ACTS_DEBUG("    It is material.");
          typeFlags.set(TrackStateFlag::MaterialFlag);
        }

        // Set hole only, if we are on a sensitive surface
        if (surfaceIsSensitive && precedingMeasurementExists) {
          ACTS_DEBUG("    It is a hole.");
          typeFlags.set(TrackStateFlag::HoleFlag);
          // Count the missed surface
          result.missedActiveSurfaces.push_back(surface);
        }

        result.lastTrackIndex = currentTrackIndex;

        ++result.processedStates;

        return;
      }

      ACTS_DEBUG("    The surface contains no measurement/material/hole.");
      return;
    }

    template <typename propagator_state_t, typename stepper_t,
              typename navigator_t, typename result_t>
    bool checkAbort(propagator_state_t& /*state*/, const stepper_t& /*stepper*/,
                    const navigator_t& /*navigator*/, const result_t& result,
                    const Logger& /*logger*/) const {
      if (!result.result.ok() || result.finished) {
        return true;
      }
      return false;
    }
  };

 public:
  /// Fit implementation
  ///
  /// @tparam source_link_iterator_t Iterator type used to pass source links
  /// @tparam start_parameters_t Type of the initial parameters
  /// @tparam parameters_t Type of parameters used for local parameters
  /// @tparam track_container_t Type of the track container backend
  /// @tparam holder_t Type defining track container backend ownership
  ///
  /// @param it Begin iterator for the fittable uncalibrated measurements
  /// @param end End iterator for the fittable uncalibrated measurements
  /// @param sParameters The initial track parameters
  /// @param gx2fOptions Gx2FitterOptions steering the fit
  /// @param trackContainer Input track container storage to append into
  /// @note The input measurements are given in the form of @c SourceLink s.
  /// It's the calibrators job to turn them into calibrated measurements used in
  /// the fit.
  ///
  /// @return the output as an output track
  template <typename source_link_iterator_t, typename start_parameters_t,
            typename parameters_t = BoundTrackParameters,
            TrackContainerFrontend track_container_t>
  Result<typename track_container_t::TrackProxy> fit(
      source_link_iterator_t it, source_link_iterator_t end,
      const start_parameters_t& sParameters,
      const Gx2FitterOptions<traj_t>& gx2fOptions,
      track_container_t& trackContainer) const
    requires(!isDirectNavigator)
  {
    // Preprocess Measurements (SourceLinks -> map)
    // To be able to find measurements later, we put them into a map.
    // We need to copy input SourceLinks anyway, so the map can own them.
    ACTS_VERBOSE("Preparing " << std::distance(it, end)
                              << " input measurements");
    std::map<GeometryIdentifier, SourceLink> inputMeasurements;

    for (; it != end; ++it) {
      SourceLink sl = *it;
      auto geoId = gx2fOptions.extensions.surfaceAccessor(sl)->geometryId();
      inputMeasurements.emplace(geoId, std::move(sl));
    }

    // Store, if we want to do multiple scattering. We still need to pass this
    // option to the Actor.
    const bool multipleScattering = gx2fOptions.multipleScattering;

    // Create the ActorList
    using GX2FActor = Actor<parameters_t>;

    using GX2FResult = typename GX2FActor::result_type;
    using Actors = Acts::ActorList<GX2FActor>;

    using PropagatorOptions = typename propagator_t::template Options<Actors>;

    start_parameters_t params = sParameters;
    BoundVector deltaParams = BoundVector::Zero();
    double chi2sum = 0;
    double oldChi2sum = std::numeric_limits<double>::max();

    // We need to create a temporary track container. We create several times a
    // new track and delete it after updating the parameters. However, if we
    // would work on the externally provided track container, it would be
    // difficult to remove the correct track, if it contains more than one.
    typename track_container_t::TrackContainerBackend trackContainerTempBackend;
    traj_t trajectoryTempBackend;
    TrackContainer trackContainerTemp{trackContainerTempBackend,
                                      trajectoryTempBackend};

    // Create an index of the 'tip' of the track stored in multitrajectory. It
    // is needed outside the update loop. It will be updated with each iteration
    // and used for the final track
    std::size_t tipIndex = Acts::MultiTrajectoryTraits::kInvalid;

    // The scatteringMap stores for each visited surface their scattering
    // properties
    std::unordered_map<GeometryIdentifier, ScatteringProperties> scatteringMap;

    // This will be filled during the updates with the final covariance of the
    // track parameters.
    BoundMatrix fullCovariancePredicted = BoundMatrix::Identity();

    ACTS_VERBOSE("Initial parameters: " << params.parameters().transpose());

    /// Actual Fitting /////////////////////////////////////////////////////////
    ACTS_DEBUG("Start to iterate");

    // Iterate the fit and improve result. Abort after n steps or after
    // convergence.
    // nUpdate is initialized outside to save its state for the track.
    std::size_t nUpdate = 0;
    for (nUpdate = 0; nUpdate < gx2fOptions.nUpdateMax; nUpdate++) {
      ACTS_DEBUG("nUpdate = " << nUpdate + 1 << "/" << gx2fOptions.nUpdateMax);

      // update params
      params.parameters() += deltaParams;
      ACTS_VERBOSE("Updated parameters: " << params.parameters().transpose());

      // set up propagator and co
      Acts::GeometryContext geoCtx = gx2fOptions.geoContext;
      Acts::MagneticFieldContext magCtx = gx2fOptions.magFieldContext;
      // Set options for propagator
      PropagatorOptions propagatorOptions(geoCtx, magCtx);

      // Add the measurement surface as external surface to the navigator.
      // We will try to hit those surface by ignoring boundary checks.
      for (const auto& [surfaceId, _] : inputMeasurements) {
        propagatorOptions.navigation.insertExternalSurface(surfaceId);
      }

      auto& gx2fActor = propagatorOptions.actorList.template get<GX2FActor>();
      gx2fActor.inputMeasurements = &inputMeasurements;
      gx2fActor.multipleScattering = false;
      gx2fActor.extensions = gx2fOptions.extensions;
      gx2fActor.calibrationContext = &gx2fOptions.calibrationContext.get();
      gx2fActor.actorLogger = m_actorLogger.get();
      gx2fActor.scatteringMap = &scatteringMap;
      gx2fActor.parametersWithHypothesis = &params;

      auto propagatorState = m_propagator.makeState(params, propagatorOptions);

      auto& r = propagatorState.template get<Gx2FitterResult<traj_t>>();
      r.fittedStates = &trajectoryTempBackend;

      // Clear the track container. It could be more performant to update the
      // existing states, but this needs some more thinking.
      trackContainerTemp.clear();

      auto propagationResult = m_propagator.template propagate(propagatorState);

      // Run the fitter
      auto result = m_propagator.template makeResult(std::move(propagatorState),
                                                     propagationResult,
                                                     propagatorOptions, false);

      if (!result.ok()) {
        ACTS_ERROR("Propagation failed: " << result.error());
        return result.error();
      }

      // TODO Improve Propagator + Actor [allocate before loop], rewrite
      // makeMeasurements
      auto& propRes = *result;
      GX2FResult gx2fResult = std::move(propRes.template get<GX2FResult>());

      if (!gx2fResult.result.ok()) {
        ACTS_INFO("GlobalChiSquareFitter failed in actor: "
                  << gx2fResult.result.error() << ", "
                  << gx2fResult.result.error().message());
        return gx2fResult.result.error();
      }

      auto track = trackContainerTemp.makeTrack();
      tipIndex = gx2fResult.lastMeasurementIndex;

      // It could happen, that no measurements were found. Then the track would
      // be empty and the following operations would be invalid. Usually, this
      // only happens during the first iteration, due to bad initial parameters.
      if (tipIndex == Acts::MultiTrajectoryTraits::kInvalid) {
        ACTS_INFO("Did not find any measurements in nUpdate "
                  << nUpdate + 1 << "/" << gx2fOptions.nUpdateMax);
        return Experimental::GlobalChiSquareFitterError::NotEnoughMeasurements;
      }

      track.tipIndex() = tipIndex;
      track.linkForward();

<<<<<<< HEAD
      // We need 6 dimensions for the bound parameters.
      const std::size_t dimsExtendedParams = eBoundSize;
=======
      // Count the material surfaces, to set up the system. In the multiple
      // scattering case, we need to extend our system.
      const std::size_t nMaterialSurfaces =
          multipleScattering
              ? countMaterialStates(track, scatteringMap, *m_addToSumLogger)
              : 0u;

      // We need 6 dimensions for the bound parameters and 2 * nMaterialSurfaces
      // dimensions for the scattering angles.
      const std::size_t dimsExtendedParams = eBoundSize + 2 * nMaterialSurfaces;
>>>>>>> bf3faa3b

      // System that we fill with the information gathered by the actor and
      // evaluate later
      Gx2fSystem extendedSystem{dimsExtendedParams};

      // This vector stores the IDs for each visited material in order. We use
      // it later for updating the scattering angles. We cannot use
      // scatteringMap directly, since we cannot guarantee, that we will visit
      // all stored material in each propagation.
      std::vector<GeometryIdentifier> geoIdVector;

      fillGx2fSystem(track, extendedSystem, false, scatteringMap, geoIdVector,
                     *m_addToSumLogger);

      chi2sum = extendedSystem.chi2();

      // This check takes into account the evaluated dimensions of the
      // measurements. To fit, we need at least NDF+1 measurements. However, we
      // count n-dimensional measurements for n measurements, reducing the
      // effective number of needed measurements. We might encounter the case,
      // where we cannot use some (parts of a) measurements, maybe if we do not
      // support that kind of measurement. This is also taken into account here.
      // We skip the check during the first iteration, since we cannot guarantee
      // to hit all/enough measurement surfaces with the initial parameter
      // guess.
      if ((nUpdate > 0) && !extendedSystem.isWellDefined()) {
        ACTS_INFO("Not enough measurements. Require "
                  << extendedSystem.findRequiredNdf() + 1 << ", but only "
                  << extendedSystem.ndf() << " could be used.");
        return Experimental::GlobalChiSquareFitterError::NotEnoughMeasurements;
      }

      // calculate delta params [a] * delta = b
      Eigen::VectorXd deltaParamsExtended =
          extendedSystem.aMatrix().colPivHouseholderQr().solve(
              extendedSystem.bVector());

      deltaParams = deltaParamsExtended.topLeftCorner<eBoundSize, 1>().eval();

      ACTS_VERBOSE("aMatrix:\n"
                   << extendedSystem.aMatrix() << "\n"
                   << "bVector:\n"
                   << extendedSystem.bVector() << "\n"
                   << "deltaParams:\n"
                   << deltaParams << "\n"
                   << "deltaParamsExtended:\n"
                   << deltaParamsExtended << "\n"
                   << "oldChi2sum = " << oldChi2sum << "\n"
                   << "chi2sum = " << extendedSystem.chi2());

      if ((gx2fOptions.relChi2changeCutOff != 0) && (nUpdate > 0) &&
          (std::abs(extendedSystem.chi2() / oldChi2sum - 1) <
           gx2fOptions.relChi2changeCutOff)) {
        ACTS_INFO("Abort with relChi2changeCutOff after "
                  << nUpdate + 1 << "/" << gx2fOptions.nUpdateMax
                  << " iterations.");
        updateGx2fCovarianceParams(fullCovariancePredicted, extendedSystem);
        break;
      }

      if (extendedSystem.chi2() > oldChi2sum + 1e-5) {
        ACTS_DEBUG("chi2 not converging monotonically in update " << nUpdate);
      }

      // If this is the final iteration, update the covariance and break.
      // Otherwise, we would update the scattering angles too much.
      if (nUpdate == gx2fOptions.nUpdateMax - 1) {
        // Since currently most of our tracks converge in 4-5 updates, we want
        // to set nUpdateMax higher than that to guarantee convergence for most
        // tracks. In cases, where we set a smaller nUpdateMax, it's because we
        // want to investigate the behaviour of the fitter before it converges,
        // like in some unit-tests.
        if (gx2fOptions.nUpdateMax > 5) {
          ACTS_INFO("Did not converge in " << gx2fOptions.nUpdateMax
                                           << " updates.");
          return Experimental::GlobalChiSquareFitterError::DidNotConverge;
        }

        updateGx2fCovarianceParams(fullCovariancePredicted, extendedSystem);
        break;
      }

      oldChi2sum = extendedSystem.chi2();
    }
    ACTS_DEBUG("Finished to iterate");
    ACTS_VERBOSE("Final parameters: " << params.parameters().transpose());
    /// Finish Fitting /////////////////////////////////////////////////////////

    /// Actual MATERIAL Fitting ////////////////////////////////////////////////
    ACTS_DEBUG("Start to evaluate material");
    if (multipleScattering) {
      // set up propagator and co
      Acts::GeometryContext geoCtx = gx2fOptions.geoContext;
      Acts::MagneticFieldContext magCtx = gx2fOptions.magFieldContext;
      // Set options for propagator
      PropagatorOptions propagatorOptions(geoCtx, magCtx);

      // Add the measurement surface as external surface to the navigator.
      // We will try to hit those surface by ignoring boundary checks.
      for (const auto& [surfaceId, _] : inputMeasurements) {
        propagatorOptions.navigation.insertExternalSurface(surfaceId);
      }

      auto& gx2fActor = propagatorOptions.actorList.template get<GX2FActor>();
      gx2fActor.inputMeasurements = &inputMeasurements;
      gx2fActor.multipleScattering = true;
      gx2fActor.extensions = gx2fOptions.extensions;
      gx2fActor.calibrationContext = &gx2fOptions.calibrationContext.get();
      gx2fActor.actorLogger = m_actorLogger.get();
      gx2fActor.scatteringMap = &scatteringMap;
      gx2fActor.parametersWithHypothesis = &params;

      auto propagatorState = m_propagator.makeState(params, propagatorOptions);

      auto& r = propagatorState.template get<Gx2FitterResult<traj_t>>();
      r.fittedStates = &trajectoryTempBackend;

      // Clear the track container. It could be more performant to update the
      // existing states, but this needs some more thinking.
      trackContainerTemp.clear();

      auto propagationResult = m_propagator.template propagate(propagatorState);

      // Run the fitter
      auto result = m_propagator.template makeResult(std::move(propagatorState),
                                                     propagationResult,
                                                     propagatorOptions, false);

      if (!result.ok()) {
        ACTS_ERROR("Propagation failed: " << result.error());
        return result.error();
      }

      // TODO Improve Propagator + Actor [allocate before loop], rewrite
      // makeMeasurements
      auto& propRes = *result;
      GX2FResult gx2fResult = std::move(propRes.template get<GX2FResult>());

      if (!gx2fResult.result.ok()) {
        ACTS_INFO("GlobalChiSquareFitter failed in actor: "
                  << gx2fResult.result.error() << ", "
                  << gx2fResult.result.error().message());
        return gx2fResult.result.error();
      }

      auto track = trackContainerTemp.makeTrack();
      tipIndex = gx2fResult.lastMeasurementIndex;

      // It could happen, that no measurements were found. Then the track would
      // be empty and the following operations would be invalid. Usually, this
      // only happens during the first iteration, due to bad initial parameters.
      if (tipIndex == Acts::MultiTrajectoryTraits::kInvalid) {
        ACTS_INFO("Did not find any measurements in material fit.");
        return Experimental::GlobalChiSquareFitterError::NotEnoughMeasurements;
      }

      track.tipIndex() = tipIndex;
      track.linkForward();

      // Count the material surfaces, to set up the system. In the multiple
      // scattering case, we need to extend our system.
      std::size_t nMaterialSurfaces = 0;
      ACTS_DEBUG("Count the valid material surfaces.");
      for (const auto& trackState : track.trackStates()) {
        const auto typeFlags = trackState.typeFlags();
        const bool stateHasMaterial =
            typeFlags.test(TrackStateFlag::MaterialFlag);

        if (!stateHasMaterial) {
          continue;
        }

        // Get and store geoId for the current material surface
        const GeometryIdentifier geoId =
            trackState.referenceSurface().geometryId();

        const auto scatteringMapId = scatteringMap.find(geoId);
        assert(scatteringMapId != scatteringMap.end() &&
               "No scattering angles found for material surface.");
        if (!scatteringMapId->second.materialIsValid()) {
          continue;
        }

        nMaterialSurfaces++;
      }

      // We need 6 dimensions for the bound parameters and 2 * nMaterialSurfaces
      // dimensions for the scattering angles.
      const std::size_t dimsExtendedParams = eBoundSize + 2 * nMaterialSurfaces;

      // System that we fill with the information gathered by the actor and
      // evaluate later
      Gx2fSystem extendedSystem{dimsExtendedParams};

      // This vector stores the IDs for each visited material in order. We use
      // it later for updating the scattering angles. We cannot use
      // scatteringMap directly, since we cannot guarantee, that we will visit
      // all stored material in each propagation.
      std::vector<GeometryIdentifier> geoIdVector;

      fillGx2fSystem(track, extendedSystem, true, scatteringMap, geoIdVector,
                     *m_addToSumLogger);

      chi2sum = extendedSystem.chi2();

      // This check takes into account the evaluated dimensions of the
      // measurements. To fit, we need at least NDF+1 measurements. However, we
      // count n-dimensional measurements for n measurements, reducing the
      // effective number of needed measurements. We might encounter the case,
      // where we cannot use some (parts of a) measurements, maybe if we do not
      // support that kind of measurement. This is also taken into account here.
      // We skip the check during the first iteration, since we cannot guarantee
      // to hit all/enough measurement surfaces with the initial parameter
      // guess.
      if ((nUpdate > 0) && !extendedSystem.isWellDefined()) {
        ACTS_INFO("Not enough measurements. Require "
                  << extendedSystem.findRequiredNdf() + 1 << ", but only "
                  << extendedSystem.ndf() << " could be used.");
        return Experimental::GlobalChiSquareFitterError::NotEnoughMeasurements;
      }

      // calculate delta params [a] * delta = b
      Eigen::VectorXd deltaParamsExtended =
          extendedSystem.aMatrix().colPivHouseholderQr().solve(
              extendedSystem.bVector());

      deltaParams = deltaParamsExtended.topLeftCorner<eBoundSize, 1>().eval();

      ACTS_VERBOSE("aMatrix:\n"
                   << extendedSystem.aMatrix() << "\n"
                   << "bVector:\n"
                   << extendedSystem.bVector() << "\n"
                   << "deltaParams:\n"
                   << deltaParams << "\n"
                   << "deltaParamsExtended:\n"
                   << deltaParamsExtended << "\n"
                   << "oldChi2sum = " << oldChi2sum << "\n"
                   << "chi2sum = " << extendedSystem.chi2());

      chi2sum = extendedSystem.chi2();

      // update params
      params.parameters() += deltaParams;

      // update the scattering angles
      for (std::size_t matSurface = 0; matSurface < nMaterialSurfaces;
           matSurface++) {
        const std::size_t deltaPosition = eBoundSize + 2 * matSurface;
        const GeometryIdentifier geoId = geoIdVector[matSurface];
        const auto scatteringMapId = scatteringMap.find(geoId);
        assert(scatteringMapId != scatteringMap.end() &&
               "No scattering angles found for material surface.");
        scatteringMapId->second.scatteringAngles().block<2, 1>(2, 0) +=
            deltaParamsExtended.block<2, 1>(deltaPosition, 0).eval();
      }

      updateGx2fCovarianceParams(fullCovariancePredicted, extendedSystem);
    }
    ACTS_DEBUG("Finished to evaluate material");
    ACTS_VERBOSE(
        "Final parameters after material: " << params.parameters().transpose());
    /// Finish MATERIAL Fitting ////////////////////////////////////////////////

    ACTS_VERBOSE("Final scattering angles:");
    for (const auto& [key, value] : scatteringMap) {
      if (!value.materialIsValid()) {
        continue;
      }
      const auto& angles = value.scatteringAngles();
      ACTS_VERBOSE("    ( " << angles[eBoundTheta] << " | " << angles[eBoundPhi]
                            << " )");
    }

    ACTS_VERBOSE("Final covariance:\n" << fullCovariancePredicted);

    // Propagate again with the final covariance matrix. This is necessary to
    // obtain the propagated covariance for each state.
    // We also need to recheck the result and find the tipIndex, because at this
    // step, we will not ignore the boundary checks for measurement surfaces. We
    // want to create trackstates only on surfaces, that we actually hit.
    if (gx2fOptions.nUpdateMax > 0) {
      ACTS_VERBOSE("Final delta parameters: " << deltaParams.transpose());
      ACTS_VERBOSE("Propagate with the final covariance.");
      // update covariance
      params.covariance() = fullCovariancePredicted;

      // set up propagator and co
      Acts::GeometryContext geoCtx = gx2fOptions.geoContext;
      Acts::MagneticFieldContext magCtx = gx2fOptions.magFieldContext;
      // Set options for propagator
      PropagatorOptions propagatorOptions(geoCtx, magCtx);
      auto& gx2fActor = propagatorOptions.actorList.template get<GX2FActor>();
      gx2fActor.inputMeasurements = &inputMeasurements;
      gx2fActor.multipleScattering = multipleScattering;
      gx2fActor.extensions = gx2fOptions.extensions;
      gx2fActor.calibrationContext = &gx2fOptions.calibrationContext.get();
      gx2fActor.actorLogger = m_actorLogger.get();
      gx2fActor.scatteringMap = &scatteringMap;
      gx2fActor.parametersWithHypothesis = &params;

      auto propagatorState = m_propagator.makeState(params, propagatorOptions);

      auto& r = propagatorState.template get<Gx2FitterResult<traj_t>>();
      r.fittedStates = &trackContainer.trackStateContainer();

      auto propagationResult = m_propagator.template propagate(propagatorState);

      // Run the fitter
      auto result = m_propagator.template makeResult(std::move(propagatorState),
                                                     propagationResult,
                                                     propagatorOptions, false);

      if (!result.ok()) {
        ACTS_ERROR("Propagation failed: " << result.error());
        return result.error();
      }

      auto& propRes = *result;
      GX2FResult gx2fResult = std::move(propRes.template get<GX2FResult>());

      if (!gx2fResult.result.ok()) {
        ACTS_INFO("GlobalChiSquareFitter failed in actor: "
                  << gx2fResult.result.error() << ", "
                  << gx2fResult.result.error().message());
        return gx2fResult.result.error();
      }

      if (tipIndex != gx2fResult.lastMeasurementIndex) {
        ACTS_INFO("Final fit used unreachable measurements.");
        return Experimental::GlobalChiSquareFitterError::
            UsedUnreachableMeasurements;
      }
    }

    if (!trackContainer.hasColumn(
            Acts::hashString(Gx2fConstants::gx2fnUpdateColumn))) {
      trackContainer.template addColumn<std::uint32_t>("Gx2fnUpdateColumn");
    }

    // Prepare track for return
    auto track = trackContainer.makeTrack();
    track.tipIndex() = tipIndex;
    track.parameters() = params.parameters();
    track.covariance() = fullCovariancePredicted;
    track.setReferenceSurface(params.referenceSurface().getSharedPtr());

    if (trackContainer.hasColumn(
            Acts::hashString(Gx2fConstants::gx2fnUpdateColumn))) {
      ACTS_DEBUG("Add nUpdate to track");
      track.template component<std::uint32_t>("Gx2fnUpdateColumn") =
          static_cast<std::uint32_t>(nUpdate);
    }

    // TODO write test for calculateTrackQuantities
    calculateTrackQuantities(track);

    // Set the chi2sum for the track summary manually, since we don't calculate
    // it for each state
    track.chi2() = chi2sum;

    // Return the converted Track
    return track;
  }
};

}  // namespace Acts::Experimental<|MERGE_RESOLUTION|>--- conflicted
+++ resolved
@@ -1345,21 +1345,13 @@
       track.tipIndex() = tipIndex;
       track.linkForward();
 
-<<<<<<< HEAD
-      // We need 6 dimensions for the bound parameters.
-      const std::size_t dimsExtendedParams = eBoundSize;
-=======
       // Count the material surfaces, to set up the system. In the multiple
       // scattering case, we need to extend our system.
-      const std::size_t nMaterialSurfaces =
-          multipleScattering
-              ? countMaterialStates(track, scatteringMap, *m_addToSumLogger)
-              : 0u;
+      const std::size_t nMaterialSurfaces = 0u;
 
       // We need 6 dimensions for the bound parameters and 2 * nMaterialSurfaces
       // dimensions for the scattering angles.
       const std::size_t dimsExtendedParams = eBoundSize + 2 * nMaterialSurfaces;
->>>>>>> bf3faa3b
 
       // System that we fill with the information gathered by the actor and
       // evaluate later
@@ -1521,30 +1513,7 @@
 
       // Count the material surfaces, to set up the system. In the multiple
       // scattering case, we need to extend our system.
-      std::size_t nMaterialSurfaces = 0;
-      ACTS_DEBUG("Count the valid material surfaces.");
-      for (const auto& trackState : track.trackStates()) {
-        const auto typeFlags = trackState.typeFlags();
-        const bool stateHasMaterial =
-            typeFlags.test(TrackStateFlag::MaterialFlag);
-
-        if (!stateHasMaterial) {
-          continue;
-        }
-
-        // Get and store geoId for the current material surface
-        const GeometryIdentifier geoId =
-            trackState.referenceSurface().geometryId();
-
-        const auto scatteringMapId = scatteringMap.find(geoId);
-        assert(scatteringMapId != scatteringMap.end() &&
-               "No scattering angles found for material surface.");
-        if (!scatteringMapId->second.materialIsValid()) {
-          continue;
-        }
-
-        nMaterialSurfaces++;
-      }
+      const std::size_t nMaterialSurfaces = countMaterialStates(track, scatteringMap, *m_addToSumLogger);
 
       // We need 6 dimensions for the bound parameters and 2 * nMaterialSurfaces
       // dimensions for the scattering angles.
@@ -1651,7 +1620,9 @@
       Acts::MagneticFieldContext magCtx = gx2fOptions.magFieldContext;
       // Set options for propagator
       PropagatorOptions propagatorOptions(geoCtx, magCtx);
-      auto& gx2fActor = propagatorOptions.actorList.template get<GX2FActor>();
+      auto& gx2fActor = propagatorOptions.actorList.
+      
+      get<GX2FActor>();
       gx2fActor.inputMeasurements = &inputMeasurements;
       gx2fActor.multipleScattering = multipleScattering;
       gx2fActor.extensions = gx2fOptions.extensions;
