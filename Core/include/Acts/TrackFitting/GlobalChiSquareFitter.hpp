--- conflicted
+++ resolved
@@ -238,13 +238,8 @@
 /// @param trackStateProxy is the track state proxy
 /// @param result is the mutable result/cache object
 /// @param logger a logger instance
-<<<<<<< HEAD
-template <size_t measDim, typename traj_t>
+template <std::size_t measDim, typename traj_t>
 void collector(const typename traj_t::TrackStateProxy& trackStateProxy,
-=======
-template <std::size_t measDim, typename traj_t>
-void collector(typename traj_t::TrackStateProxy& trackStateProxy,
->>>>>>> 85a0fea8
                Gx2FitterResult<traj_t>& result, const Logger& logger) {
   auto predicted = trackStateProxy.predicted();
   auto measurement = trackStateProxy.template calibrated<measDim>();
