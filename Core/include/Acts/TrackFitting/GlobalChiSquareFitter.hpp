// This file is part of the ACTS project.
//
// Copyright (C) 2016 CERN for the benefit of the ACTS project
//
// This Source Code Form is subject to the terms of the Mozilla Public
// License, v. 2.0. If a copy of the MPL was not distributed with this
// file, You can obtain one at https://mozilla.org/MPL/2.0/.

#pragma once

// Workaround for building on clang+libstdc++
#include "Acts/Utilities/detail/ReferenceWrapperAnyCompat.hpp"

#include "Acts/Definitions/Algebra.hpp"
#include "Acts/EventData/MeasurementHelpers.hpp"
#include "Acts/EventData/MultiTrajectory.hpp"
#include "Acts/EventData/MultiTrajectoryHelpers.hpp"
#include "Acts/EventData/SourceLink.hpp"
#include "Acts/EventData/TrackContainerFrontendConcept.hpp"
#include "Acts/EventData/TrackParameters.hpp"
#include "Acts/EventData/TrackProxyConcept.hpp"
#include "Acts/EventData/VectorMultiTrajectory.hpp"
#include "Acts/EventData/VectorTrackContainer.hpp"
#include "Acts/Geometry/GeometryContext.hpp"
#include "Acts/Geometry/TrackingVolume.hpp"
#include "Acts/MagneticField/MagneticFieldContext.hpp"
#include "Acts/Material/Interactions.hpp"
#include "Acts/Material/MaterialSlab.hpp"
#include "Acts/Propagator/ActorList.hpp"
#include "Acts/Propagator/ConstrainedStep.hpp"
#include "Acts/Propagator/DirectNavigator.hpp"
#include "Acts/Propagator/Navigator.hpp"
#include "Acts/Propagator/Propagator.hpp"
#include "Acts/Propagator/StandardAborters.hpp"
#include "Acts/Propagator/StraightLineStepper.hpp"
#include "Acts/Propagator/detail/PointwiseMaterialInteraction.hpp"
#include "Acts/TrackFitting/GlobalChiSquareFitterError.hpp"
#include "Acts/TrackFitting/detail/VoidFitterComponents.hpp"
#include "Acts/Utilities/CalibrationContext.hpp"
#include "Acts/Utilities/Delegate.hpp"
#include "Acts/Utilities/Logger.hpp"
#include "Acts/Utilities/Result.hpp"
#include "Acts/Utilities/TrackHelpers.hpp"

#include <functional>
#include <limits>
#include <map>
#include <memory>
#include <type_traits>
#include <unordered_map>

namespace Acts::Experimental {

namespace Gx2fConstants {
constexpr std::string_view gx2fnUpdateColumn = "Gx2fnUpdateColumn";

// Mask for the track states. We don't need Predicted and Filtered
constexpr TrackStatePropMask trackStateMask = TrackStatePropMask::Smoothed |
                                              TrackStatePropMask::Jacobian |
                                              TrackStatePropMask::Calibrated;

// A projector used for scattering. By using Jacobian * phiThetaProjector one
// gets only the derivatives for the variables phi and theta.
const Eigen::Matrix<double, eBoundSize, 2> phiThetaProjector = [] {
  Eigen::Matrix<double, eBoundSize, 2> m =
      Eigen::Matrix<double, eBoundSize, 2>::Zero();
  m(eBoundPhi, 0) = 1.0;
  m(eBoundTheta, 1) = 1.0;
  return m;
}();
}  // namespace Gx2fConstants

/// Extension struct which holds delegates to customise the GX2F behaviour
template <typename traj_t>
struct Gx2FitterExtensions {
  using TrackStateProxy = typename MultiTrajectory<traj_t>::TrackStateProxy;
  using ConstTrackStateProxy =
      typename MultiTrajectory<traj_t>::ConstTrackStateProxy;
  using Parameters = typename TrackStateProxy::Parameters;

  using Calibrator =
      Delegate<void(const GeometryContext&, const CalibrationContext&,
                    const SourceLink&, TrackStateProxy)>;

  using Updater = Delegate<Result<void>(const GeometryContext&, TrackStateProxy,
                                        const Logger&)>;

  using OutlierFinder = Delegate<bool(ConstTrackStateProxy)>;

  /// The Calibrator is a dedicated calibration algorithm that allows
  /// to calibrate measurements using track information, this could be
  /// e.g. sagging for wires, module deformations, etc.
  Calibrator calibrator;

  /// The updater incorporates measurement information into the track parameters
  Updater updater;

  /// Determines whether a measurement is supposed to be considered as an
  /// outlier
  OutlierFinder outlierFinder;

  /// Retrieves the associated surface from a source link
  SourceLinkSurfaceAccessor surfaceAccessor;

  /// Default constructor which connects the default void components
  Gx2FitterExtensions() {
    calibrator.template connect<&detail::voidFitterCalibrator<traj_t>>();
    updater.template connect<&detail::voidFitterUpdater<traj_t>>();
    outlierFinder.template connect<&detail::voidOutlierFinder<traj_t>>();
    surfaceAccessor.connect<&detail::voidSurfaceAccessor>();
  }
};

/// Combined options for the Global-Chi-Square fitter.
///
/// @tparam traj_t The trajectory type
template <typename traj_t>
struct Gx2FitterOptions {
  /// PropagatorOptions with context.
  ///
  /// @param gctx The geometry context for this fit
  /// @param mctx The magnetic context for this fit
  /// @param cctx The calibration context for this fit
  /// @param extensions_ The KF extensions
  /// @param pOptions The plain propagator options
  /// @param rSurface The reference surface for the fit to be expressed at
  /// @param mScattering Whether to include multiple scattering
  /// @param eLoss Whether to include energy loss
  /// @param freeToBoundCorrection_ Correction for non-linearity effect during transform from free to bound
  /// @param nUpdateMax_ Max number of iterations for updating the parameters
  /// @param relChi2changeCutOff_ Check for convergence (abort condition). Set to 0 to skip.
  Gx2FitterOptions(const GeometryContext& gctx,
                   const MagneticFieldContext& mctx,
                   std::reference_wrapper<const CalibrationContext> cctx,
                   Gx2FitterExtensions<traj_t> extensions_,
                   const PropagatorPlainOptions& pOptions,
                   const Surface* rSurface = nullptr, bool mScattering = false,
                   bool eLoss = false,
                   const FreeToBoundCorrection& freeToBoundCorrection_ =
                       FreeToBoundCorrection(false),
                   const std::size_t nUpdateMax_ = 5,
                   double relChi2changeCutOff_ = 1e-5)
      : geoContext(gctx),
        magFieldContext(mctx),
        calibrationContext(cctx),
        extensions(extensions_),
        propagatorPlainOptions(pOptions),
        referenceSurface(rSurface),
        multipleScattering(mScattering),
        energyLoss(eLoss),
        freeToBoundCorrection(freeToBoundCorrection_),
        nUpdateMax(nUpdateMax_),
        relChi2changeCutOff(relChi2changeCutOff_) {}

  /// Contexts are required and the options must not be default-constructible.
  Gx2FitterOptions() = delete;

  /// Context object for the geometry
  std::reference_wrapper<const GeometryContext> geoContext;
  /// Context object for the magnetic field
  std::reference_wrapper<const MagneticFieldContext> magFieldContext;
  /// context object for the calibration
  std::reference_wrapper<const CalibrationContext> calibrationContext;

  Gx2FitterExtensions<traj_t> extensions;

  /// The trivial propagator options
  PropagatorPlainOptions propagatorPlainOptions;

  /// The reference Surface
  const Surface* referenceSurface = nullptr;

  /// Whether to consider multiple scattering
  bool multipleScattering = false;

  /// Whether to consider energy loss
  bool energyLoss = false;

  /// Whether to include non-linear correction during global to local
  /// transformation
  FreeToBoundCorrection freeToBoundCorrection;

  /// Max number of iterations during the fit (abort condition)
  std::size_t nUpdateMax = 5;

  /// Check for convergence (abort condition). Set to 0 to skip.
  double relChi2changeCutOff = 1e-7;
};

template <typename traj_t>
struct Gx2FitterResult {
  // Fitted states that the actor has handled.
  traj_t* fittedStates{nullptr};

  // This is the index of the 'tip' of the track stored in multitrajectory.
  // This corresponds to the last measurement state in the multitrajectory.
  // Since this KF only stores one trajectory, it is unambiguous.
  // Acts::MultiTrajectoryTraits::kInvalid is the start of a trajectory.
  std::size_t lastMeasurementIndex = Acts::MultiTrajectoryTraits::kInvalid;

  // This is the index of the 'tip' of the states stored in multitrajectory.
  // This corresponds to the last state in the multitrajectory.
  // Since this KF only stores one trajectory, it is unambiguous.
  // Acts::MultiTrajectoryTraits::kInvalid is the start of a trajectory.
  std::size_t lastTrackIndex = Acts::MultiTrajectoryTraits::kInvalid;

  // The optional Parameters at the provided surface
  std::optional<BoundTrackParameters> fittedParameters;

  // Counter for states with non-outlier measurements
  std::size_t measurementStates = 0;

  // Counter for measurements holes
  // A hole correspond to a surface with an associated detector element with no
  // associated measurement. Holes are only taken into account if they are
  // between the first and last measurements.
  std::size_t measurementHoles = 0;

  // Counter for handled states
  std::size_t processedStates = 0;

  // Counter for handled measurements
  std::size_t processedMeasurements = 0;

  // Indicator if track fitting has been done
  bool finished = false;

  // Measurement surfaces without hits
  std::vector<const Surface*> missedActiveSurfaces;

  // Measurement surfaces handled in both forward and
  // backward filtering
  std::vector<const Surface*> passedAgainSurfaces;

  Result<void> result{Result<void>::success()};

  // Count how many surfaces have been hit
  std::size_t surfaceCount = 0;
};

/// @brief A container to store scattering properties for each material surface
///
/// This struct holds the scattering angles, the inverse covariance of the
/// material, and a validity flag indicating whether the material is valid for
/// the scattering process.
struct ScatteringProperties {
 public:
  /// @brief Constructor to initialize scattering properties.
  ///
  /// @param scatteringAngles_ The vector of scattering angles.
  /// @param invCovarianceMaterial_ The inverse covariance of the material.
  /// @param materialIsValid_ A boolean flag indicating whether the material is valid.
  ScatteringProperties(const BoundVector& scatteringAngles_,
                       const ActsScalar invCovarianceMaterial_,
                       const bool materialIsValid_)
      : m_scatteringAngles(scatteringAngles_),
        m_invCovarianceMaterial(invCovarianceMaterial_),
        m_materialIsValid(materialIsValid_) {}

  // Accessor for the scattering angles.
  const BoundVector& scatteringAngles() const { return m_scatteringAngles; }

  // Accessor for a modifiable reference to the scattering angles
  BoundVector& scatteringAngles() { return m_scatteringAngles; }

  // Accessor for the inverse covariance of the material.
  ActsScalar invCovarianceMaterial() const { return m_invCovarianceMaterial; }

  // Accessor for the material validity flag.
  bool materialIsValid() const { return m_materialIsValid; }

 private:
  /// Vector of scattering angles. The vector is usually all zeros except for
  /// eBoundPhi and eBoundTheta.
  BoundVector m_scatteringAngles;

  /// Inverse covariance of the material. Compute with e.g. the Highland
  /// formula.
  ActsScalar m_invCovarianceMaterial;

  /// Flag indicating whether the material is valid. Commonly vacuum and zero
  /// thickness material will be ignored.
  bool m_materialIsValid;
};

/// @brief A container to manage all properties of a gx2f system
///
/// This struct manages the mathematical infrastructure for the gx2f. It
/// initializes and maintains the extended aMatrix and extended bVector.
struct Gx2fSystem {
 public:
  /// @brief Constructor to initialize matrices and vectors to zero based on specified dimensions.
  ///
  /// @param nDims Number of dimensions for the extended matrix and vector.
  explicit Gx2fSystem(std::size_t nDims)
      : m_nDims{nDims},
        m_aMatrix{Eigen::MatrixXd::Zero(nDims, nDims)},
        m_bVector{Eigen::VectorXd::Zero(nDims)} {}

  // Accessor for nDims (const reference).
  std::size_t nDims() const { return m_nDims; }

  // Accessor for chi2
  double chi2() const { return m_chi2; }

  // Modifier for chi2
  double& chi2() { return m_chi2; }

  // Accessor for the matrix.
  const Eigen::MatrixXd& aMatrix() const { return m_aMatrix; }

  // Accessor for a modifiable reference to the matrix.
  Eigen::MatrixXd& aMatrix() { return m_aMatrix; }

  // Accessor for the vector.
  const Eigen::VectorXd& bVector() const { return m_bVector; }

  // Accessor for a modifiable reference to the vector.
  Eigen::VectorXd& bVector() { return m_bVector; }

  // Accessor for NDF
  std::size_t ndf() const { return m_ndf; }

  // Modifier for NDF
  std::size_t& ndf() { return m_ndf; }

  //  It automatically deduces if we want to fit e.g. q/p and adjusts itself
  //  later. We have only 3 cases, because we always have l0, l1, phi, theta:
  // - 4: no magnetic field -> q/p is empty
  // - 5: no time measurement -> time is not fittable
  // - 6: full fit
  std::size_t findRequiredNdf() {
    std::size_t ndfSystem = 0;
    if (m_aMatrix(4, 4) == 0) {
      ndfSystem = 4;
    } else if (m_aMatrix(5, 5) == 0) {
      ndfSystem = 5;
    } else {
      ndfSystem = 6;
    }

    return ndfSystem;
  }

  bool isWellDefined() { return m_ndf > findRequiredNdf(); }

 private:
  /// Number of dimensions of the (extended) system
  std::size_t m_nDims;

  /// Sum of chi-squared values.
  double m_chi2 = 0.;

  /// Extended matrix for accumulation.
  Eigen::MatrixXd m_aMatrix;

  /// Extended vector for accumulation.
  Eigen::VectorXd m_bVector;

  /// Number of degrees of freedom of the system
  std::size_t m_ndf = 0u;
};

/// @brief Process measurements and fill the aMatrix and bVector
///
/// The function processes each measurement for the GX2F Actor fitting process.
/// It extracts the information from the track state and adds it to aMatrix,
/// bVector, and chi2sum.
///
/// @tparam kMeasDim Number of dimensions of the measurement
/// @tparam track_state_t The type of the track state
///
/// @param extendedSystem All parameters of the current equation system
/// @param jacobianFromStart The Jacobian matrix from start to the current state
/// @param trackState The track state to analyse
/// @param logger A logger instance
template <std::size_t kMeasDim, typename track_state_t>
void addMeasurementToGx2fSums(Gx2fSystem& extendedSystem,
                              const std::vector<BoundMatrix>& jacobianFromStart,
                              const track_state_t& trackState,
                              const Logger& logger) {
  // First we get back the covariance and try to invert it. If the inversion
  // fails, we can already abort.
  const ActsSquareMatrix<kMeasDim> covarianceMeasurement =
      trackState.template calibratedCovariance<kMeasDim>();

  const auto safeInvCovMeasurement = safeInverse(covarianceMeasurement);
  if (!safeInvCovMeasurement) {
    ACTS_WARNING("addMeasurementToGx2fSums: safeInvCovMeasurement failed.");
    ACTS_VERBOSE("    covarianceMeasurement:\n" << covarianceMeasurement);
    return;
  }

  // Create an extended Jacobian. This one contains only eBoundSize rows,
  // because the rest is irrelevant. We fill it in the next steps.
  // TODO make dimsExtendedParams template with unrolling
  Eigen::MatrixXd extendedJacobian =
      Eigen::MatrixXd::Zero(eBoundSize, extendedSystem.nDims());

  // This part of the Jacobian comes from the material-less propagation
  extendedJacobian.topLeftCorner<eBoundSize, eBoundSize>() =
      jacobianFromStart[0];

  // If we have material, loop here over all Jacobians. We add extra columns for
  // their phi-theta projections. These parts account for the propagation of the
  // scattering angles.
  for (std::size_t matSurface = 1; matSurface < jacobianFromStart.size();
       matSurface++) {
    const BoundMatrix jac = jacobianFromStart[matSurface];

    const ActsMatrix<eBoundSize, 2> jacPhiTheta =
        jac * Gx2fConstants::phiThetaProjector;

    // The position, where we need to insert the values in the extended Jacobian
    const std::size_t deltaPosition = eBoundSize + 2 * (matSurface - 1);

    extendedJacobian.block<eBoundSize, 2>(0, deltaPosition) = jacPhiTheta;
  }

  const BoundVector predicted = trackState.smoothed();

  const ActsVector<kMeasDim> measurement =
      trackState.template calibrated<kMeasDim>();

  const ActsMatrix<kMeasDim, eBoundSize> projector =
      trackState.projector().template topLeftCorner<kMeasDim, eBoundSize>();

  const Eigen::MatrixXd projJacobian = projector * extendedJacobian;

  const ActsMatrix<kMeasDim, 1> projPredicted = projector * predicted;

  const ActsVector<kMeasDim> residual = measurement - projPredicted;

  // Finally contribute to chi2sum, aMatrix, and bVector
  extendedSystem.chi2() +=
      (residual.transpose() * (*safeInvCovMeasurement) * residual)(0, 0);

  extendedSystem.aMatrix() +=
      (projJacobian.transpose() * (*safeInvCovMeasurement) * projJacobian)
          .eval();

  extendedSystem.bVector() +=
      (residual.transpose() * (*safeInvCovMeasurement) * projJacobian)
          .eval()
          .transpose();

  ACTS_VERBOSE(
      "Contributions in addMeasurementToGx2fSums:\n"
      << "    kMeasDim:    " << kMeasDim << "\n"
      << "    predicted:   " << predicted.transpose() << "\n"
      << "    measurement: " << measurement.transpose() << "\n"
      << "    covarianceMeasurement:\n"
      << covarianceMeasurement << "\n"
      << "    projector:\n"
      << projector.eval() << "\n"
      << "    projJacobian:\n"
      << projJacobian.eval() << "\n"
      << "    projPredicted: " << (projPredicted.transpose()).eval() << "\n"
      << "    residual: " << (residual.transpose()).eval() << "\n"
      << "    extendedJacobian:\n"
      << extendedJacobian << "\n"
      << "    aMatrix contribution:\n"
      << (projJacobian.transpose() * (*safeInvCovMeasurement) * projJacobian)
             .eval()
      << "\n"
      << "    bVector contribution: "
      << (residual.transpose() * (*safeInvCovMeasurement) * projJacobian).eval()
      << "\n"
      << "    chi2sum contribution: "
      << (residual.transpose() * (*safeInvCovMeasurement) * residual)(0, 0)
      << "\n"
      << "    safeInvCovMeasurement:\n"
      << (*safeInvCovMeasurement));

  return;
}

/// @brief Process material and fill the aMatrix and bVector
///
/// The function processes each material for the GX2F Actor fitting process.
/// It extracts the information from the track state and adds it to aMatrix,
/// bVector, and chi2sum.
///
/// @tparam track_state_t The type of the track state
///
/// @param extendedSystem All parameters of the current equation system
/// @param nMaterialsHandled How many materials we already handled. Used for the offset.
/// @param scatteringMap The scattering map, containing all scattering angles and covariances
/// @param trackState The track state to analyse
/// @param logger A logger instance
template <typename track_state_t>
void addMaterialToGx2fSums(
    Gx2fSystem& extendedSystem, const std::size_t nMaterialsHandled,
    const std::unordered_map<GeometryIdentifier, ScatteringProperties>&
        scatteringMap,
    const track_state_t& trackState, const Logger& logger) {
  // Get and store geoId for the current material surface
  const GeometryIdentifier geoId = trackState.referenceSurface().geometryId();
  const auto scatteringMapId = scatteringMap.find(geoId);
  if (scatteringMapId == scatteringMap.end()) {
    ACTS_ERROR("No scattering angles found for material surface " << geoId);
    throw std::runtime_error(
        "No scattering angles found for material surface.");
  }

  const ActsScalar sinThetaLoc = std::sin(trackState.smoothed()[eBoundTheta]);

  // The position, where we need to insert the values in aMatrix and bVector
  const std::size_t deltaPosition = eBoundSize + 2 * nMaterialsHandled;

  const BoundVector& scatteringAngles =
      scatteringMapId->second.scatteringAngles();

  const ActsScalar invCov = scatteringMapId->second.invCovarianceMaterial();

  // Phi contribution
  extendedSystem.aMatrix()(deltaPosition, deltaPosition) +=
      invCov * sinThetaLoc * sinThetaLoc;
  extendedSystem.bVector()(deltaPosition, 0) -=
      invCov * scatteringAngles[eBoundPhi] * sinThetaLoc;
  extendedSystem.chi2() += invCov * scatteringAngles[eBoundPhi] * sinThetaLoc *
                           scatteringAngles[eBoundPhi] * sinThetaLoc;

  // Theta Contribution
  extendedSystem.aMatrix()(deltaPosition + 1, deltaPosition + 1) += invCov;
  extendedSystem.bVector()(deltaPosition + 1, 0) -=
      invCov * scatteringAngles[eBoundTheta];
  extendedSystem.chi2() +=
      invCov * scatteringAngles[eBoundTheta] * scatteringAngles[eBoundTheta];

  ACTS_VERBOSE(
      "Contributions in addMaterialToGx2fSums:\n"
      << "    invCov:        " << invCov << "\n"
      << "    sinThetaLoc:   " << sinThetaLoc << "\n"
      << "    deltaPosition: " << deltaPosition << "\n"
      << "    Phi:\n"
      << "        scattering angle:     " << scatteringAngles[eBoundPhi] << "\n"
      << "        aMatrix contribution: " << invCov * sinThetaLoc * sinThetaLoc
      << "\n"
      << "        bVector contribution: "
      << invCov * scatteringAngles[eBoundPhi] * sinThetaLoc << "\n"
      << "        chi2sum contribution: "
      << invCov * scatteringAngles[eBoundPhi] * sinThetaLoc *
             scatteringAngles[eBoundPhi] * sinThetaLoc
      << "\n"
      << "    Theta:\n"
      << "        scattering angle:     " << scatteringAngles[eBoundTheta]
      << "\n"
      << "        aMatrix contribution: " << invCov << "\n"
      << "        bVector contribution: "
      << invCov * scatteringAngles[eBoundTheta] << "\n"
      << "        chi2sum contribution: "
      << invCov * scatteringAngles[eBoundTheta] * scatteringAngles[eBoundTheta]
      << "\n");

  return;
}

/// @brief Fill the GX2F system with data from a track
///
/// This function processes a track proxy and updates the aMatrix, bVector, and
/// chi2 values for the GX2F fitting system. It considers material only if
/// multiple scattering is enabled.
///
/// @tparam track_proxy_t The type of the track proxy
///
/// @param track A constant track proxy to inspect
/// @param extendedSystem All parameters of the current equation system
/// @param multipleScattering Flag to consider multiple scattering in the calculation
/// @param scatteringMap Map of geometry identifiers to scattering properties,
///        containing scattering angles and validation status
/// @param geoIdVector A vector to store geometry identifiers for tracking processed elements
/// @param logger A logger instance
template <TrackProxyConcept track_proxy_t>
void fillGx2fSystem(
    const track_proxy_t track, Gx2fSystem& extendedSystem,
    const bool multipleScattering,
    const std::unordered_map<GeometryIdentifier, ScatteringProperties>&
        scatteringMap,
    std::vector<GeometryIdentifier>& geoIdVector, const Logger& logger) {
  std::vector<BoundMatrix> jacobianFromStart;
  jacobianFromStart.emplace_back(BoundMatrix::Identity());

  for (const auto& trackState : track.trackStates()) {
    // Get and store geoId for the current surface
    const GeometryIdentifier geoId = trackState.referenceSurface().geometryId();
    ACTS_DEBUG("Start to investigate trackState on surface " << geoId);
    const auto typeFlags = trackState.typeFlags();
    const bool stateHasMeasurement =
        typeFlags.test(TrackStateFlag::MeasurementFlag);
    const bool stateHasMaterial = typeFlags.test(TrackStateFlag::MaterialFlag);

    // First we figure out, if we would need to look into material
    // surfaces at all. Later, we also check, if the material slab is
    // valid, otherwise we modify this flag to ignore the material
    // completely.
    bool doMaterial = multipleScattering && stateHasMaterial;
    if (doMaterial) {
      const auto scatteringMapId = scatteringMap.find(geoId);
      assert(scatteringMapId != scatteringMap.end() &&
             "No scattering angles found for material surface.");
      doMaterial = doMaterial && scatteringMapId->second.materialIsValid();
    }

    // We only consider states with a measurement (and/or material)
    if (!stateHasMeasurement && !doMaterial) {
      ACTS_DEBUG("    Skip state.");
      continue;
    }

    // update all Jacobians from start
    for (auto& jac : jacobianFromStart) {
      jac = trackState.jacobian() * jac;
    }

    // Handle measurement
    if (stateHasMeasurement) {
      ACTS_DEBUG("    Handle measurement.");

      const auto measDim = trackState.calibratedSize();

      if (measDim < 1 || 6 < measDim) {
        ACTS_ERROR("Can not process state with measurement with "
                   << measDim << " dimensions.");
        throw std::domain_error(
            "Found measurement with less than 1 or more than 6 dimension(s).");
      }

      extendedSystem.ndf() += measDim;

      visit_measurement(measDim, [&](auto N) {
        addMeasurementToGx2fSums<N>(extendedSystem, jacobianFromStart,
                                    trackState, logger);
      });
    }

    // Handle material
    if (doMaterial) {
      ACTS_DEBUG("    Handle material");
      // Add for this material a new Jacobian, starting from this surface.
      jacobianFromStart.emplace_back(BoundMatrix::Identity());

      // Add the material contribution to the system
      addMaterialToGx2fSums(extendedSystem, geoIdVector.size(), scatteringMap,
                            trackState, logger);

      geoIdVector.emplace_back(geoId);
    }
  }
}

<<<<<<< HEAD
/// @brief Update parameters (and scattering angles if applicable)
///
/// @param params Parameters to be updated
/// @param deltaParamsExtended Delta parameters for bound parameter and scattering angles
/// @param nMaterialSurfaces Number of material surfaces in the track
/// @param scatteringMap Map of geometry identifiers to scattering properties,
///        containing all scattering angles and covariances
/// @param geoIdVector Vector of geometry identifiers corresponding to material surfaces
void updateGx2fParams(
    BoundTrackParameters& params, const Eigen::VectorXd& deltaParamsExtended,
    const std::size_t nMaterialSurfaces,
    std::unordered_map<GeometryIdentifier, ScatteringProperties>& scatteringMap,
    const std::vector<GeometryIdentifier>& geoIdVector);
=======
/// @brief Count the valid material states in a track for scattering calculations.
///
/// This function counts the valid material surfaces encountered in a track
/// by examining each track state. The count is based on the presence of
/// material flags and the availability of scattering information for each
/// surface.
///
/// @tparam track_proxy_t The type of the track proxy
///
/// @param track A constant track proxy to inspect
/// @param scatteringMap Map of geometry identifiers to scattering properties,
///        containing scattering angles and validation status
/// @param logger A logger instance
template <TrackProxyConcept track_proxy_t>
std::size_t countMaterialStates(
    const track_proxy_t track,
    const std::unordered_map<GeometryIdentifier, ScatteringProperties>&
        scatteringMap,
    const Logger& logger) {
  std::size_t nMaterialSurfaces = 0;
  ACTS_DEBUG("Count the valid material surfaces.");
  for (const auto& trackState : track.trackStates()) {
    const auto typeFlags = trackState.typeFlags();
    const bool stateHasMaterial = typeFlags.test(TrackStateFlag::MaterialFlag);

    if (!stateHasMaterial) {
      continue;
    }

    // Get and store geoId for the current material surface
    const GeometryIdentifier geoId = trackState.referenceSurface().geometryId();

    const auto scatteringMapId = scatteringMap.find(geoId);
    assert(scatteringMapId != scatteringMap.end() &&
           "No scattering angles found for material surface.");
    if (!scatteringMapId->second.materialIsValid()) {
      continue;
    }

    nMaterialSurfaces++;
  }

  return nMaterialSurfaces;
}
>>>>>>> bf3faa3b

/// @brief Calculate and update the covariance of the fitted parameters
///
/// This function calculates the covariance of the fitted parameters using
/// cov = inv([a])
/// It then updates the first square block of size ndfSystem. This ensures,
/// that we only update the covariance for fitted parameters. (In case of
/// no qop/time fit)
///
/// @param fullCovariancePredicted The covariance matrix to update
/// @param extendedSystem All parameters of the current equation system
void updateGx2fCovarianceParams(BoundMatrix& fullCovariancePredicted,
                                Gx2fSystem& extendedSystem);

/// Global Chi Square fitter (GX2F) implementation.
///
/// @tparam propagator_t Type of the propagation class
///
/// TODO Write description
template <typename propagator_t, typename traj_t>
class Gx2Fitter {
  /// The navigator type
  using Gx2fNavigator = typename propagator_t::Navigator;

  /// The navigator has DirectNavigator type or not
  static constexpr bool isDirectNavigator =
      std::is_same_v<Gx2fNavigator, DirectNavigator>;

 public:
  Gx2Fitter(propagator_t pPropagator,
            std::unique_ptr<const Logger> _logger =
                getDefaultLogger("Gx2Fitter", Logging::INFO))
      : m_propagator(std::move(pPropagator)),
        m_logger{std::move(_logger)},
        m_actorLogger{m_logger->cloneWithSuffix("Actor")},
        m_addToSumLogger{m_logger->cloneWithSuffix("AddToSum")} {}

 private:
  /// The propagator for the transport and material update
  propagator_t m_propagator;

  /// The logger instance
  std::unique_ptr<const Logger> m_logger;
  std::unique_ptr<const Logger> m_actorLogger;
  std::unique_ptr<const Logger> m_addToSumLogger;

  const Logger& logger() const { return *m_logger; }

  /// @brief Propagator Actor plugin for the GX2F
  ///
  /// @tparam parameters_t The type of parameters used for "local" parameters.
  /// @tparam calibrator_t The type of calibrator
  /// @tparam outlier_finder_t Type of the outlier finder class
  ///
  /// The GX2F Actor does not rely on the measurements to be sorted along the
  /// track.
  template <typename parameters_t>
  class Actor {
   public:
    /// Broadcast the result_type
    using result_type = Gx2FitterResult<traj_t>;

    /// The target surface
    const Surface* targetSurface = nullptr;

    /// Allows retrieving measurements for a surface
    const std::map<GeometryIdentifier, SourceLink>* inputMeasurements = nullptr;

    /// Whether to consider multiple scattering.
    bool multipleScattering = false;

    /// Whether to consider energy loss.
    bool energyLoss = false;  /// TODO implement later

    /// Whether to include non-linear correction during global to local
    /// transformation
    FreeToBoundCorrection freeToBoundCorrection;

    /// Input MultiTrajectory
    std::shared_ptr<MultiTrajectory<traj_t>> outputStates;

    /// The logger instance
    const Logger* actorLogger{nullptr};

    /// Logger helper
    const Logger& logger() const { return *actorLogger; }

    Gx2FitterExtensions<traj_t> extensions;

    /// The Surface being
    SurfaceReached targetReached;

    /// Calibration context for the fit
    const CalibrationContext* calibrationContext{nullptr};

    /// The particle hypothesis is needed for estimating scattering angles
    const parameters_t* parametersWithHypothesis = nullptr;

    /// The scatteringMap stores for each visited surface their scattering
    /// properties
    std::unordered_map<GeometryIdentifier, ScatteringProperties>*
        scatteringMap = nullptr;

    /// @brief Gx2f actor operation
    ///
    /// @tparam propagator_state_t is the type of Propagator state
    /// @tparam stepper_t Type of the stepper
    /// @tparam navigator_t Type of the navigator
    ///
    /// @param state is the mutable propagator state object
    /// @param stepper The stepper in use
    /// @param navigator The navigator in use
    /// @param result is the mutable result state object
    template <typename propagator_state_t, typename stepper_t,
              typename navigator_t>
    void act(propagator_state_t& state, const stepper_t& stepper,
             const navigator_t& navigator, result_type& result,
             const Logger& /*logger*/) const {
      assert(result.fittedStates && "No MultiTrajectory set");

      // Check if we can stop to propagate
      if (result.measurementStates == inputMeasurements->size()) {
        ACTS_DEBUG("Actor: finish: All measurements have been found.");
        result.finished = true;
      } else if (state.navigation.navigationBreak) {
        ACTS_DEBUG("Actor: finish: navigationBreak.");
        result.finished = true;
      }

      // End the propagation and return to the fitter
      if (result.finished || !result.result.ok()) {
        // Remove the missing surfaces that occur after the last measurement
        if (result.measurementStates > 0) {
          result.missedActiveSurfaces.resize(result.measurementHoles);
        }

        return;
      }

      // We are only interested in surfaces. If we are not on a surface, we
      // continue the navigation
      auto surface = navigator.currentSurface(state.navigation);
      if (surface == nullptr) {
        return;
      }

      ++result.surfaceCount;
      const GeometryIdentifier geoId = surface->geometryId();
      ACTS_DEBUG("Surface " << geoId << " detected.");

      const bool surfaceIsSensitive =
          (surface->associatedDetectorElement() != nullptr);
      const bool surfaceHasMaterial = (surface->surfaceMaterial() != nullptr);
      // First we figure out, if we would need to look into material surfaces at
      // all. Later, we also check, if the material slab is valid, otherwise we
      // modify this flag to ignore the material completely.
      bool doMaterial = multipleScattering && surfaceHasMaterial;

      // Found material - add a scatteringAngles entry if not done yet.
      // Handling will happen later
      if (doMaterial) {
        ACTS_DEBUG("    The surface contains material, ...");

        auto scatteringMapId = scatteringMap->find(geoId);
        if (scatteringMapId == scatteringMap->end()) {
          ACTS_DEBUG("    ... create entry in scattering map.");

          detail::PointwiseMaterialInteraction interaction(surface, state,
                                                           stepper);
          // We need to evaluate the material to create the correct slab
          const bool slabIsValid = interaction.evaluateMaterialSlab(
              state, navigator, MaterialUpdateStage::FullUpdate);
          double invSigma2 = 0.;
          if (slabIsValid) {
            const auto& particle =
                parametersWithHypothesis->particleHypothesis();

            const double sigma =
                static_cast<double>(Acts::computeMultipleScatteringTheta0(
                    interaction.slab, particle.absolutePdg(), particle.mass(),
                    static_cast<float>(
                        parametersWithHypothesis->parameters()[eBoundQOverP]),
                    particle.absoluteCharge()));
            ACTS_VERBOSE(
                "        The Highland formula gives sigma = " << sigma);
            invSigma2 = 1. / std::pow(sigma, 2);
          } else {
            ACTS_VERBOSE("        Material slab is not valid.");
          }

          scatteringMap->emplace(
              geoId, ScatteringProperties{BoundVector::Zero(), invSigma2,
                                          slabIsValid});
          scatteringMapId = scatteringMap->find(geoId);
        } else {
          ACTS_DEBUG("    ... found entry in scattering map.");
        }

        doMaterial = doMaterial && scatteringMapId->second.materialIsValid();
      }

      // Here we handle all measurements
      if (auto sourceLinkIt = inputMeasurements->find(geoId);
          sourceLinkIt != inputMeasurements->end()) {
        ACTS_DEBUG("    The surface contains a measurement.");

        // Transport the covariance to the surface
        stepper.transportCovarianceToBound(state.stepping, *surface,
                                           freeToBoundCorrection);

        // TODO generalize the update of the currentTrackIndex
        auto& fittedStates = *result.fittedStates;

        // Add a <trackStateMask> TrackState entry multi trajectory. This
        // allocates storage for all components, which we will set later.
        typename traj_t::TrackStateProxy trackStateProxy =
            fittedStates.makeTrackState(Gx2fConstants::trackStateMask,
                                        result.lastTrackIndex);
        const std::size_t currentTrackIndex = trackStateProxy.index();

        // Set the trackStateProxy components with the state from the ongoing
        // propagation
        {
          trackStateProxy.setReferenceSurface(surface->getSharedPtr());
          // Bind the transported state to the current surface
          auto res = stepper.boundState(state.stepping, *surface, false,
                                        freeToBoundCorrection);
          if (!res.ok()) {
            result.result = res.error();
            return;
          }
          // Not const since, we might need to update with scattering angles
          auto& [boundParams, jacobian, pathLength] = *res;

          // For material surfaces, we also update the angles with the
          // available scattering information
          if (doMaterial) {
            ACTS_DEBUG("    Update parameters with scattering angles.");
            const auto scatteringMapId = scatteringMap->find(geoId);
            ACTS_VERBOSE(
                "        scatteringAngles: "
                << scatteringMapId->second.scatteringAngles().transpose());
            ACTS_VERBOSE("        boundParams before the update: "
                         << boundParams.parameters().transpose());
            boundParams.parameters() +=
                scatteringMapId->second.scatteringAngles();
            ACTS_VERBOSE("        boundParams after the update: "
                         << boundParams.parameters().transpose());
          }

          // Fill the track state
          trackStateProxy.smoothed() = boundParams.parameters();
          trackStateProxy.smoothedCovariance() = state.stepping.cov;

          trackStateProxy.jacobian() = jacobian;
          trackStateProxy.pathLength() = pathLength;

          if (doMaterial) {
            stepper.update(state.stepping,
                           transformBoundToFreeParameters(
                               trackStateProxy.referenceSurface(),
                               state.geoContext, trackStateProxy.smoothed()),
                           trackStateProxy.smoothed(),
                           trackStateProxy.smoothedCovariance(), *surface);
          }
        }

        // We have smoothed parameters, so calibrate the uncalibrated input
        // measurement
        extensions.calibrator(state.geoContext, *calibrationContext,
                              sourceLinkIt->second, trackStateProxy);

        // Get and set the type flags
        auto typeFlags = trackStateProxy.typeFlags();
        typeFlags.set(TrackStateFlag::ParameterFlag);
        if (surfaceHasMaterial) {
          typeFlags.set(TrackStateFlag::MaterialFlag);
        }

        // Set the measurement type flag
        typeFlags.set(TrackStateFlag::MeasurementFlag);
        // We count the processed measurement
        ++result.processedMeasurements;

        result.lastMeasurementIndex = currentTrackIndex;
        result.lastTrackIndex = currentTrackIndex;

        // TODO check for outlier first
        // We count the state with measurement
        ++result.measurementStates;

        // We count the processed state
        ++result.processedStates;

        // Update the number of holes count only when encountering a
        // measurement
        result.measurementHoles = result.missedActiveSurfaces.size();

        return;
      }

      if (doMaterial) {
        // Here we handle material for multipleScattering. If holes exist, we
        // also handle them already. We create a full trackstate (unlike for
        // simple holes), since we need to evaluate the material later
        ACTS_DEBUG(
            "    The surface contains no measurement, but material and maybe "
            "a hole.");

        // Transport the covariance to the surface
        stepper.transportCovarianceToBound(state.stepping, *surface,
                                           freeToBoundCorrection);

        // TODO generalize the update of the currentTrackIndex
        auto& fittedStates = *result.fittedStates;

        // Add a <trackStateMask> TrackState entry multi trajectory. This
        // allocates storage for all components, which we will set later.
        typename traj_t::TrackStateProxy trackStateProxy =
            fittedStates.makeTrackState(Gx2fConstants::trackStateMask,
                                        result.lastTrackIndex);
        const std::size_t currentTrackIndex = trackStateProxy.index();

        // Set the trackStateProxy components with the state from the ongoing
        // propagation
        {
          trackStateProxy.setReferenceSurface(surface->getSharedPtr());
          // Bind the transported state to the current surface
          auto res = stepper.boundState(state.stepping, *surface, false,
                                        freeToBoundCorrection);
          if (!res.ok()) {
            result.result = res.error();
            return;
          }
          // Not const since, we might need to update with scattering angles
          auto& [boundParams, jacobian, pathLength] = *res;

          // For material surfaces, we also update the angles with the
          // available scattering information
          // We can skip the if here, since we already know, that we do
          // multipleScattering and have material
          ACTS_DEBUG("    Update parameters with scattering angles.");
          const auto scatteringMapId = scatteringMap->find(geoId);
          ACTS_VERBOSE(
              "        scatteringAngles: "
              << scatteringMapId->second.scatteringAngles().transpose());
          ACTS_VERBOSE("        boundParams before the update: "
                       << boundParams.parameters().transpose());
          boundParams.parameters() +=
              scatteringMapId->second.scatteringAngles();
          ACTS_VERBOSE("        boundParams after the update: "
                       << boundParams.parameters().transpose());

          // Fill the track state
          trackStateProxy.smoothed() = boundParams.parameters();
          trackStateProxy.smoothedCovariance() = state.stepping.cov;

          trackStateProxy.jacobian() = jacobian;
          trackStateProxy.pathLength() = pathLength;

          stepper.update(state.stepping,
                         transformBoundToFreeParameters(
                             trackStateProxy.referenceSurface(),
                             state.geoContext, trackStateProxy.smoothed()),
                         trackStateProxy.smoothed(),
                         trackStateProxy.smoothedCovariance(), *surface);
        }

        // Get and set the type flags
        auto typeFlags = trackStateProxy.typeFlags();
        typeFlags.set(TrackStateFlag::ParameterFlag);
        typeFlags.set(TrackStateFlag::MaterialFlag);

        // Set hole only, if we are on a sensitive surface and had
        // measurements before (no holes before the first measurement)
        const bool precedingMeasurementExists = (result.measurementStates > 0);
        if (surfaceIsSensitive && precedingMeasurementExists) {
          ACTS_DEBUG("    Surface is also sensitive. Marked as hole.");
          typeFlags.set(TrackStateFlag::HoleFlag);

          // Count the missed surface
          result.missedActiveSurfaces.push_back(surface);
        }

        result.lastTrackIndex = currentTrackIndex;

        ++result.processedStates;

        return;
      }

      if (surfaceIsSensitive || surfaceHasMaterial) {
        // Here we handle holes. If material hasn't been handled before
        // (because multipleScattering is turned off), we will also handle it
        // here
        if (multipleScattering) {
          ACTS_DEBUG(
              "    The surface contains no measurement, but maybe a hole.");
        } else {
          ACTS_DEBUG(
              "    The surface contains no measurement, but maybe a hole "
              "and/or material.");
        }

        // We only create track states here if there is already a measurement
        // detected (no holes before the first measurement) or if we encounter
        // material
        const bool precedingMeasurementExists = (result.measurementStates > 0);
        if (!precedingMeasurementExists && !surfaceHasMaterial) {
          ACTS_DEBUG(
              "    Ignoring hole, because there are no preceding "
              "measurements.");
          return;
        }

        auto& fittedStates = *result.fittedStates;

        // Add a <trackStateMask> TrackState entry multi trajectory. This
        // allocates storage for all components, which we will set later.
        typename traj_t::TrackStateProxy trackStateProxy =
            fittedStates.makeTrackState(Gx2fConstants::trackStateMask,
                                        result.lastTrackIndex);
        const std::size_t currentTrackIndex = trackStateProxy.index();

        // Set the trackStateProxy components with the state from the
        // ongoing propagation
        {
          trackStateProxy.setReferenceSurface(surface->getSharedPtr());
          // Bind the transported state to the current surface
          auto res = stepper.boundState(state.stepping, *surface, false,
                                        freeToBoundCorrection);
          if (!res.ok()) {
            result.result = res.error();
            return;
          }
          const auto& [boundParams, jacobian, pathLength] = *res;

          // Fill the track state
          trackStateProxy.smoothed() = boundParams.parameters();
          trackStateProxy.smoothedCovariance() = state.stepping.cov;

          trackStateProxy.jacobian() = jacobian;
          trackStateProxy.pathLength() = pathLength;
        }

        // Get and set the type flags
        auto typeFlags = trackStateProxy.typeFlags();
        typeFlags.set(TrackStateFlag::ParameterFlag);
        if (surfaceHasMaterial) {
          ACTS_DEBUG("    It is material.");
          typeFlags.set(TrackStateFlag::MaterialFlag);
        }

        // Set hole only, if we are on a sensitive surface
        if (surfaceIsSensitive && precedingMeasurementExists) {
          ACTS_DEBUG("    It is a hole.");
          typeFlags.set(TrackStateFlag::HoleFlag);
          // Count the missed surface
          result.missedActiveSurfaces.push_back(surface);
        }

        result.lastTrackIndex = currentTrackIndex;

        ++result.processedStates;

        return;
      }

      ACTS_DEBUG("    The surface contains no measurement/material/hole.");
      return;
    }

    template <typename propagator_state_t, typename stepper_t,
              typename navigator_t, typename result_t>
    bool checkAbort(propagator_state_t& /*state*/, const stepper_t& /*stepper*/,
                    const navigator_t& /*navigator*/, const result_t& result,
                    const Logger& /*logger*/) const {
      if (!result.result.ok() || result.finished) {
        return true;
      }
      return false;
    }
  };

 public:
  /// Fit implementation
  ///
  /// @tparam source_link_iterator_t Iterator type used to pass source links
  /// @tparam start_parameters_t Type of the initial parameters
  /// @tparam parameters_t Type of parameters used for local parameters
  /// @tparam track_container_t Type of the track container backend
  /// @tparam holder_t Type defining track container backend ownership
  ///
  /// @param it Begin iterator for the fittable uncalibrated measurements
  /// @param end End iterator for the fittable uncalibrated measurements
  /// @param sParameters The initial track parameters
  /// @param gx2fOptions Gx2FitterOptions steering the fit
  /// @param trackContainer Input track container storage to append into
  /// @note The input measurements are given in the form of @c SourceLink s.
  /// It's the calibrators job to turn them into calibrated measurements used in
  /// the fit.
  ///
  /// @return the output as an output track
  template <typename source_link_iterator_t, typename start_parameters_t,
            typename parameters_t = BoundTrackParameters,
            TrackContainerFrontend track_container_t>
  Result<typename track_container_t::TrackProxy> fit(
      source_link_iterator_t it, source_link_iterator_t end,
      const start_parameters_t& sParameters,
      const Gx2FitterOptions<traj_t>& gx2fOptions,
      track_container_t& trackContainer) const
    requires(!isDirectNavigator)
  {
    // Preprocess Measurements (SourceLinks -> map)
    // To be able to find measurements later, we put them into a map.
    // We need to copy input SourceLinks anyway, so the map can own them.
    ACTS_VERBOSE("Preparing " << std::distance(it, end)
                              << " input measurements");
    std::map<GeometryIdentifier, SourceLink> inputMeasurements;

    for (; it != end; ++it) {
      SourceLink sl = *it;
      auto geoId = gx2fOptions.extensions.surfaceAccessor(sl)->geometryId();
      inputMeasurements.emplace(geoId, std::move(sl));
    }

    // Store, if we want to do multiple scattering. We still need to pass this
    // option to the Actor.
    const bool multipleScattering = gx2fOptions.multipleScattering;

    // Create the ActorList
    using GX2FActor = Actor<parameters_t>;

    using GX2FResult = typename GX2FActor::result_type;
    using Actors = Acts::ActorList<GX2FActor>;

    using PropagatorOptions = typename propagator_t::template Options<Actors>;

    start_parameters_t params = sParameters;
    double chi2sum = 0;
    double oldChi2sum = std::numeric_limits<double>::max();

    // We need to create a temporary track container. We create several times a
    // new track and delete it after updating the parameters. However, if we
    // would work on the externally provided track container, it would be
    // difficult to remove the correct track, if it contains more than one.
    typename track_container_t::TrackContainerBackend trackContainerTempBackend;
    traj_t trajectoryTempBackend;
    TrackContainer trackContainerTemp{trackContainerTempBackend,
                                      trajectoryTempBackend};

    // Create an index of the 'tip' of the track stored in multitrajectory. It
    // is needed outside the update loop. It will be updated with each iteration
    // and used for the final track
    std::size_t tipIndex = Acts::MultiTrajectoryTraits::kInvalid;

    // The scatteringMap stores for each visited surface their scattering
    // properties
    std::unordered_map<GeometryIdentifier, ScatteringProperties> scatteringMap;

    // This will be filled during the updates with the final covariance of the
    // track parameters.
    BoundMatrix fullCovariancePredicted = BoundMatrix::Identity();

    ACTS_VERBOSE("Initial parameters: " << params.parameters().transpose());

    /// Actual Fitting /////////////////////////////////////////////////////////
    ACTS_DEBUG("Start to iterate");

    // Iterate the fit and improve result. Abort after n steps or after
    // convergence.
    // nUpdate is initialized outside to save its state for the track.
    std::size_t nUpdate = 0;
    for (nUpdate = 0; nUpdate < gx2fOptions.nUpdateMax; nUpdate++) {
      ACTS_DEBUG("nUpdate = " << nUpdate + 1 << "/" << gx2fOptions.nUpdateMax);

      // set up propagator and co
      Acts::GeometryContext geoCtx = gx2fOptions.geoContext;
      Acts::MagneticFieldContext magCtx = gx2fOptions.magFieldContext;
      // Set options for propagator
      PropagatorOptions propagatorOptions(geoCtx, magCtx);

      // Add the measurement surface as external surface to the navigator.
      // We will try to hit those surface by ignoring boundary checks.
      for (const auto& [surfaceId, _] : inputMeasurements) {
        propagatorOptions.navigation.insertExternalSurface(surfaceId);
      }

      auto& gx2fActor = propagatorOptions.actorList.template get<GX2FActor>();
      gx2fActor.inputMeasurements = &inputMeasurements;
      gx2fActor.multipleScattering = multipleScattering;
      gx2fActor.extensions = gx2fOptions.extensions;
      gx2fActor.calibrationContext = &gx2fOptions.calibrationContext.get();
      gx2fActor.actorLogger = m_actorLogger.get();
      gx2fActor.scatteringMap = &scatteringMap;
      gx2fActor.parametersWithHypothesis = &params;

      auto propagatorState = m_propagator.makeState(params, propagatorOptions);

      auto& r = propagatorState.template get<Gx2FitterResult<traj_t>>();
      r.fittedStates = &trajectoryTempBackend;

      // Clear the track container. It could be more performant to update the
      // existing states, but this needs some more thinking.
      trackContainerTemp.clear();

      auto propagationResult = m_propagator.template propagate(propagatorState);

      // Run the fitter
      auto result = m_propagator.template makeResult(std::move(propagatorState),
                                                     propagationResult,
                                                     propagatorOptions, false);

      if (!result.ok()) {
        ACTS_ERROR("Propagation failed: " << result.error());
        return result.error();
      }

      // TODO Improve Propagator + Actor [allocate before loop], rewrite
      // makeMeasurements
      auto& propRes = *result;
      GX2FResult gx2fResult = std::move(propRes.template get<GX2FResult>());

      if (!gx2fResult.result.ok()) {
        ACTS_INFO("GlobalChiSquareFitter failed in actor: "
                  << gx2fResult.result.error() << ", "
                  << gx2fResult.result.error().message());
        return gx2fResult.result.error();
      }

      auto track = trackContainerTemp.makeTrack();
      tipIndex = gx2fResult.lastMeasurementIndex;

      // It could happen, that no measurements were found. Then the track would
      // be empty and the following operations would be invalid. Usually, this
      // only happens during the first iteration, due to bad initial parameters.
      if (tipIndex == Acts::MultiTrajectoryTraits::kInvalid) {
        ACTS_INFO("Did not find any measurements in nUpdate "
                  << nUpdate + 1 << "/" << gx2fOptions.nUpdateMax);
        return Experimental::GlobalChiSquareFitterError::NotEnoughMeasurements;
      }

      track.tipIndex() = tipIndex;
      track.linkForward();

      // Count the material surfaces, to set up the system. In the multiple
      // scattering case, we need to extend our system.
      const std::size_t nMaterialSurfaces =
          multipleScattering
              ? countMaterialStates(track, scatteringMap, *m_addToSumLogger)
              : 0u;

      // We need 6 dimensions for the bound parameters and 2 * nMaterialSurfaces
      // dimensions for the scattering angles.
      const std::size_t dimsExtendedParams = eBoundSize + 2 * nMaterialSurfaces;

      // System that we fill with the information gathered by the actor and
      // evaluate later
      Gx2fSystem extendedSystem{dimsExtendedParams};

      // This vector stores the IDs for each visited material in order. We use
      // it later for updating the scattering angles. We cannot use
      // scatteringMap directly, since we cannot guarantee, that we will visit
      // all stored material in each propagation.
      std::vector<GeometryIdentifier> geoIdVector;

      fillGx2fSystem(track, extendedSystem, multipleScattering, scatteringMap,
                     geoIdVector, *m_addToSumLogger);

      chi2sum = extendedSystem.chi2();

      // This check takes into account the evaluated dimensions of the
      // measurements. To fit, we need at least NDF+1 measurements. However, we
      // count n-dimensional measurements for n measurements, reducing the
      // effective number of needed measurements. We might encounter the case,
      // where we cannot use some (parts of a) measurements, maybe if we do not
      // support that kind of measurement. This is also taken into account here.
      // We skip the check during the first iteration, since we cannot guarantee
      // to hit all/enough measurement surfaces with the initial parameter
      // guess.
      if ((nUpdate > 0) && !extendedSystem.isWellDefined()) {
        ACTS_INFO("Not enough measurements. Require "
                  << extendedSystem.findRequiredNdf() + 1 << ", but only "
                  << extendedSystem.ndf() << " could be used.");
        return Experimental::GlobalChiSquareFitterError::NotEnoughMeasurements;
      }

      // calculate delta params [a] * delta = b
      Eigen::VectorXd deltaParamsExtended =
          extendedSystem.aMatrix().colPivHouseholderQr().solve(
              extendedSystem.bVector());

      ACTS_VERBOSE("aMatrix:\n"
                   << extendedSystem.aMatrix() << "\n"
                   << "bVector:\n"
                   << extendedSystem.bVector() << "\n"
                   << "deltaParamsExtended:\n"
                   << deltaParamsExtended << "\n"
                   << "oldChi2sum = " << oldChi2sum << "\n"
                   << "chi2sum = " << extendedSystem.chi2());

      if ((gx2fOptions.relChi2changeCutOff != 0) && (nUpdate > 0) &&
          (std::abs(extendedSystem.chi2() / oldChi2sum - 1) <
           gx2fOptions.relChi2changeCutOff)) {
        ACTS_INFO("Abort with relChi2changeCutOff after "
                  << nUpdate + 1 << "/" << gx2fOptions.nUpdateMax
                  << " iterations.");
        updateGx2fCovarianceParams(fullCovariancePredicted, extendedSystem);
        break;
      }

      if (extendedSystem.chi2() > oldChi2sum + 1e-5) {
        ACTS_DEBUG("chi2 not converging monotonically");

        updateGx2fCovarianceParams(fullCovariancePredicted, extendedSystem);
        break;
      }

      // If this is the final iteration, update the covariance and break.
      // Otherwise, we would update the scattering angles too much.
      if (nUpdate == gx2fOptions.nUpdateMax - 1) {
        // Since currently most of our tracks converge in 4-5 updates, we want
        // to set nUpdateMax higher than that to guarantee convergence for most
        // tracks. In cases, where we set a smaller nUpdateMax, it's because we
        // want to investigate the behaviour of the fitter before it converges,
        // like in some unit-tests.
        if (gx2fOptions.nUpdateMax > 5) {
          ACTS_INFO("Did not converge in " << gx2fOptions.nUpdateMax
                                           << " updates.");
          return Experimental::GlobalChiSquareFitterError::DidNotConverge;
        }

        updateGx2fCovarianceParams(fullCovariancePredicted, extendedSystem);
        break;
      }

      updateGx2fParams(params, deltaParamsExtended, nMaterialSurfaces,
                       scatteringMap, geoIdVector);
      ACTS_VERBOSE("Updated parameters: " << params.parameters().transpose());

      oldChi2sum = extendedSystem.chi2();
    }
    ACTS_DEBUG("Finished to iterate");
    ACTS_VERBOSE("Final parameters: " << params.parameters().transpose());
    /// Finish Fitting /////////////////////////////////////////////////////////

    ACTS_VERBOSE("Final scattering angles:");
    for (const auto& [key, value] : scatteringMap) {
      if (!value.materialIsValid()) {
        continue;
      }
      const auto& angles = value.scatteringAngles();
      ACTS_VERBOSE("    ( " << angles[eBoundTheta] << " | " << angles[eBoundPhi]
                            << " )");
    }

    ACTS_VERBOSE("Final covariance:\n" << fullCovariancePredicted);

    // Propagate again with the final covariance matrix. This is necessary to
    // obtain the propagated covariance for each state.
    // We also need to recheck the result and find the tipIndex, because at this
    // step, we will not ignore the boundary checks for measurement surfaces. We
    // want to create trackstates only on surfaces, that we actually hit.
    if (gx2fOptions.nUpdateMax > 0) {
      ACTS_VERBOSE("Propagate with the final covariance.");
      // update covariance
      params.covariance() = fullCovariancePredicted;

      // set up propagator and co
      Acts::GeometryContext geoCtx = gx2fOptions.geoContext;
      Acts::MagneticFieldContext magCtx = gx2fOptions.magFieldContext;
      // Set options for propagator
      PropagatorOptions propagatorOptions(geoCtx, magCtx);
      auto& gx2fActor = propagatorOptions.actorList.template get<GX2FActor>();
      gx2fActor.inputMeasurements = &inputMeasurements;
      gx2fActor.multipleScattering = multipleScattering;
      gx2fActor.extensions = gx2fOptions.extensions;
      gx2fActor.calibrationContext = &gx2fOptions.calibrationContext.get();
      gx2fActor.actorLogger = m_actorLogger.get();
      gx2fActor.scatteringMap = &scatteringMap;
      gx2fActor.parametersWithHypothesis = &params;

      auto propagatorState = m_propagator.makeState(params, propagatorOptions);

      auto& r = propagatorState.template get<Gx2FitterResult<traj_t>>();
      r.fittedStates = &trackContainer.trackStateContainer();

      auto propagationResult = m_propagator.template propagate(propagatorState);

      // Run the fitter
      auto result = m_propagator.template makeResult(std::move(propagatorState),
                                                     propagationResult,
                                                     propagatorOptions, false);

      if (!result.ok()) {
        ACTS_ERROR("Propagation failed: " << result.error());
        return result.error();
      }

      auto& propRes = *result;
      GX2FResult gx2fResult = std::move(propRes.template get<GX2FResult>());

      if (!gx2fResult.result.ok()) {
        ACTS_INFO("GlobalChiSquareFitter failed in actor: "
                  << gx2fResult.result.error() << ", "
                  << gx2fResult.result.error().message());
        return gx2fResult.result.error();
      }

      if (tipIndex != gx2fResult.lastMeasurementIndex) {
        ACTS_INFO("Final fit used unreachable measurements.");
        return Experimental::GlobalChiSquareFitterError::
            UsedUnreachableMeasurements;
      }
    }

    if (!trackContainer.hasColumn(
            Acts::hashString(Gx2fConstants::gx2fnUpdateColumn))) {
      trackContainer.template addColumn<std::uint32_t>("Gx2fnUpdateColumn");
    }

    // Prepare track for return
    auto track = trackContainer.makeTrack();
    track.tipIndex() = tipIndex;
    track.parameters() = params.parameters();
    track.covariance() = fullCovariancePredicted;
    track.setReferenceSurface(params.referenceSurface().getSharedPtr());

    if (trackContainer.hasColumn(
            Acts::hashString(Gx2fConstants::gx2fnUpdateColumn))) {
      ACTS_DEBUG("Add nUpdate to track");
      track.template component<std::uint32_t>("Gx2fnUpdateColumn") =
          static_cast<std::uint32_t>(nUpdate);
    }

    // TODO write test for calculateTrackQuantities
    calculateTrackQuantities(track);

    // Set the chi2sum for the track summary manually, since we don't calculate
    // it for each state
    track.chi2() = chi2sum;

    // Return the converted Track
    return track;
  }
};

}  // namespace Acts::Experimental<|MERGE_RESOLUTION|>--- conflicted
+++ resolved
@@ -649,21 +649,6 @@
   }
 }
 
-<<<<<<< HEAD
-/// @brief Update parameters (and scattering angles if applicable)
-///
-/// @param params Parameters to be updated
-/// @param deltaParamsExtended Delta parameters for bound parameter and scattering angles
-/// @param nMaterialSurfaces Number of material surfaces in the track
-/// @param scatteringMap Map of geometry identifiers to scattering properties,
-///        containing all scattering angles and covariances
-/// @param geoIdVector Vector of geometry identifiers corresponding to material surfaces
-void updateGx2fParams(
-    BoundTrackParameters& params, const Eigen::VectorXd& deltaParamsExtended,
-    const std::size_t nMaterialSurfaces,
-    std::unordered_map<GeometryIdentifier, ScatteringProperties>& scatteringMap,
-    const std::vector<GeometryIdentifier>& geoIdVector);
-=======
 /// @brief Count the valid material states in a track for scattering calculations.
 ///
 /// This function counts the valid material surfaces encountered in a track
@@ -708,7 +693,20 @@
 
   return nMaterialSurfaces;
 }
->>>>>>> bf3faa3b
+
+/// @brief Update parameters (and scattering angles if applicable)
+///
+/// @param params Parameters to be updated
+/// @param deltaParamsExtended Delta parameters for bound parameter and scattering angles
+/// @param nMaterialSurfaces Number of material surfaces in the track
+/// @param scatteringMap Map of geometry identifiers to scattering properties,
+///        containing all scattering angles and covariances
+/// @param geoIdVector Vector of geometry identifiers corresponding to material surfaces
+void updateGx2fParams(
+    BoundTrackParameters& params, const Eigen::VectorXd& deltaParamsExtended,
+    const std::size_t nMaterialSurfaces,
+    std::unordered_map<GeometryIdentifier, ScatteringProperties>& scatteringMap,
+    const std::vector<GeometryIdentifier>& geoIdVector);
 
 /// @brief Calculate and update the covariance of the fitted parameters
 ///
