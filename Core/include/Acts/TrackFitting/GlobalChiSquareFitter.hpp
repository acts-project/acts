--- conflicted
+++ resolved
@@ -443,26 +443,6 @@
         return;
       }
 
-<<<<<<< HEAD
-      if (state.stage == PropagatorStage::prePropagation) {
-        if (startVolume != nullptr &&
-            startVolume != state.navigation.startVolume) {
-          ACTS_INFO("The update pushed us to a new volume from '"
-                    << startVolume->volumeName() << "' to '"
-                    << ((state.navigation.startVolume != nullptr)
-                            ? state.navigation.startVolume->volumeName()
-                            : "nullptr")
-                    << "'. Starting to abort.");
-          result.result =
-              Result<void>(Experimental::GlobalChiSquareFitterError::
-                               UpdatePushedToNewVolume);
-          return;
-        }
-        result.startVolume = state.navigation.startVolume;
-      }
-
-=======
->>>>>>> 2404ccf6
       // We are only interested in surfaces. If we are not on a surface, we
       // continue the navigation
       auto surface = navigator.currentSurface(state.navigation);
