--- conflicted
+++ resolved
@@ -493,39 +493,6 @@
     }
   }
 
-<<<<<<< HEAD
-=======
-  /// Function that updates the stepper from the MultiTrajectory
-  template <typename propagator_state_t, typename stepper_t>
-  void updateStepper(propagator_state_t& state, const stepper_t& stepper,
-                     const TemporaryStates& tmpStates) const {
-    auto cmps = stepper.componentIterable(state.stepping);
-
-    for (auto [idx, cmp] : zip(tmpStates.tips, cmps)) {
-      // we set ignored components to missed, so we can remove them after
-      // the loop
-      if (tmpStates.weights.at(idx) < m_cfg.weightCutoff) {
-        cmp.status() = IntersectionStatus::unreachable;
-        continue;
-      }
-
-      auto proxy = tmpStates.traj.getTrackState(idx);
-
-      cmp.pars() =
-          MultiTrajectoryHelpers::freeFiltered(state.geoContext, proxy);
-      cmp.cov() = proxy.filteredCovariance();
-      cmp.weight() = tmpStates.weights.at(idx);
-    }
-
-    stepper.removeMissedComponents(state.stepping);
-
-    // TODO we have two normalization passes here now, this can probably be
-    // optimized
-    detail::normalizeWeights(cmps,
-                             [&](auto cmp) -> double& { return cmp.weight(); });
-  }
-
->>>>>>> 0011c143
   /// Function that updates the stepper from the ComponentCache
   /// TODO move this function to the stepper, but this is breaking, so don't do
   /// it now
