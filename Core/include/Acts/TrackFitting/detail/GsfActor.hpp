--- conflicted
+++ resolved
@@ -36,31 +36,6 @@
   /// The multi-trajectory which stores the graph of components
   std::shared_ptr<traj_t> fittedStates;
 
-<<<<<<< HEAD
-  /// This provides the weights for the states in the MultiTrajectory. Each
-  /// entry maps to one track state. TODO This is a workaround until the
-  /// MultiTrajectory can handle weights
-  // std::map<MultiTrajectoryTraits::IndexType, ActsScalar> weightsOfStates;
-
-  /// The current indexes for the newest components in the multi trajectory
-  /// (this includes material, hole and outlier states)
-  // std::vector<MultiTrajectoryTraits::IndexType> currentTips;
-  MultiTrajectoryTraits::IndexType currentTip = MultiTrajectoryTraits::kInvalid;
-
-  /// The last tips referring to a measuerement state so we do not need so
-  /// search them recursively later
-  // std::vector<MultiTrajectoryTraits::IndexType> lastMeasurementTips;
-  MultiTrajectoryTraits::IndexType lastMeasurementTip =
-      MultiTrajectoryTraits::kInvalid;
-
-  /// We must capture the parent tips to ensure that we can keep track of the
-  /// last states in the multitrajectory after the component convolution and
-  /// reduction
-  // std::vector<MultiTrajectoryTraits::IndexType> parentTips;
-
-  /// Last measurement state AFTER the electron loss computation (compared to
-  /// the MTJ that does store before the electron loss)
-=======
   /// The current top index of the MultiTrajectory
   MultiTrajectoryTraits::IndexType currentTip = MultiTrajectoryTraits::kInvalid;
 
@@ -70,7 +45,6 @@
 
   /// The last multi-component measurement state. Used to initialize the
   /// backward pass.
->>>>>>> 8fae9ef1
   std::optional<MultiComponentBoundTrackParameters<SinglyCharged>>
       lastMeasurementState;
 
@@ -246,9 +220,6 @@
 
       result.visitedSurfaces.push_back(&surface);
 
-<<<<<<< HEAD
-      removeMissedComponents(state, stepper);
-=======
       // Remove the missed components and normalize
       // TODO should be redundant if stepper behaves correctly but do for now to
       // be safe
@@ -257,7 +228,6 @@
       auto stepperComponents = stepper.componentIterable(state.stepping);
       detail::normalizeWeights(
           stepperComponents, [](auto& cmp) -> double& { return cmp.weight(); });
->>>>>>> 8fae9ef1
 
       // Check what we have on this surface
       const auto found_source_link =
@@ -491,35 +461,6 @@
     });
   }
 
-<<<<<<< HEAD
-  /// Removes the components which are missed and update the list of parent tips
-  /// for the MultiTrajectory
-  template <typename propagator_state_t, typename stepper_t>
-  void removeMissedComponents(propagator_state_t& state,
-                              const stepper_t& stepper) const {
-    auto components = stepper.componentIterable(state.stepping);
-    // double sum_w = 0.0;
-    // for (auto [tip, cmp] : zip(tips, components)) {
-    //   if (cmp.status() == Intersection3D::Status::onSurface) {
-    //     sum_w += cmp.weight();
-    //   }
-    // }
-    //
-    // // If the remaining weights are close to zero, re-sanitize all weights
-    // if (sum_w < m_cfg.weightCutoff) {
-    //   for (auto cmp : components) {
-    //     cmp.weight() = 1.0;
-    //   }
-    // }
-
-    stepper.removeMissedComponents(state.stepping);
-
-    detail::normalizeWeights(components,
-                             [](auto& cmp) -> double& { return cmp.weight(); });
-  }
-
-=======
->>>>>>> 8fae9ef1
   /// Remove components with low weights and renormalize from the component
   /// cache
   /// TODO This function does not expect normalized components, but this
@@ -592,13 +533,6 @@
       }
 
       auto& cmp = *res;
-<<<<<<< HEAD
-      // cmp.jacobian() = meta.jacobian;
-      cmp.jacToGlobal() = surface.boundToFreeJacobian(state.geoContext, pars);
-      cmp.pathAccumulated() = meta.pathLength;
-      // cmp.derivative() = meta.derivative;
-      // cmp.jacTransport() = meta.jacTransport;
-=======
       cmp.jacToGlobal() = surface.boundToFreeJacobian(state.geoContext, pars);
       cmp.pathAccumulated() = meta.pathLength;
 
@@ -606,7 +540,6 @@
       cmp.jacobian() = meta.jacobian;
       cmp.derivative() = meta.derivative;
       cmp.jacTransport() = meta.jacTransport;
->>>>>>> 8fae9ef1
     }
   }
 
@@ -673,11 +606,7 @@
 
     std::vector<std::tuple<double, BoundVector, BoundMatrix>> v;
 
-<<<<<<< HEAD
-    // TODO why can 0 weight happen?
-=======
     // TODO Check why can zero weights can occur
->>>>>>> 8fae9ef1
     for (const auto& idx : tmpStates.tips) {
       const auto [w, p, c] = proj(idx);
       if (w > 0.0) {
@@ -689,11 +618,7 @@
 
     result.lastMeasurementState =
         MultiComponentBoundTrackParameters<SinglyCharged>(
-<<<<<<< HEAD
-            surface.getSharedPtr(), v);
-=======
             surface.getSharedPtr(), std::move(v));
->>>>>>> 8fae9ef1
 
     // Return sucess
     return Acts::Result<void>::success();
@@ -795,22 +720,12 @@
     using FiltProjector =
         MultiTrajectoryProjector<StatesType::eFiltered, traj_t>;
 
-<<<<<<< HEAD
-    if (not m_cfg.inReversePass) {
-      result.currentTip = result.fittedStates->addTrackState(
-          TrackStatePropMask::All, result.currentTip);
-      auto proxy = result.fittedStates->getTrackState(result.currentTip);
-
-      proxy.copyFrom(tmpStates.traj.getTrackState(tmpStates.tips.front()));
-
-=======
     // We do not need smoothed and jacobian for now
     const auto mask = TrackStatePropMask::Calibrated |
                       TrackStatePropMask::Predicted |
                       TrackStatePropMask::Filtered;
 
     if (not m_cfg.inReversePass) {
->>>>>>> 8fae9ef1
       // The predicted state is the forward pass
       const auto [filtMean, filtCov] =
           angleDescriptionSwitch(surface, [&](const auto& desc) {
@@ -819,8 +734,6 @@
                 FiltProjector{tmpStates.traj, tmpStates.weights}, desc);
           });
 
-<<<<<<< HEAD
-=======
       result.currentTip =
           result.fittedStates->addTrackState(mask, result.currentTip);
       auto proxy = result.fittedStates->getTrackState(result.currentTip);
@@ -831,15 +744,10 @@
 
       // We set predicted & filtered the same so that the fields are not
       // uninitialized when not finding this state in the reverse pass.
->>>>>>> 8fae9ef1
       proxy.predicted() = filtMean;
       proxy.predictedCovariance() = filtCov.value();
       proxy.filtered() = filtMean;
       proxy.filteredCovariance() = filtCov.value();
-<<<<<<< HEAD
-      proxy.setReferenceSurface(surface.getSharedPtr());
-=======
->>>>>>> 8fae9ef1
     } else {
       assert((result.currentTip != MultiTrajectoryTraits::kInvalid &&
               "tip not valid"));
@@ -862,8 +770,6 @@
           });
     }
   }
-<<<<<<< HEAD
-=======
 
   /// Set the relevant options that can be set from the Options struct all in
   /// one place
@@ -874,7 +780,6 @@
     m_cfg.disableAllMaterialHandling = options.disableAllMaterialHandling;
     m_cfg.weightCutoff = options.weightCutoff;
   }
->>>>>>> 8fae9ef1
 };
 
 }  // namespace detail
