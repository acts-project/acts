// This file is part of the Acts project.
//
// Copyright (C) 2022 CERN for the benefit of the Acts project
//
// This Source Code Form is subject to the terms of the Mozilla Public
// License, v. 2.0. If a copy of the MPL was not distributed with this
// file, You can obtain one at http://mozilla.org/MPL/2.0/.

#pragma once

#include "Acts/EventData/MultiComponentBoundTrackParameters.hpp"
#include "Acts/EventData/MultiTrajectory.hpp"
#include "Acts/EventData/MultiTrajectoryHelpers.hpp"
#include "Acts/MagneticField/MagneticFieldProvider.hpp"
#include "Acts/Material/ISurfaceMaterial.hpp"
#include "Acts/Surfaces/CylinderSurface.hpp"
#include "Acts/Surfaces/Surface.hpp"
#include "Acts/TrackFitting/BetheHeitlerApprox.hpp"
#include "Acts/TrackFitting/GsfError.hpp"
#include "Acts/TrackFitting/GsfOptions.hpp"
#include "Acts/TrackFitting/KalmanFitter.hpp"
<<<<<<< HEAD
=======
#include "Acts/TrackFitting/detail/GsfSmoothing.hpp"
>>>>>>> f9e7e1f9
#include "Acts/TrackFitting/detail/GsfUtils.hpp"
#include "Acts/TrackFitting/detail/KLMixtureReduction.hpp"
#include "Acts/TrackFitting/detail/KalmanUpdateHelpers.hpp"
#include "Acts/Utilities/Zip.hpp"

#include <ios>
#include <map>
#include <numeric>

namespace Acts {
namespace detail {

template <typename traj_t>
struct GsfResult {
  /// The multi-trajectory which stores the graph of components
  std::shared_ptr<traj_t> fittedStates;

  /// This provides the weights for the states in the MultiTrajectory. Each
  /// entry maps to one track state. TODO This is a workaround until the
  /// MultiTrajectory can handle weights
  // std::map<MultiTrajectoryTraits::IndexType, ActsScalar> weightsOfStates;

  /// The current indexes for the newest components in the multi trajectory
  /// (this includes material, hole and outlier states)
  // std::vector<MultiTrajectoryTraits::IndexType> currentTips;
  MultiTrajectoryTraits::IndexType currentTip = MultiTrajectoryTraits::kInvalid;

  /// The last tips referring to a measuerement state so we do not need so
  /// search them recursively later
  // std::vector<MultiTrajectoryTraits::IndexType> lastMeasurementTips;
  MultiTrajectoryTraits::IndexType lastMeasurementTip =
      MultiTrajectoryTraits::kInvalid;

  /// We must capture the parent tips to ensure that we can keep track of the
  /// last states in the multitrajectory after the component convolution and
  /// reduction
  // std::vector<MultiTrajectoryTraits::IndexType> parentTips;

  /// Last measurement state AFTER the electron loss computation (compared to
  /// the MTJ that does store before the electron loss)
  std::optional<MultiComponentBoundTrackParameters<SinglyCharged>>
      lastMeasurementState;

  /// Some counting
  std::size_t measurementStates = 0;
  std::size_t measurementHoles = 0;
  std::size_t processedStates = 0;

  std::vector<const Acts::Surface*> visitedSurfaces;
  std::vector<const Acts::Surface*> missedActiveSurfaces;

  // Propagate potential errors to the outside
  Result<void> result{Result<void>::success()};
};

/// The actor carrying out the GSF algorithm
template <typename bethe_heitler_approx_t, typename traj_t>
struct GsfActor {
  /// Enforce default construction
  GsfActor() = default;

  /// Broadcast the result_type
  using result_type = GsfResult<traj_t>;

  // Actor configuration
  struct Config {
    /// Maximum number of components which the GSF should handle
    std::size_t maxComponents = 16;

    /// Input measurements
    std::map<GeometryIdentifier, std::reference_wrapper<const SourceLink>>
        inputMeasurements;

    /// Bethe Heitler Approximator pointer. The fitter holds the approximator
    /// instance TODO if we somehow could initialize a reference here...
    const bethe_heitler_approx_t* bethe_heitler_approx = nullptr;

    /// Whether to consider multiple scattering.
    bool multipleScattering = true;

    /// When to discard components
    double weightCutoff = 1.0e-4;

    /// When this option is enabled, material information on all surfaces is
    /// ignored. This disables the component convolution as well as the handling
    /// of energy. This may be useful for debugging.
    bool disableAllMaterialHandling = false;

    /// Whether to abort immediately when an error occurs
    bool abortOnError = false;

    /// We can stop the propagation if we reach this number of measuerement
    /// states
    std::optional<std::size_t> numberMeasurements;

    /// The extensions
    Experimental::GsfExtensions<traj_t> extensions;
  } m_cfg;

  /// Stores meta information about the components
  struct MetaCache {
    /// Where to find the parent component in the MultiTrajectory
    MultiTrajectoryTraits::IndexType parentIndex;

    /// Other quantities TODO are they really needed here? seems they are
    /// reinitialized to Identity etc.
    BoundMatrix jacobian;
    BoundToFreeMatrix jacToGlobal;
    FreeMatrix jacTransport;
    FreeVector derivative;

    /// We need to preserve the path length
    ActsScalar pathLength;
  };

  /// Stores parameters of a gaussian component
  struct ParameterCache {
    ActsScalar weight;
    BoundVector boundPars;
    std::optional<BoundSymMatrix> boundCov;
  };

  struct TemporaryStates {
    traj_t traj;
    std::vector<MultiTrajectoryTraits::IndexType> tips;
    std::map<MultiTrajectoryTraits::IndexType, double> weights;
  };

  /// Broadcast Cache Type
  using ComponentCache = std::tuple<ParameterCache, MetaCache>;

  /// @brief GSF actor operation
  ///
  /// @tparam propagator_state_t is the type of Propagagor state
  /// @tparam stepper_t Type of the stepper
  ///
  /// @param state is the mutable propagator state object
  /// @param stepper The stepper in use
  /// @param result is the mutable result state object
  template <typename propagator_state_t, typename stepper_t>
  void operator()(propagator_state_t& state, const stepper_t& stepper,
                  result_type& result) const {
    assert(result.fittedStates && "No MultiTrajectory set");
    const auto& logger = state.options.logger;

    // Return is we found an error earlier
    if (not result.result.ok()) {
      ACTS_WARNING("result.result not ok, return!")
      return;
    }

    // Set error or abort utility
    auto setErrorOrAbort = [&](auto error) {
      if (m_cfg.abortOnError) {
        std::abort();
      } else {
        result.result = error;
      }
    };

    // Count the states of the components, this is necessary to evaluate if
    // really all components are on a surface TODO Not sure why this is not
    // garantueed by having currentSurface pointer set
    const auto [missed_count, reachable_count] = [&]() {
      std::size_t missed = 0;
      std::size_t reachable = 0;
      for (auto cmp : stepper.constComponentIterable(state.stepping)) {
        using Status = Acts::Intersection3D::Status;

        // clang-format off
          switch (cmp.status()) {
            break; case Status::missed: ++missed;
            break; case Status::reachable: ++reachable;
            break; default: {}
          }
        // clang-format on
      }
      return std::make_tuple(missed, reachable);
    }();

    // Prints some VERBOSE things and performs some asserts. Can be removed
    // without change of behaviour
    const detail::ScopedGsfInfoPrinterAndChecker printer(state, stepper,
                                                         missed_count);

<<<<<<< HEAD
=======
    if (result.parentTips.size() != stepper.numberComponents(state.stepping)) {
      ACTS_ERROR("component number mismatch:"
                 << result.parentTips.size() << " vs "
                 << stepper.numberComponents(state.stepping));

      return set_error_or_abort(
          Experimental::GsfError::ComponentNumberMismatch);
    }

>>>>>>> f9e7e1f9
    // There seem to be cases where this is not always after initializing the
    // navigation from a surface. Some later functions assume this criterium
    // to be fulfilled. (The first surface when starting navigation from
    // surface?)
    bool on_surface = reachable_count == 0 &&
                      missed_count < stepper.numberComponents(state.stepping);

    // We only need to do something if we are on a surface
    if (state.navigation.currentSurface && on_surface) {
      const auto& surface = *state.navigation.currentSurface;
      ACTS_VERBOSE("Step is at surface " << surface.geometryId());

      // Early return if we already were on this surface TODO why is this
      // necessary
      const bool visited = std::find(result.visitedSurfaces.begin(),
                                     result.visitedSurfaces.end(),
                                     &surface) != result.visitedSurfaces.end();

      if (visited) {
        ACTS_VERBOSE("Already visited surface, return");
        return;
      }

      result.visitedSurfaces.push_back(&surface);

      removeMissedComponents(state, stepper);

      // Check what we have on this surface
      const auto found_source_link =
          m_cfg.inputMeasurements.find(surface.geometryId());
      const bool haveMaterial =
          state.navigation.currentSurface->surfaceMaterial() &&
          !m_cfg.disableAllMaterialHandling;
      const bool haveMeasurement =
          found_source_link != m_cfg.inputMeasurements.end();

      ACTS_VERBOSE(std::boolalpha << "haveMaterial " << haveMaterial
                                  << ", haveMeasurement: " << haveMeasurement);

      ////////////////////////
      // The Core Algorithm
      ////////////////////////

      // Early return if nothing happens
      if (not haveMaterial && not haveMeasurement) {
        // No hole before first measurement
        if (result.processedStates > 0 && surface.associatedDetectorElement()) {
          TemporaryStates tmpStates;
          noMeasurementUpdate(state, stepper, result, tmpStates, true);
        }
        return;
      }

      for (auto cmp : stepper.componentIterable(state.stepping)) {
        auto singleState = cmp.singleState(state);
        cmp.singleStepper(stepper).transportCovarianceToBound(
            singleState.stepping, surface);
      }

      if (haveMaterial) {
        if (haveMeasurement) {
          applyMultipleScattering(state, stepper,
                                  MaterialUpdateStage::PreUpdate);
        } else {
          applyMultipleScattering(state, stepper,
                                  MaterialUpdateStage::FullUpdate);
        }
      }

      // We do not need the component cache here, we can just update our stepper
      // state with the filtered components.
      // NOTE because of early return before we know that we have a measurement
      if (not haveMaterial) {
        TemporaryStates tmpStates;

        auto res = kalmanUpdate(state, stepper, result, tmpStates,
                                found_source_link->second);

        if (not res.ok()) {
          setErrorOrAbort(res.error());
          return;
        }

        updateStepper(state, stepper, tmpStates);
      }
      // We have material, we thus need a component cache since we will
      // convolute the components and later reduce them again before updating
      // the stepper
      else {
        TemporaryStates tmpStates;
        Result<void> res;

        if (haveMeasurement) {
          res = kalmanUpdate(state, stepper, result, tmpStates,
                             found_source_link->second);
        } else {
          res = noMeasurementUpdate(state, stepper, result, tmpStates, false);
        }

        if (not res.ok()) {
          setErrorOrAbort(res.error());
          return;
        }

        std::vector<ComponentCache> componentCache;
        convoluteComponents(state, stepper, tmpStates, componentCache);

        reduceComponents(stepper, surface, componentCache);

        removeLowWeightComponents(componentCache);

        updateStepper(state, stepper, componentCache);
      }

      // If we only done preUpdate before, now do postUpdate
      if (haveMaterial && haveMeasurement) {
        applyMultipleScattering(state, stepper,
                                MaterialUpdateStage::PostUpdate);
      }
    }

    // Break the navigation if we found all measurements
    if (m_cfg.numberMeasurements &&
        result.measurementStates == m_cfg.numberMeasurements) {
      state.navigation.targetReached = true;
    }
  }

  template <typename propagator_state_t, typename stepper_t>
  void convoluteComponents(propagator_state_t& state, const stepper_t& stepper,
                           const TemporaryStates& tmpStates,
                           std::vector<ComponentCache>& componentCache) const {
    auto cmps = stepper.componentIterable(state.stepping);
    for (auto [idx, cmp] : zip(tmpStates.tips, cmps)) {
      auto proxy = tmpStates.traj.getTrackState(idx);

      MetaCache mcache;
      mcache.parentIndex = idx;
      mcache.jacobian = cmp.jacobian();
      mcache.jacToGlobal = cmp.jacToGlobal();
      mcache.jacTransport = cmp.jacTransport();
      mcache.derivative = cmp.derivative();
      mcache.pathLength = cmp.pathAccumulated();

      BoundTrackParameters bound(proxy.referenceSurface().getSharedPtr(),
                                 proxy.filtered(), proxy.filteredCovariance());

      applyBetheHeitler(state, bound, tmpStates.weights.at(idx), mcache,
                        componentCache);
    }
  }

  template <typename propagator_state_t>
  void applyBetheHeitler(const propagator_state_t& state,
                         const BoundTrackParameters& old_bound,
                         const double old_weight, const MetaCache& metaCache,
                         std::vector<ComponentCache>& componentCaches) const {
    const auto& logger = state.options.logger;
    const auto& surface = *state.navigation.currentSurface;
    const auto p_prev = old_bound.absoluteMomentum();

    // Evaluate material slab
    auto slab = surface.surfaceMaterial()->materialSlab(
        old_bound.position(state.stepping.geoContext), state.stepping.navDir,
        MaterialUpdateStage::FullUpdate);

    auto pathCorrection =
        surface.pathCorrection(state.stepping.geoContext,
                               old_bound.position(state.stepping.geoContext),
                               old_bound.unitDirection());
    slab.scaleThickness(pathCorrection);

    // Get the mixture
    const auto mixture =
        m_cfg.bethe_heitler_approx->mixture(slab.thicknessInX0());

    // Create all possible new components
    for (const auto& gaussian : mixture) {
      // Here we combine the new child weight with the parent weight.
      // However, this must be later re-adjusted
      const auto new_weight = gaussian.weight * old_weight;

      if (new_weight < m_cfg.weightCutoff) {
        ACTS_VERBOSE("Skip component with weight " << new_weight);
        continue;
      }

      if (gaussian.mean < 1.e-8) {
        ACTS_WARNING("Skip component with gaussian " << gaussian.mean << " +- "
                                                     << gaussian.var);
        continue;
      }

      // compute delta p from mixture and update parameters
      auto new_pars = old_bound.parameters();

      const auto delta_p = [&]() {
        if (state.stepping.navDir == NavigationDirection::Forward)
          return p_prev * (gaussian.mean - 1.);
        else
          return p_prev * (1. / gaussian.mean - 1.);
      }();

      throw_assert(p_prev + delta_p > 0.,
                   "new momentum after bethe-heitler must be > 0, p_prev= "
                       << p_prev << ", delta_p=" << delta_p
                       << ", gaussian mean: " << gaussian.mean);
      new_pars[eBoundQOverP] = old_bound.charge() / (p_prev + delta_p);

      // compute inverse variance of p from mixture and update covariance
      auto new_cov = std::move(old_bound.covariance());

      if (new_cov.has_value()) {
        const auto varInvP = [&]() {
          if (state.stepping.navDir == NavigationDirection::Forward) {
            const auto f = 1. / (p_prev * gaussian.mean);
            return f * f * gaussian.var;
          } else {
            return gaussian.var / (p_prev * p_prev);
          }
        }();

        (*new_cov)(eBoundQOverP, eBoundQOverP) += varInvP;
        throw_assert(
            std::isfinite((*new_cov)(eBoundQOverP, eBoundQOverP)),
            "cov not finite, varInvP=" << varInvP << ", p_prev=" << p_prev
                                       << ", gaussian.mean=" << gaussian.mean
                                       << ", gaussian.var=" << gaussian.var);
      }

      // Set the remaining things and push to vector
      componentCaches.push_back(
          {ParameterCache{new_weight, new_pars, new_cov}, metaCache});
    }
  }

  template <typename stepper_t>
  void reduceComponents(const stepper_t& stepper, const Surface& surface,
                        std::vector<ComponentCache>& cmps) const {
    // Final component number
    const auto final_cmp_number = std::min(
        static_cast<std::size_t>(stepper.maxComponents), m_cfg.maxComponents);

    auto proj = [](auto& a) -> decltype(auto) { return std::get<0>(a); };

    // We must differ between surface types, since there can be different
    // local coordinates
    detail::angleDescriptionSwitch(surface, [&](const auto& desc) {
      detail::reduceWithKLDistance(cmps, final_cmp_number, proj, desc);
    });
  }

  /// Removes the components which are missed and update the list of parent tips
  /// for the MultiTrajectory
  template <typename propagator_state_t, typename stepper_t>
  void removeMissedComponents(propagator_state_t& state,
                              const stepper_t& stepper) const {
    auto components = stepper.componentIterable(state.stepping);
    // double sum_w = 0.0;
    // for (auto [tip, cmp] : zip(tips, components)) {
    //   if (cmp.status() == Intersection3D::Status::onSurface) {
    //     sum_w += cmp.weight();
    //   }
    // }
    //
    // // If the remaining weights are close to zero, re-sanitize all weights
    // if (sum_w < m_cfg.weightCutoff) {
    //   for (auto cmp : components) {
    //     cmp.weight() = 1.0;
    //   }
    // }

    stepper.removeMissedComponents(state.stepping);

    detail::normalizeWeights(components,
                             [](auto& cmp) -> double& { return cmp.weight(); });
  }

  /// Remove components with low weights and renormalize from the component
  /// cache
  /// TODO This function does not expect normalized components, but this
  /// could be redundant work...
  void removeLowWeightComponents(std::vector<ComponentCache>& cmps) const {
    auto proj = [](auto& cmp) -> double& { return std::get<0>(cmp).weight; };

    detail::normalizeWeights(cmps, proj);

    auto new_end = std::remove_if(cmps.begin(), cmps.end(), [&](auto& cmp) {
      return proj(cmp) < m_cfg.weightCutoff;
    });
    cmps.erase(new_end, cmps.end());

    detail::normalizeWeights(cmps, proj);
  }

  /// Function that updates the stepper from the MultiTrajectory
  template <typename propagator_state_t, typename stepper_t>
  void updateStepper(propagator_state_t& state, const stepper_t& stepper,
                     const TemporaryStates& tmpStates) const {
    auto cmps = stepper.componentIterable(state.stepping);

    for (auto [idx, cmp] : zip(tmpStates.tips, cmps)) {
      // we set ignored components to missed, so we can remove them after
      // the loop
      if (tmpStates.weights.at(idx) < m_cfg.weightCutoff) {
        cmp.status() = Intersection3D::Status::missed;
        continue;
      }

      auto proxy = tmpStates.traj.getTrackState(idx);

      cmp.pars() =
          MultiTrajectoryHelpers::freeFiltered(state.options.geoContext, proxy);
      cmp.cov() = proxy.filteredCovariance();
      cmp.weight() = tmpStates.weights.at(idx);
    }

    stepper.removeMissedComponents(state.stepping);

    // TODO we have two normalization passes here now, this can probably be
    // optimized
    detail::normalizeWeights(cmps,
                             [&](auto cmp) -> double& { return cmp.weight(); });
  }

  /// Function that updates the stepper from the ComponentCache
  template <typename propagator_state_t, typename stepper_t>
  void updateStepper(propagator_state_t& state, const stepper_t& stepper,
                     const std::vector<ComponentCache>& componentCache) const {
    const auto& surface = *state.navigation.currentSurface;
    const auto& logger = state.options.logger;

    // Clear components before adding new ones
    stepper.clearComponents(state.stepping);

    // Finally loop over components
    for (const auto& [pcache, meta] : componentCache) {
      const auto& [weight, pars, cov] = pcache;

      // Add the component to the stepper
      const BoundTrackParameters bound(surface.getSharedPtr(), pars, cov);

      auto res = stepper.addComponent(state.stepping, std::move(bound), weight);

      if (!res.ok()) {
        ACTS_ERROR("Error adding component to MultiStepper");
        continue;
      }

      auto& cmp = *res;
      // cmp.jacobian() = meta.jacobian;
      cmp.jacToGlobal() = surface.boundToFreeJacobian(state.geoContext, pars);
      cmp.pathAccumulated() = meta.pathLength;
      // cmp.derivative() = meta.derivative;
      // cmp.jacTransport() = meta.jacTransport;
    }
  }

  /// This function performs the kalman update, computes the new posterior
  /// weights, renormalizes all components, and does some statistics.
  template <typename propagator_state_t, typename stepper_t>
  Result<void> kalmanUpdate(propagator_state_t& state, const stepper_t& stepper,
                            result_type& result, TemporaryStates& tmpStates,
                            const SourceLink& source_link) const {
    const auto& surface = *state.navigation.currentSurface;

    // Boolean flag, to distinguish measurement and outlier states. This flag
    // is only modified by the valid-measurement-branch, so only if there
    // isn't any valid measuerement state, the flag stays false and the state
    // is thus counted as an outlier
    bool is_valid_measurement = false;

    auto cmps = stepper.componentIterable(state.stepping);
    for (auto cmp : cmps) {
      auto singleState = cmp.singleState(state);
      const auto& singleStepper = cmp.singleStepper(stepper);

      auto trackStateProxyRes = detail::kalmanHandleMeasurement(
          singleState, singleStepper, m_cfg.extensions, surface, source_link,
          tmpStates.traj, MultiTrajectoryTraits::kInvalid, false);

      if (!trackStateProxyRes.ok()) {
        return trackStateProxyRes.error();
      }

      const auto& trackStateProxy = *trackStateProxyRes;

      // If at least one component is no outlier, we consider the whole thing
      // as a measuerementState
      if (trackStateProxy.typeFlags().test(
              Acts::TrackStateFlag::MeasurementFlag)) {
        is_valid_measurement = true;
      }

      tmpStates.tips.push_back(trackStateProxy.index());
      tmpStates.weights[tmpStates.tips.back()] = cmp.weight();
    }

    computePosteriorWeights(tmpStates.traj, tmpStates.tips, tmpStates.weights);

    detail::normalizeWeights(tmpStates.tips, [&](auto idx) -> double& {
      return tmpStates.weights.at(idx);
    });

    // Do the statistics
    ++result.processedStates;

    // TODO should outlier states also be counted here?
    if (is_valid_measurement) {
      ++result.measurementStates;
    }

    addCombinedState(result, tmpStates, surface, state.stepping.navDir);
    result.lastMeasurementTip = result.currentTip;

    using FiltProjector =
        MultiTrajectoryProjector<StatesType::eFiltered, traj_t>;
    FiltProjector proj{tmpStates.traj, tmpStates.weights};

    std::vector<std::tuple<double, BoundVector, BoundMatrix>> v;

    // TODO why can 0 weight happen?
    for (const auto& idx : tmpStates.tips) {
      const auto [w, p, c] = proj(idx);
      if (w > 0.0) {
        v.push_back({w, p, *c});
      }
    }

    normalizeWeights(v, [](auto& c) -> double& { return std::get<double>(c); });

    result.lastMeasurementState =
        MultiComponentBoundTrackParameters<SinglyCharged>(
            surface.getSharedPtr(), v);

    // Return sucess
    return Acts::Result<void>::success();
  }

  template <typename propagator_state_t, typename stepper_t>
  Result<void> noMeasurementUpdate(propagator_state_t& state,
                                   const stepper_t& stepper,
                                   result_type& result,
                                   TemporaryStates& tmpStates,
                                   bool doCovTransport) const {
    const auto& surface = *state.navigation.currentSurface;

    // Initialize as true, so that any component can flip it. However, all
    // components should behave the same
    bool is_hole = true;

    auto cmps = stepper.componentIterable(state.stepping);
    for (auto cmp : cmps) {
      auto singleState = cmp.singleState(state);
      const auto& singleStepper = cmp.singleStepper(stepper);

      // There is some redundant checking inside this function, but do this for
      // now until we measure this is significant
      auto trackStateProxyRes = detail::kalmanHandleNoMeasurement(
          singleState, singleStepper, surface, tmpStates.traj,
          MultiTrajectoryTraits::kInvalid, doCovTransport);

      if (!trackStateProxyRes.ok()) {
        return trackStateProxyRes.error();
      }

      const auto& trackStateProxy = *trackStateProxyRes;

      if (not trackStateProxy.typeFlags().test(TrackStateFlag::HoleFlag)) {
        is_hole = false;
      }

      tmpStates.tips.push_back(trackStateProxy.index());
      tmpStates.weights[tmpStates.tips.back()] = cmp.weight();
    }

    // These things should only be done once for all components
    if (is_hole) {
      result.missedActiveSurfaces.push_back(&surface);
      ++result.measurementHoles;
    }

    ++result.processedStates;

    addCombinedState(result, tmpStates, surface, state.stepping.navDir);

    return Result<void>::success();
  }

  /// Apply the multipe scattering to the state
  template <typename propagator_state_t, typename stepper_t>
  void applyMultipleScattering(propagator_state_t& state,
                               const stepper_t& stepper,
                               const MaterialUpdateStage& updateStage =
                                   MaterialUpdateStage::FullUpdate) const {
    const auto& logger = state.options.logger;
    const auto& surface = *state.navigation.currentSurface;

    for (auto cmp : stepper.componentIterable(state.stepping)) {
      auto singleState = cmp.singleState(state);
      const auto& singleStepper = cmp.singleStepper(stepper);

      detail::PointwiseMaterialInteraction interaction(&surface, singleState,
                                                       singleStepper);
      if (interaction.evaluateMaterialSlab(singleState, updateStage)) {
        // In the Gsf we only need to handle the multiple scattering
        interaction.evaluatePointwiseMaterialInteraction(
            m_cfg.multipleScattering, false);

        // Screen out material effects info
        ACTS_VERBOSE("Material effects on surface: "
                     << surface.geometryId()
                     << " at update stage: " << updateStage << " are :");
        ACTS_VERBOSE("eLoss = "
                     << interaction.Eloss << ", "
                     << "variancePhi = " << interaction.variancePhi << ", "
                     << "varianceTheta = " << interaction.varianceTheta << ", "
                     << "varianceQoverP = " << interaction.varianceQoverP);

        // Update the state and stepper with material effects
        interaction.updateState(singleState, singleStepper, addNoise);

        throw_assert(singleState.stepping.cov.array().isFinite().all(),
                     "covariance not finite after update");
      }
    }
  }

  void addCombinedState(result_type& result, const TemporaryStates& tmpStates,
                        const Surface& surface,
                        NavigationDirection navDir) const {
    using PredProjector =
        MultiTrajectoryProjector<StatesType::ePredicted, traj_t>;
    using FiltProjector =
        MultiTrajectoryProjector<StatesType::eFiltered, traj_t>;

    if (navDir == NavigationDirection::Forward) {
      result.currentTip = result.fittedStates->addTrackState(
          TrackStatePropMask::All, result.currentTip);
      auto proxy = result.fittedStates->getTrackState(result.currentTip);

      proxy.copyFrom(tmpStates.traj.getTrackState(tmpStates.tips.front()));

      // The predicted state is the forward pass
      const auto [filtMean, filtCov] =
          angleDescriptionSwitch(surface, [&](const auto& desc) {
            return combineGaussianMixture(
                tmpStates.tips,
                FiltProjector{tmpStates.traj, tmpStates.weights}, desc);
          });

      proxy.predicted() = filtMean;
      proxy.predictedCovariance() = filtCov.value();
      proxy.filtered() = filtMean;
      proxy.filteredCovariance() = filtCov.value();
      proxy.setReferenceSurface(surface.getSharedPtr());
    } else {
      assert((result.currentTip != MultiTrajectoryTraits::kInvalid &&
              "tip not valid"));
      result.fittedStates->applyBackwards(
          result.currentTip, [&](auto trackState) {
            auto fSurface = &trackState.referenceSurface();
            if (fSurface == &surface) {
              const auto [filtMean, filtCov] =
                  angleDescriptionSwitch(surface, [&](const auto& desc) {
                    return combineGaussianMixture(
                        tmpStates.tips,
                        FiltProjector{tmpStates.traj, tmpStates.weights}, desc);
                  });

              trackState.filtered() = filtMean;
              trackState.filteredCovariance() = filtCov.value();
              return false;
            }
            return true;
          });
    }
  }
};

}  // namespace detail
}  // namespace Acts<|MERGE_RESOLUTION|>--- conflicted
+++ resolved
@@ -19,10 +19,6 @@
 #include "Acts/TrackFitting/GsfError.hpp"
 #include "Acts/TrackFitting/GsfOptions.hpp"
 #include "Acts/TrackFitting/KalmanFitter.hpp"
-<<<<<<< HEAD
-=======
-#include "Acts/TrackFitting/detail/GsfSmoothing.hpp"
->>>>>>> f9e7e1f9
 #include "Acts/TrackFitting/detail/GsfUtils.hpp"
 #include "Acts/TrackFitting/detail/KLMixtureReduction.hpp"
 #include "Acts/TrackFitting/detail/KalmanUpdateHelpers.hpp"
@@ -208,18 +204,6 @@
     const detail::ScopedGsfInfoPrinterAndChecker printer(state, stepper,
                                                          missed_count);
 
-<<<<<<< HEAD
-=======
-    if (result.parentTips.size() != stepper.numberComponents(state.stepping)) {
-      ACTS_ERROR("component number mismatch:"
-                 << result.parentTips.size() << " vs "
-                 << stepper.numberComponents(state.stepping));
-
-      return set_error_or_abort(
-          Experimental::GsfError::ComponentNumberMismatch);
-    }
-
->>>>>>> f9e7e1f9
     // There seem to be cases where this is not always after initializing the
     // navigation from a surface. Some later functions assume this criterium
     // to be fulfilled. (The first surface when starting navigation from
