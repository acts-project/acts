// This file is part of the ACTS project.
//
// Copyright (C) 2016 CERN for the benefit of the ACTS project
//
// This Source Code Form is subject to the terms of the Mozilla Public
// License, v. 2.0. If a copy of the MPL was not distributed with this
// file, You can obtain one at https://mozilla.org/MPL/2.0/.

#pragma once

#include "Acts/Definitions/TrackParametrization.hpp"
#include "Acts/EventData/MultiComponentTrackParameters.hpp"
#include "Acts/EventData/MultiTrajectory.hpp"
#include "Acts/EventData/MultiTrajectoryHelpers.hpp"
#include "Acts/Propagator/detail/PointwiseMaterialInteraction.hpp"
#include "Acts/Surfaces/Surface.hpp"
#include "Acts/TrackFitting/GsfOptions.hpp"
#include "Acts/TrackFitting/detail/GsfComponentMerging.hpp"
#include "Acts/TrackFitting/detail/GsfUtils.hpp"
#include "Acts/TrackFitting/detail/KalmanUpdateHelpers.hpp"
#include "Acts/Utilities/Helpers.hpp"
#include "Acts/Utilities/Zip.hpp"

#include <ios>
#include <map>

namespace Acts::detail {

template <typename traj_t>
struct GsfResult {
  /// The multi-trajectory which stores the graph of components
  traj_t* fittedStates{nullptr};

  /// The current top index of the MultiTrajectory
  MultiTrajectoryTraits::IndexType currentTip = MultiTrajectoryTraits::kInvalid;

  /// The last tip referring to a measurement state in the MultiTrajectory
  MultiTrajectoryTraits::IndexType lastMeasurementTip =
      MultiTrajectoryTraits::kInvalid;

  /// The last multi-component measurement state. Used to initialize the
  /// backward pass.
  std::optional<MultiComponentBoundTrackParameters> lastMeasurementState;

  /// Some counting
  std::size_t measurementStates = 0;
  std::size_t measurementHoles = 0;
  std::size_t processedStates = 0;

  std::vector<const Surface*> visitedSurfaces;
  std::vector<const Surface*> surfacesVisitedBwdAgain;

  /// Statistics about material encounterings
  Updatable<std::size_t> nInvalidBetheHeitler;
  Updatable<double> maxPathXOverX0;
  Updatable<double> sumPathXOverX0;

  // Propagate potential errors to the outside
  Result<void> result{Result<void>::success()};

  // Internal: component cache to avoid reallocation
  std::vector<GsfComponent> componentCache;
};

/// The actor carrying out the GSF algorithm
template <typename bethe_heitler_approx_t, typename traj_t>
struct GsfActor {
  /// Enforce default construction
  GsfActor() = default;

  using ComponentCache = GsfComponent;

  /// Broadcast the result_type
  using result_type = GsfResult<traj_t>;

  // Actor configuration
  struct Config {
    /// Maximum number of components which the GSF should handle
    std::size_t maxComponents = 16;

    /// Input measurements
    const std::map<GeometryIdentifier, SourceLink>* inputMeasurements = nullptr;

    /// Bethe Heitler Approximator pointer. The fitter holds the approximator
    /// instance TODO if we somehow could initialize a reference here...
    const bethe_heitler_approx_t* bethe_heitler_approx = nullptr;

    /// Whether to consider multiple scattering.
    bool multipleScattering = true;

    /// When to discard components
    double weightCutoff = 1.0e-4;

    /// When this option is enabled, material information on all surfaces is
    /// ignored. This disables the component convolution as well as the handling
    /// of energy. This may be useful for debugging.
    bool disableAllMaterialHandling = false;

    /// Whether to abort immediately when an error occurs
    bool abortOnError = false;

    /// We can stop the propagation if we reach this number of measurement
    /// states
    std::optional<std::size_t> numberMeasurements;

    /// The extensions
    GsfExtensions<traj_t> extensions;

    /// Whether we are in the reverse pass or not. This is more reliable than
    /// checking the navigation direction, because in principle the fitter can
    /// be started backwards in the first pass
    bool inReversePass = false;

    /// How to reduce the states that are stored in the multi trajectory
    ComponentMergeMethod mergeMethod = ComponentMergeMethod::eMaxWeight;

    const Logger* logger{nullptr};

    /// Calibration context for the fit
    const CalibrationContext* calibrationContext{nullptr};

  } m_cfg;

  const Logger& logger() const { return *m_cfg.logger; }

  struct TemporaryStates {
    traj_t traj;
    std::vector<MultiTrajectoryTraits::IndexType> tips;
    std::map<MultiTrajectoryTraits::IndexType, double> weights;
  };

  /// @brief GSF actor operation
  ///
  /// @tparam propagator_state_t is the type of Propagator state
  /// @tparam stepper_t Type of the stepper
  /// @tparam navigator_t Type of the navigator
  ///
  /// @param state is the mutable propagator state object
  /// @param stepper The stepper in use
  /// @param result is the mutable result state object
  template <typename propagator_state_t, typename stepper_t,
            typename navigator_t>
  void act(propagator_state_t& state, const stepper_t& stepper,
           const navigator_t& navigator, result_type& result,
           const Logger& /*logger*/) const {
    assert(result.fittedStates && "No MultiTrajectory set");

    // Return is we found an error earlier
    if (!result.result.ok()) {
      ACTS_WARNING("result.result not ok, return!");
      return;
    }

    // Set error or abort utility
    auto setErrorOrAbort = [&](auto error) {
      if (m_cfg.abortOnError) {
        std::abort();
      } else {
        result.result = error;
      }
    };

    // Prints some VERBOSE things and performs some asserts. Can be removed
    // without change of behaviour
    const detail::ScopedGsfInfoPrinterAndChecker printer(state, stepper,
                                                         navigator, logger());

    // We only need to do something if we are on a surface
    if (!navigator.currentSurface(state.navigation)) {
      return;
    }

    const auto& surface = *navigator.currentSurface(state.navigation);
    ACTS_VERBOSE("Step is at surface " << surface.geometryId());

    // All components must be normalized at the beginning here, otherwise the
    // stepper misbehaves
    [[maybe_unused]] auto stepperComponents =
        stepper.constComponentIterable(state.stepping);
    assert(detail::weightsAreNormalized(
        stepperComponents, [](const auto& cmp) { return cmp.weight(); }));

    // All components must have status "on surface". It is however possible,
    // that currentSurface is nullptr and all components are "on surface" (e.g.,
    // for surfaces excluded from the navigation)
    using Status [[maybe_unused]] = IntersectionStatus;
    assert(std::all_of(
        stepperComponents.begin(), stepperComponents.end(),
        [](const auto& cmp) { return cmp.status() == Status::onSurface; }));

    // Early return if we already were on this surface TODO why is this
    // necessary
    const bool visited = rangeContainsValue(result.visitedSurfaces, &surface);

    if (visited) {
      ACTS_VERBOSE("Already visited surface, return");
      return;
    }

    result.visitedSurfaces.push_back(&surface);

    // Check what we have on this surface
    const auto foundSourceLink =
        m_cfg.inputMeasurements->find(surface.geometryId());
    const bool haveMaterial =
        navigator.currentSurface(state.navigation)->surfaceMaterial() &&
        !m_cfg.disableAllMaterialHandling;
    const bool haveMeasurement =
        foundSourceLink != m_cfg.inputMeasurements->end();

    ACTS_VERBOSE(std::boolalpha << "haveMaterial " << haveMaterial
                                << ", haveMeasurement: " << haveMeasurement);

    ////////////////////////
    // The Core Algorithm
    ////////////////////////

    // Early return if nothing happens
    if (!haveMaterial && !haveMeasurement) {
      // No hole before first measurement
      if (result.processedStates > 0 && surface.associatedDetectorElement()) {
        TemporaryStates tmpStates;
        noMeasurementUpdate(state, stepper, navigator, result, tmpStates, true);
      }
      return;
    }

    // Update the counters. Note that this should be done before potential
    // material interactions, because if this is our last measurement this would
    // not influence the fit anymore.
    if (haveMeasurement) {
      result.maxPathXOverX0.update();
      result.sumPathXOverX0.update();
      result.nInvalidBetheHeitler.update();
    }

    for (auto cmp : stepper.componentIterable(state.stepping)) {
      auto singleState = cmp.singleState(state);
      cmp.singleStepper(stepper).transportCovarianceToBound(
          singleState.stepping, surface);
    }

    if (haveMaterial) {
      if (haveMeasurement) {
        applyMultipleScattering(state, stepper, navigator,
                                MaterialUpdateStage::PreUpdate);
      } else {
        applyMultipleScattering(state, stepper, navigator,
                                MaterialUpdateStage::FullUpdate);
      }
    }

    // We do not need the component cache here, we can just update our stepper
    // state with the filtered components.
    // NOTE because of early return before we know that we have a measurement
    if (!haveMaterial) {
      TemporaryStates tmpStates;

      auto res = kalmanUpdate(state, stepper, navigator, result, tmpStates,
                              foundSourceLink->second);

      if (!res.ok()) {
        setErrorOrAbort(res.error());
        return;
      }

      updateStepper(state, stepper, tmpStates);
    }
    // We have material, we thus need a component cache since we will
    // convolute the components and later reduce them again before updating
    // the stepper
    else {
      TemporaryStates tmpStates;
      Result<void> res;

      if (haveMeasurement) {
        res = kalmanUpdate(state, stepper, navigator, result, tmpStates,
                           foundSourceLink->second);
      } else {
        res = noMeasurementUpdate(state, stepper, navigator, result, tmpStates,
                                  false);
      }

      if (!res.ok()) {
        setErrorOrAbort(res.error());
        return;
      }

      // Reuse memory over all calls to the Actor in a single propagation
      std::vector<ComponentCache>& componentCache = result.componentCache;
      componentCache.clear();

      convoluteComponents(state, stepper, navigator, tmpStates, componentCache,
                          result);

      if (componentCache.empty()) {
        ACTS_WARNING(
            "No components left after applying energy loss. "
            "Is the weight cutoff "
            << m_cfg.weightCutoff << " too high?");
        ACTS_WARNING("Return to propagator without applying energy loss");
        return;
      }

      // reduce component number
      const auto finalCmpNumber = std::min(
          static_cast<std::size_t>(stepper.maxComponents), m_cfg.maxComponents);
      m_cfg.extensions.mixtureReducer(componentCache, finalCmpNumber, surface);

      removeLowWeightComponents(componentCache);

      updateStepper(state, stepper, navigator, componentCache);
    }

    // If we have only done preUpdate before, now do postUpdate
    if (haveMaterial && haveMeasurement) {
      applyMultipleScattering(state, stepper, navigator,
                              MaterialUpdateStage::PostUpdate);
    }

    // Break the navigation if we found all measurements
    if (m_cfg.numberMeasurements &&
        result.measurementStates == m_cfg.numberMeasurements) {
      ACTS_VERBOSE("Stop navigation because all measurements are found");
      navigator.navigationBreak(state.navigation, true);
    }
  }

  template <typename propagator_state_t, typename stepper_t,
            typename navigator_t>
  void convoluteComponents(propagator_state_t& state, const stepper_t& stepper,
                           const navigator_t& navigator,
                           const TemporaryStates& tmpStates,
                           std::vector<ComponentCache>& componentCache,
                           result_type& result) const {
    auto cmps = stepper.componentIterable(state.stepping);
    double pathXOverX0 = 0.0;
    for (auto [idx, cmp] : zip(tmpStates.tips, cmps)) {
      auto proxy = tmpStates.traj.getTrackState(idx);

      BoundTrackParameters bound(proxy.referenceSurface().getSharedPtr(),
                                 proxy.filtered(), proxy.filteredCovariance(),
                                 stepper.particleHypothesis(state.stepping));

      pathXOverX0 +=
          applyBetheHeitler(state, navigator, bound, tmpStates.weights.at(idx),
                            componentCache, result);
    }

    // Store average material seen by the components
    // Should not be too broadly distributed
    result.sumPathXOverX0.tmp() += pathXOverX0 / tmpStates.tips.size();
  }

  template <typename propagator_state_t, typename navigator_t>
  double applyBetheHeitler(const propagator_state_t& state,
                           const navigator_t& navigator,
                           const BoundTrackParameters& old_bound,
                           const double old_weight,
                           std::vector<ComponentCache>& componentCaches,
                           result_type& result) const {
    const auto& surface = *navigator.currentSurface(state.navigation);
    const auto p_prev = old_bound.absoluteMomentum();
    const auto& particleHypothesis = old_bound.particleHypothesis();

    // Evaluate material slab
    auto slab = surface.surfaceMaterial()->materialSlab(
        old_bound.position(state.stepping.geoContext), state.options.direction,
        MaterialUpdateStage::FullUpdate);

    const auto pathCorrection = surface.pathCorrection(
        state.stepping.geoContext,
        old_bound.position(state.stepping.geoContext), old_bound.direction());
    slab.scaleThickness(pathCorrection);

    const double pathXOverX0 = slab.thicknessInX0();
    result.maxPathXOverX0.tmp() =
        std::max(result.maxPathXOverX0.tmp(), pathXOverX0);

    // Emit a warning if the approximation is not valid for this x/x0
    if (!m_cfg.bethe_heitler_approx->validXOverX0(pathXOverX0)) {
      ++result.nInvalidBetheHeitler.tmp();
      ACTS_DEBUG(
          "Bethe-Heitler approximation encountered invalid value for x/x0="
          << pathXOverX0 << " at surface " << surface.geometryId());
    }

    // Get the mixture
    const auto mixture = m_cfg.bethe_heitler_approx->mixture(pathXOverX0);

    // Create all possible new components
    for (const auto& gaussian : mixture) {
      // Here we combine the new child weight with the parent weight.
      // However, this must be later re-adjusted
      const auto new_weight = gaussian.weight * old_weight;

      if (new_weight < m_cfg.weightCutoff) {
        ACTS_VERBOSE("Skip component with weight " << new_weight);
        continue;
      }

      if (gaussian.mean < 1.e-8) {
        ACTS_WARNING("Skip component with gaussian " << gaussian.mean << " +- "
                                                     << gaussian.var);
        continue;
      }

      // compute delta p from mixture and update parameters
      auto new_pars = old_bound.parameters();

      const auto delta_p = [&]() {
        if (state.options.direction == Direction::Forward) {
          return p_prev * (gaussian.mean - 1.);
        } else {
          return p_prev * (1. / gaussian.mean - 1.);
        }
      }();

      assert(p_prev + delta_p > 0. && "new momentum must be > 0");
      new_pars[eBoundQOverP] =
          particleHypothesis.qOverP(p_prev + delta_p, old_bound.charge());

      // compute inverse variance of p from mixture and update covariance
      auto new_cov = old_bound.covariance().value();

      const auto varInvP = [&]() {
        if (state.options.direction == Direction::Forward) {
          const auto f = 1. / (p_prev * gaussian.mean);
          return f * f * gaussian.var;
        } else {
          return gaussian.var / (p_prev * p_prev);
        }
      }();

      new_cov(eBoundQOverP, eBoundQOverP) += varInvP;
      assert(std::isfinite(new_cov(eBoundQOverP, eBoundQOverP)) &&
             "new cov not finite");

      // Set the remaining things and push to vector
      componentCaches.push_back({new_weight, new_pars, new_cov});
    }

    return pathXOverX0;
  }

  /// Remove components with low weights and renormalize from the component
  /// cache
  /// TODO This function does not expect normalized components, but this
  /// could be redundant work...
  void removeLowWeightComponents(std::vector<ComponentCache>& cmps) const {
    auto proj = [](auto& cmp) -> double& { return cmp.weight; };

    detail::normalizeWeights(cmps, proj);

    auto new_end = std::remove_if(cmps.begin(), cmps.end(), [&](auto& cmp) {
      return proj(cmp) < m_cfg.weightCutoff;
    });

    // In case we would remove all components, keep only the largest
    if (std::distance(cmps.begin(), new_end) == 0) {
      cmps = {*std::max_element(
          cmps.begin(), cmps.end(),
          [&](auto& a, auto& b) { return proj(a) < proj(b); })};
      cmps.front().weight = 1.0;
    } else {
      cmps.erase(new_end, cmps.end());
      detail::normalizeWeights(cmps, proj);
    }
  }

  /// Function that updates the stepper from the MultiTrajectory
  template <typename propagator_state_t, typename stepper_t>
  void updateStepper(propagator_state_t& state, const stepper_t& stepper,
                     const TemporaryStates& tmpStates) const {
    auto cmps = stepper.componentIterable(state.stepping);

    for (auto [idx, cmp] : zip(tmpStates.tips, cmps)) {
      // we set ignored components to missed, so we can remove them after
      // the loop
      if (tmpStates.weights.at(idx) < m_cfg.weightCutoff) {
<<<<<<< HEAD
        cmp.status() = Intersection3D::Status::unreachable;
=======
        cmp.status() = IntersectionStatus::missed;
>>>>>>> 195dca3f
        continue;
      }

      auto proxy = tmpStates.traj.getTrackState(idx);

      cmp.pars() =
          MultiTrajectoryHelpers::freeFiltered(state.options.geoContext, proxy);
      cmp.cov() = proxy.filteredCovariance();
      cmp.weight() = tmpStates.weights.at(idx);
    }

    stepper.removeMissedComponents(state.stepping);

    // TODO we have two normalization passes here now, this can probably be
    // optimized
    detail::normalizeWeights(cmps,
                             [&](auto cmp) -> double& { return cmp.weight(); });
  }

  /// Function that updates the stepper from the ComponentCache
  template <typename propagator_state_t, typename stepper_t,
            typename navigator_t>
  void updateStepper(propagator_state_t& state, const stepper_t& stepper,
                     const navigator_t& navigator,
                     const std::vector<ComponentCache>& componentCache) const {
    const auto& surface = *navigator.currentSurface(state.navigation);

    // Clear components before adding new ones
    stepper.clearComponents(state.stepping);

    // Finally loop over components
    for (const auto& [weight, pars, cov] : componentCache) {
      // Add the component to the stepper
      BoundTrackParameters bound(surface.getSharedPtr(), pars, cov,
                                 stepper.particleHypothesis(state.stepping));

      auto res = stepper.addComponent(state.stepping, std::move(bound), weight);

      if (!res.ok()) {
        ACTS_ERROR("Error adding component to MultiStepper");
        continue;
      }

      auto& cmp = *res;
      auto freeParams = cmp.pars();
      cmp.jacToGlobal() = surface.boundToFreeJacobian(
          state.geoContext, freeParams.template segment<3>(eFreePos0),
          freeParams.template segment<3>(eFreeDir0));
      cmp.pathAccumulated() = state.stepping.pathAccumulated;
      cmp.jacobian() = BoundMatrix::Identity();
      cmp.derivative() = FreeVector::Zero();
      cmp.jacTransport() = FreeMatrix::Identity();
    }
  }

  /// This function performs the kalman update, computes the new posterior
  /// weights, renormalizes all components, and does some statistics.
  template <typename propagator_state_t, typename stepper_t,
            typename navigator_t>
  Result<void> kalmanUpdate(propagator_state_t& state, const stepper_t& stepper,
                            const navigator_t& navigator, result_type& result,
                            TemporaryStates& tmpStates,
                            const SourceLink& sourceLink) const {
    const auto& surface = *navigator.currentSurface(state.navigation);

    // Boolean flag, to distinguish measurement and outlier states. This flag
    // is only modified by the valid-measurement-branch, so only if there
    // isn't any valid measurement state, the flag stays false and the state
    // is thus counted as an outlier
    bool is_valid_measurement = false;

    auto cmps = stepper.componentIterable(state.stepping);
    for (auto cmp : cmps) {
      auto singleState = cmp.singleState(state);
      const auto& singleStepper = cmp.singleStepper(stepper);

      auto trackStateProxyRes = detail::kalmanHandleMeasurement(
          *m_cfg.calibrationContext, singleState, singleStepper,
          m_cfg.extensions, surface, sourceLink, tmpStates.traj,
          MultiTrajectoryTraits::kInvalid, false, logger());

      if (!trackStateProxyRes.ok()) {
        return trackStateProxyRes.error();
      }

      const auto& trackStateProxy = *trackStateProxyRes;

      // If at least one component is no outlier, we consider the whole thing
      // as a measurementState
      if (trackStateProxy.typeFlags().test(TrackStateFlag::MeasurementFlag)) {
        is_valid_measurement = true;
      }

      tmpStates.tips.push_back(trackStateProxy.index());
      tmpStates.weights[tmpStates.tips.back()] = cmp.weight();
    }

    computePosteriorWeights(tmpStates.traj, tmpStates.tips, tmpStates.weights);

    detail::normalizeWeights(tmpStates.tips, [&](auto idx) -> double& {
      return tmpStates.weights.at(idx);
    });

    // Do the statistics
    ++result.processedStates;

    // TODO should outlier states also be counted here?
    if (is_valid_measurement) {
      ++result.measurementStates;
    }

    addCombinedState(result, tmpStates, surface);
    result.lastMeasurementTip = result.currentTip;

    using FiltProjector =
        MultiTrajectoryProjector<StatesType::eFiltered, traj_t>;
    FiltProjector proj{tmpStates.traj, tmpStates.weights};

    std::vector<std::tuple<double, BoundVector, BoundMatrix>> v;

    // TODO Check why can zero weights can occur
    for (const auto& idx : tmpStates.tips) {
      const auto [w, p, c] = proj(idx);
      if (w > 0.0) {
        v.push_back({w, p, c});
      }
    }

    normalizeWeights(v, [](auto& c) -> double& { return std::get<double>(c); });

    result.lastMeasurementState = MultiComponentBoundTrackParameters(
        surface.getSharedPtr(), std::move(v),
        stepper.particleHypothesis(state.stepping));

    // Return success
    return Result<void>::success();
  }

  template <typename propagator_state_t, typename stepper_t,
            typename navigator_t>
  Result<void> noMeasurementUpdate(propagator_state_t& state,
                                   const stepper_t& stepper,
                                   const navigator_t& navigator,
                                   result_type& result,
                                   TemporaryStates& tmpStates,
                                   bool doCovTransport) const {
    const auto& surface = *navigator.currentSurface(state.navigation);

    const bool precedingMeasurementExists = result.processedStates > 0;

    // Initialize as true, so that any component can flip it. However, all
    // components should behave the same
    bool isHole = true;

    auto cmps = stepper.componentIterable(state.stepping);
    for (auto cmp : cmps) {
      auto singleState = cmp.singleState(state);
      const auto& singleStepper = cmp.singleStepper(stepper);

      // There is some redundant checking inside this function, but do this for
      // now until we measure this is significant
      auto trackStateProxyRes = detail::kalmanHandleNoMeasurement(
          singleState, singleStepper, surface, tmpStates.traj,
          MultiTrajectoryTraits::kInvalid, doCovTransport, logger(),
          precedingMeasurementExists);

      if (!trackStateProxyRes.ok()) {
        return trackStateProxyRes.error();
      }

      const auto& trackStateProxy = *trackStateProxyRes;

      if (!trackStateProxy.typeFlags().test(TrackStateFlag::HoleFlag)) {
        isHole = false;
      }

      tmpStates.tips.push_back(trackStateProxy.index());
      tmpStates.weights[tmpStates.tips.back()] = cmp.weight();
    }

    // These things should only be done once for all components
    if (isHole) {
      ++result.measurementHoles;
    }

    ++result.processedStates;

    addCombinedState(result, tmpStates, surface);

    return Result<void>::success();
  }

  /// Apply the multiple scattering to the state
  template <typename propagator_state_t, typename stepper_t,
            typename navigator_t>
  void applyMultipleScattering(propagator_state_t& state,
                               const stepper_t& stepper,
                               const navigator_t& navigator,
                               const MaterialUpdateStage& updateStage =
                                   MaterialUpdateStage::FullUpdate) const {
    const auto& surface = *navigator.currentSurface(state.navigation);

    for (auto cmp : stepper.componentIterable(state.stepping)) {
      auto singleState = cmp.singleState(state);
      const auto& singleStepper = cmp.singleStepper(stepper);

      detail::PointwiseMaterialInteraction interaction(&surface, singleState,
                                                       singleStepper);
      if (interaction.evaluateMaterialSlab(singleState, navigator,
                                           updateStage)) {
        // In the Gsf we only need to handle the multiple scattering
        interaction.evaluatePointwiseMaterialInteraction(
            m_cfg.multipleScattering, false);

        // Screen out material effects info
        ACTS_VERBOSE("Material effects on surface: "
                     << surface.geometryId()
                     << " at update stage: " << updateStage << " are :");
        ACTS_VERBOSE("eLoss = "
                     << interaction.Eloss << ", "
                     << "variancePhi = " << interaction.variancePhi << ", "
                     << "varianceTheta = " << interaction.varianceTheta << ", "
                     << "varianceQoverP = " << interaction.varianceQoverP);

        // Update the state and stepper with material effects
        interaction.updateState(singleState, singleStepper, addNoise);

        assert(singleState.stepping.cov.array().isFinite().all() &&
               "covariance not finite after multi scattering");
      }
    }
  }

  void addCombinedState(result_type& result, const TemporaryStates& tmpStates,
                        const Surface& surface) const {
    using PrtProjector =
        MultiTrajectoryProjector<StatesType::ePredicted, traj_t>;
    using FltProjector =
        MultiTrajectoryProjector<StatesType::eFiltered, traj_t>;

    if (!m_cfg.inReversePass) {
      const auto firstCmpProxy =
          tmpStates.traj.getTrackState(tmpStates.tips.front());
      const auto isMeasurement =
          firstCmpProxy.typeFlags().test(MeasurementFlag);

      const auto mask =
          isMeasurement
              ? TrackStatePropMask::Calibrated | TrackStatePropMask::Predicted |
                    TrackStatePropMask::Filtered | TrackStatePropMask::Smoothed
              : TrackStatePropMask::Calibrated | TrackStatePropMask::Predicted;

      auto proxy = result.fittedStates->makeTrackState(mask, result.currentTip);
      result.currentTip = proxy.index();

      proxy.setReferenceSurface(surface.getSharedPtr());
      proxy.copyFrom(firstCmpProxy, mask);

      auto [prtMean, prtCov] =
          mergeGaussianMixture(tmpStates.tips, surface, m_cfg.mergeMethod,
                               PrtProjector{tmpStates.traj, tmpStates.weights});
      proxy.predicted() = prtMean;
      proxy.predictedCovariance() = prtCov;

      if (isMeasurement) {
        auto [fltMean, fltCov] = mergeGaussianMixture(
            tmpStates.tips, surface, m_cfg.mergeMethod,
            FltProjector{tmpStates.traj, tmpStates.weights});
        proxy.filtered() = fltMean;
        proxy.filteredCovariance() = fltCov;
        proxy.smoothed() = BoundVector::Constant(-2);
        proxy.smoothedCovariance() = BoundSquareMatrix::Constant(-2);
      } else {
        proxy.shareFrom(TrackStatePropMask::Predicted,
                        TrackStatePropMask::Filtered);
      }

    } else {
      assert((result.currentTip != MultiTrajectoryTraits::kInvalid &&
              "tip not valid"));

      result.fittedStates->applyBackwards(
          result.currentTip, [&](auto trackState) {
            auto fSurface = &trackState.referenceSurface();
            if (fSurface == &surface) {
              result.surfacesVisitedBwdAgain.push_back(&surface);

              if (trackState.hasSmoothed()) {
                const auto [smtMean, smtCov] = mergeGaussianMixture(
                    tmpStates.tips, surface, m_cfg.mergeMethod,
                    FltProjector{tmpStates.traj, tmpStates.weights});

                trackState.smoothed() = smtMean;
                trackState.smoothedCovariance() = smtCov;
              }
              return false;
            }
            return true;
          });
    }
  }

  /// Set the relevant options that can be set from the Options struct all in
  /// one place
  void setOptions(const GsfOptions<traj_t>& options) {
    m_cfg.maxComponents = options.maxComponents;
    m_cfg.extensions = options.extensions;
    m_cfg.abortOnError = options.abortOnError;
    m_cfg.disableAllMaterialHandling = options.disableAllMaterialHandling;
    m_cfg.weightCutoff = options.weightCutoff;
    m_cfg.mergeMethod = options.componentMergeMethod;
    m_cfg.calibrationContext = &options.calibrationContext.get();
  }
};

}  // namespace Acts::detail<|MERGE_RESOLUTION|>--- conflicted
+++ resolved
@@ -478,11 +478,7 @@
       // we set ignored components to missed, so we can remove them after
       // the loop
       if (tmpStates.weights.at(idx) < m_cfg.weightCutoff) {
-<<<<<<< HEAD
-        cmp.status() = Intersection3D::Status::unreachable;
-=======
-        cmp.status() = IntersectionStatus::missed;
->>>>>>> 195dca3f
+        cmp.status() = IntersectionStatus::unreachable;
         continue;
       }
 
