// This file is part of the ACTS project.
//
// Copyright (C) 2016 CERN for the benefit of the ACTS project
//
// This Source Code Form is subject to the terms of the Mozilla Public
// License, v. 2.0. If a copy of the MPL was not distributed with this
// file, You can obtain one at https://mozilla.org/MPL/2.0/.

#pragma once

#include "Acts/Definitions/TrackParametrization.hpp"
#include "Acts/EventData/MultiComponentTrackParameters.hpp"
#include "Acts/EventData/MultiTrajectory.hpp"
#include "Acts/EventData/MultiTrajectoryHelpers.hpp"
#include "Acts/Propagator/detail/PointwiseMaterialInteraction.hpp"
#include "Acts/Surfaces/Surface.hpp"
#include "Acts/TrackFitting/GsfOptions.hpp"
#include "Acts/TrackFitting/detail/GsfComponentMerging.hpp"
#include "Acts/TrackFitting/detail/GsfUtils.hpp"
#include "Acts/TrackFitting/detail/KalmanUpdateHelpers.hpp"
#include "Acts/Utilities/Helpers.hpp"
#include "Acts/Utilities/Zip.hpp"

#include <ios>
#include <map>

namespace Acts::detail {

template <typename traj_t>
struct GsfResult {
  /// The multi-trajectory which stores the graph of components
  traj_t* fittedStates{nullptr};

  /// The current top index of the MultiTrajectory
  MultiTrajectoryTraits::IndexType currentTip = MultiTrajectoryTraits::kInvalid;

  /// The last tip referring to a measurement state in the MultiTrajectory
  MultiTrajectoryTraits::IndexType lastMeasurementTip =
      MultiTrajectoryTraits::kInvalid;

  /// The last multi-component measurement state. Used to initialize the
  /// backward pass.
  std::vector<std::tuple<double, BoundVector, BoundMatrix>>
      lastMeasurementComponents;

  /// The last measurement surface. Used to initialize the backward pass.
  const Acts::Surface* lastMeasurementSurface = nullptr;

  /// Some counting
  std::size_t measurementStates = 0;
  std::size_t measurementHoles = 0;
  std::size_t processedStates = 0;

  std::vector<const Surface*> visitedSurfaces;
  std::vector<const Surface*> surfacesVisitedBwdAgain;

  /// Statistics about material encounterings
  Updatable<std::size_t> nInvalidBetheHeitler;
  Updatable<double> maxPathXOverX0;
  Updatable<double> sumPathXOverX0;

  // Propagate potential errors to the outside
  Result<void> result{Result<void>::success()};

  // Internal: component cache to avoid reallocation
  std::vector<GsfComponent> componentCache;
};

/// The actor carrying out the GSF algorithm
template <typename bethe_heitler_approx_t, typename traj_t>
struct GsfActor {
  /// Enforce default construction
  GsfActor() = default;

  using ComponentCache = GsfComponent;

  /// Broadcast the result_type
  using result_type = GsfResult<traj_t>;

  // Actor configuration
  struct Config {
    /// Maximum number of components which the GSF should handle
    std::size_t maxComponents = 16;

    /// Input measurements
    const std::map<GeometryIdentifier, SourceLink>* inputMeasurements = nullptr;

    /// Bethe Heitler Approximator pointer. The fitter holds the approximator
    /// instance TODO if we somehow could initialize a reference here...
    const bethe_heitler_approx_t* bethe_heitler_approx = nullptr;

    /// Whether to consider multiple scattering.
    bool multipleScattering = true;

    /// When to discard components
    double weightCutoff = 1.0e-4;

    /// When this option is enabled, material information on all surfaces is
    /// ignored. This disables the component convolution as well as the handling
    /// of energy. This may be useful for debugging.
    bool disableAllMaterialHandling = false;

    /// Whether to abort immediately when an error occurs
    bool abortOnError = false;

    /// We can stop the propagation if we reach this number of measurement
    /// states
    std::optional<std::size_t> numberMeasurements;

    /// The extensions
    GsfExtensions<traj_t> extensions;

    /// Whether we are in the reverse pass or not. This is more reliable than
    /// checking the navigation direction, because in principle the fitter can
    /// be started backwards in the first pass
    bool inReversePass = false;

    /// How to reduce the states that are stored in the multi trajectory
    ComponentMergeMethod mergeMethod = ComponentMergeMethod::eMaxWeight;

    const Logger* logger{nullptr};

    /// Calibration context for the fit
    const CalibrationContext* calibrationContext{nullptr};

  } m_cfg;

  const Logger& logger() const { return *m_cfg.logger; }

  struct TemporaryStates {
    traj_t traj;
    std::vector<MultiTrajectoryTraits::IndexType> tips;
    std::map<MultiTrajectoryTraits::IndexType, double> weights;
  };

  using FiltProjector = MultiTrajectoryProjector<StatesType::eFiltered, traj_t>;

  /// @brief GSF actor operation
  ///
  /// @tparam propagator_state_t is the type of Propagator state
  /// @tparam stepper_t Type of the stepper
  /// @tparam navigator_t Type of the navigator
  ///
  /// @param state is the mutable propagator state object
  /// @param stepper The stepper in use
  /// @param result is the mutable result state object
  template <typename propagator_state_t, typename stepper_t,
            typename navigator_t>
  void act(propagator_state_t& state, const stepper_t& stepper,
           const navigator_t& navigator, result_type& result,
           const Logger& /*logger*/) const {
    assert(result.fittedStates && "No MultiTrajectory set");

    // Return is we found an error earlier
    if (!result.result.ok()) {
      ACTS_WARNING("result.result not ok, return!");
      return;
    }

    // Set error or abort utility
    auto setErrorOrAbort = [&](auto error) {
      if (m_cfg.abortOnError) {
        std::abort();
      } else {
        result.result = error;
      }
    };

    // Prints some VERBOSE things and performs some asserts. Can be removed
    // without change of behaviour
    const detail::ScopedGsfInfoPrinterAndChecker printer(state, stepper,
                                                         navigator, logger());

    // We only need to do something if we are on a surface
    if (!navigator.currentSurface(state.navigation)) {
      return;
    }

    const auto& surface = *navigator.currentSurface(state.navigation);
    ACTS_VERBOSE("Step is at surface " << surface.geometryId());

    // All components must be normalized at the beginning here, otherwise the
    // stepper misbehaves
    [[maybe_unused]] auto stepperComponents =
        stepper.constComponentIterable(state.stepping);
    assert(detail::weightsAreNormalized(
        stepperComponents, [](const auto& cmp) { return cmp.weight(); }));

    // All components must have status "on surface". It is however possible,
    // that currentSurface is nullptr and all components are "on surface" (e.g.,
    // for surfaces excluded from the navigation)
    using Status [[maybe_unused]] = IntersectionStatus;
    assert(std::all_of(
        stepperComponents.begin(), stepperComponents.end(),
        [](const auto& cmp) { return cmp.status() == Status::onSurface; }));

    // Early return if we already were on this surface TODO why is this
    // necessary
    const bool visited = rangeContainsValue(result.visitedSurfaces, &surface);

    if (visited) {
      ACTS_VERBOSE("Already visited surface, return");
      return;
    }

    result.visitedSurfaces.push_back(&surface);

    // Check what we have on this surface
    const auto foundSourceLink =
        m_cfg.inputMeasurements->find(surface.geometryId());
    const bool haveMaterial =
        navigator.currentSurface(state.navigation)->surfaceMaterial() &&
        !m_cfg.disableAllMaterialHandling;
    const bool haveMeasurement =
        foundSourceLink != m_cfg.inputMeasurements->end();

    ACTS_VERBOSE(std::boolalpha << "haveMaterial " << haveMaterial
                                << ", haveMeasurement: " << haveMeasurement);

    ////////////////////////
    // The Core Algorithm
    ////////////////////////

    // Early return if nothing happens
    if (!haveMaterial && !haveMeasurement) {
      // No hole before first measurement
      if (result.processedStates > 0 && surface.associatedDetectorElement()) {
        TemporaryStates tmpStates;
        noMeasurementUpdate(state, stepper, navigator, result, tmpStates, true);
      }
      return;
    }

    // Update the counters. Note that this should be done before potential
    // material interactions, because if this is our last measurement this would
    // not influence the fit anymore.
    if (haveMeasurement) {
      result.maxPathXOverX0.update();
      result.sumPathXOverX0.update();
      result.nInvalidBetheHeitler.update();
    }

    for (auto cmp : stepper.componentIterable(state.stepping)) {
      cmp.singleStepper(stepper).transportCovarianceToBound(cmp.state(),
                                                            surface);
    }

    if (haveMaterial) {
      if (haveMeasurement) {
        applyMultipleScattering(state, stepper, navigator,
                                MaterialUpdateStage::PreUpdate);
      } else {
        applyMultipleScattering(state, stepper, navigator,
                                MaterialUpdateStage::FullUpdate);
      }
    }

    // We do not need the component cache here, we can just update our stepper
    // state with the filtered components.
    // NOTE because of early return before we know that we have a measurement
    if (!haveMaterial) {
      TemporaryStates tmpStates;

      auto res = kalmanUpdate(state, stepper, navigator, result, tmpStates,
                              foundSourceLink->second);

      if (!res.ok()) {
        setErrorOrAbort(res.error());
        return;
      }

      // TODO streamline this in a way that we only remove low weight components
      // once and reweight once. But for now, I don't want to change the
      // hashes...
      tmpStates.tips.erase(
          std::remove_if(tmpStates.tips.begin(), tmpStates.tips.end(),
                         [&](auto i) {
                           return tmpStates.weights.at(i) < m_cfg.weightCutoff;
                         }),
          tmpStates.tips.end());
      FiltProjector proj{tmpStates.traj, tmpStates.weights};
      updateStepper(state, stepper, surface, tmpStates.tips, proj);
    }
    // We have material, we thus need a component cache since we will
    // convolute the components and later reduce them again before updating
    // the stepper
    else {
      TemporaryStates tmpStates;
      Result<void> res;

      if (haveMeasurement) {
        res = kalmanUpdate(state, stepper, navigator, result, tmpStates,
                           foundSourceLink->second);
      } else {
        res = noMeasurementUpdate(state, stepper, navigator, result, tmpStates,
                                  false);
      }

      if (!res.ok()) {
        setErrorOrAbort(res.error());
        return;
      }

      // Reuse memory over all calls to the Actor in a single propagation
      std::vector<ComponentCache>& componentCache = result.componentCache;
      componentCache.clear();

      convoluteComponents(state, stepper, navigator, tmpStates, componentCache,
                          result);

      if (componentCache.empty()) {
        ACTS_WARNING(
            "No components left after applying energy loss. "
            "Is the weight cutoff "
            << m_cfg.weightCutoff << " too high?");
        ACTS_WARNING("Return to propagator without applying energy loss");
        return;
      }

      // reduce component number
      const auto finalCmpNumber = std::min(
          static_cast<std::size_t>(stepper.maxComponents), m_cfg.maxComponents);
      m_cfg.extensions.mixtureReducer(componentCache, finalCmpNumber, surface);

      removeLowWeightComponents(componentCache);

      auto proj = [](const auto& a) -> decltype(a) { return a; };
      updateStepper(state, stepper, surface, componentCache, proj);
    }

    // If we have only done preUpdate before, now do postUpdate
    if (haveMaterial && haveMeasurement) {
      applyMultipleScattering(state, stepper, navigator,
                              MaterialUpdateStage::PostUpdate);
    }
  }

  template <typename propagator_state_t, typename stepper_t,
            typename navigator_t>
  bool checkAbort(propagator_state_t& /*state*/, const stepper_t& /*stepper*/,
                  const navigator_t& /*navigator*/, const result_type& result,
                  const Logger& /*logger*/) const {
    if (m_cfg.numberMeasurements &&
        result.measurementStates == m_cfg.numberMeasurements) {
      ACTS_VERBOSE("Stop navigation because all measurements are found");
      return true;
    }

    return false;
  }

  template <typename propagator_state_t, typename stepper_t,
            typename navigator_t>
  void convoluteComponents(propagator_state_t& state, const stepper_t& stepper,
                           const navigator_t& navigator,
                           const TemporaryStates& tmpStates,
                           std::vector<ComponentCache>& componentCache,
                           result_type& result) const {
    auto cmps = stepper.componentIterable(state.stepping);
    double pathXOverX0 = 0.0;
    for (auto [idx, cmp] : zip(tmpStates.tips, cmps)) {
      auto proxy = tmpStates.traj.getTrackState(idx);

      BoundTrackParameters bound(proxy.referenceSurface().getSharedPtr(),
                                 proxy.filtered(), proxy.filteredCovariance(),
                                 stepper.particleHypothesis(state.stepping));

      pathXOverX0 +=
          applyBetheHeitler(state, navigator, bound, tmpStates.weights.at(idx),
                            componentCache, result);
    }

    // Store average material seen by the components
    // Should not be too broadly distributed
    result.sumPathXOverX0.tmp() += pathXOverX0 / tmpStates.tips.size();
  }

  template <typename propagator_state_t, typename navigator_t>
  double applyBetheHeitler(const propagator_state_t& state,
                           const navigator_t& navigator,
                           const BoundTrackParameters& old_bound,
                           const double old_weight,
                           std::vector<ComponentCache>& componentCaches,
                           result_type& result) const {
    const auto& surface = *navigator.currentSurface(state.navigation);
    const auto p_prev = old_bound.absoluteMomentum();
    const auto& particleHypothesis = old_bound.particleHypothesis();

    // Evaluate material slab
    auto slab = surface.surfaceMaterial()->materialSlab(
        old_bound.position(state.geoContext), state.options.direction,
        MaterialUpdateStage::FullUpdate);

    const auto pathCorrection = surface.pathCorrection(
        state.geoContext, old_bound.position(state.geoContext),
        old_bound.direction());
    slab.scaleThickness(pathCorrection);

    const double pathXOverX0 = slab.thicknessInX0();
    result.maxPathXOverX0.tmp() =
        std::max(result.maxPathXOverX0.tmp(), pathXOverX0);

    // Emit a warning if the approximation is not valid for this x/x0
    if (!m_cfg.bethe_heitler_approx->validXOverX0(pathXOverX0)) {
      ++result.nInvalidBetheHeitler.tmp();
      ACTS_DEBUG(
          "Bethe-Heitler approximation encountered invalid value for x/x0="
          << pathXOverX0 << " at surface " << surface.geometryId());
    }

    // Get the mixture
    const auto mixture = m_cfg.bethe_heitler_approx->mixture(pathXOverX0);

    // Create all possible new components
    for (const auto& gaussian : mixture) {
      // Here we combine the new child weight with the parent weight.
      // However, this must be later re-adjusted
      const auto new_weight = gaussian.weight * old_weight;

      if (new_weight < m_cfg.weightCutoff) {
        ACTS_VERBOSE("Skip component with weight " << new_weight);
        continue;
      }

      if (gaussian.mean < 1.e-8) {
        ACTS_WARNING("Skip component with gaussian " << gaussian.mean << " +- "
                                                     << gaussian.var);
        continue;
      }

      // compute delta p from mixture and update parameters
      auto new_pars = old_bound.parameters();

      const auto delta_p = [&]() {
        if (state.options.direction == Direction::Forward()) {
          return p_prev * (gaussian.mean - 1.);
        } else {
          return p_prev * (1. / gaussian.mean - 1.);
        }
      }();

      assert(p_prev + delta_p > 0. && "new momentum must be > 0");
      new_pars[eBoundQOverP] =
          particleHypothesis.qOverP(p_prev + delta_p, old_bound.charge());

      // compute inverse variance of p from mixture and update covariance
      auto new_cov = old_bound.covariance().value();

      const auto varInvP = [&]() {
        if (state.options.direction == Direction::Forward()) {
          const auto f = 1. / (p_prev * gaussian.mean);
          return f * f * gaussian.var;
        } else {
          return gaussian.var / (p_prev * p_prev);
        }
      }();

      new_cov(eBoundQOverP, eBoundQOverP) += varInvP;
      assert(std::isfinite(new_cov(eBoundQOverP, eBoundQOverP)) &&
             "new cov not finite");

      // Set the remaining things and push to vector
      componentCaches.push_back({new_weight, new_pars, new_cov});
    }

    return pathXOverX0;
  }

  /// Remove components with low weights and renormalize from the component
  /// cache
  /// TODO This function does not expect normalized components, but this
  /// could be redundant work...
  void removeLowWeightComponents(std::vector<ComponentCache>& cmps) const {
    auto proj = [](auto& cmp) -> double& { return cmp.weight; };

    detail::normalizeWeights(cmps, proj);

    auto new_end = std::remove_if(cmps.begin(), cmps.end(), [&](auto& cmp) {
      return proj(cmp) < m_cfg.weightCutoff;
    });

    // In case we would remove all components, keep only the largest
    if (std::distance(cmps.begin(), new_end) == 0) {
      cmps = {*std::max_element(
          cmps.begin(), cmps.end(),
          [&](auto& a, auto& b) { return proj(a) < proj(b); })};
      cmps.front().weight = 1.0;
    } else {
      cmps.erase(new_end, cmps.end());
      detail::normalizeWeights(cmps, proj);
    }
  }

  /// Function that updates the stepper from the ComponentCache
  /// TODO move this function to the stepper, but this is breaking, so don't do
  /// it now
  template <typename propagator_state_t, typename stepper_t, typename range_t,
            typename proj_t>
  void updateStepper(propagator_state_t& state, const stepper_t& stepper,
                     const Surface& surface, const range_t& range,
                     const proj_t& proj) const {
    // Clear components before adding new ones
    stepper.clearComponents(state.stepping);

    for (const auto& cmp : range) {
      const auto& [weight, pars, cov] = proj(cmp);
      BoundTrackParameters bound(surface.getSharedPtr(), pars, cov,
                                 stepper.particleHypothesis(state.stepping));

      auto res = stepper.addComponent(state.stepping, std::move(bound), weight);

      if (!res.ok()) {
        ACTS_ERROR("Error adding component to MultiStepper");
        continue;
      }

      auto& stepperCmp = *res;
      auto freeParams = stepperCmp.pars();
      stepperCmp.jacToGlobal() = surface.boundToFreeJacobian(
          state.geoContext, freeParams.template segment<3>(eFreePos0),
          freeParams.template segment<3>(eFreeDir0));
      stepperCmp.pathAccumulated() = state.stepping.pathAccumulated;
      stepperCmp.jacobian() = BoundMatrix::Identity();
      stepperCmp.derivative() = FreeVector::Zero();
      stepperCmp.jacTransport() = FreeMatrix::Identity();
    }

    // TODO check if we can avoid this reweighting here
    stepper.reweightComponents(state.stepping);
  }

  /// This function performs the kalman update, computes the new posterior
  /// weights, renormalizes all components, and does some statistics.
  template <typename propagator_state_t, typename stepper_t,
            typename navigator_t>
  Result<void> kalmanUpdate(propagator_state_t& state, const stepper_t& stepper,
                            const navigator_t& navigator, result_type& result,
                            TemporaryStates& tmpStates,
                            const SourceLink& sourceLink) const {
    const auto& surface = *navigator.currentSurface(state.navigation);

    // Boolean flag, to distinguish measurement and outlier states. This flag
    // is only modified by the valid-measurement-branch, so only if there
    // isn't any valid measurement state, the flag stays false and the state
    // is thus counted as an outlier
    bool is_valid_measurement = false;

    auto cmps = stepper.componentIterable(state.stepping);
    for (auto cmp : cmps) {
      auto singleState = cmp.singleState(state);
      const auto& singleStepper = cmp.singleStepper(stepper);

      auto trackStateProxyRes = detail::kalmanHandleMeasurement(
          *m_cfg.calibrationContext, singleState, singleStepper,
          m_cfg.extensions, surface, sourceLink, tmpStates.traj,
          MultiTrajectoryTraits::kInvalid, false, logger());

      if (!trackStateProxyRes.ok()) {
        return trackStateProxyRes.error();
      }

      const auto& trackStateProxy = *trackStateProxyRes;

      // If at least one component is no outlier, we consider the whole thing
      // as a measurementState
      if (trackStateProxy.typeFlags().test(TrackStateFlag::MeasurementFlag)) {
        is_valid_measurement = true;
      }

      tmpStates.tips.push_back(trackStateProxy.index());
      tmpStates.weights[tmpStates.tips.back()] = cmp.weight();
    }

    computePosteriorWeights(tmpStates.traj, tmpStates.tips, tmpStates.weights);

    detail::normalizeWeights(tmpStates.tips, [&](auto idx) -> double& {
      return tmpStates.weights.at(idx);
    });

    // Do the statistics
    ++result.processedStates;

    // TODO should outlier states also be counted here?
    if (is_valid_measurement) {
      ++result.measurementStates;
    }

    updateMultiTrajectory(result, tmpStates, surface);

<<<<<<< HEAD
    FiltProjector proj{tmpStates.traj, tmpStates.weights};
=======
    result.lastMeasurementTip = result.currentTip;
    result.lastMeasurementSurface = &surface;
>>>>>>> 16124e4c

    // Note, that we do not normalize the components here.
    // This must be done before initializing the backward pass.
    result.lastMeasurementComponents.clear();

    FiltProjector proj{tmpStates.traj, tmpStates.weights};
    for (const auto& idx : tmpStates.tips) {
      const auto& [w, p, c] = proj(idx);
      // TODO check why zero weight can occur
      if (w > 0.0) {
        result.lastMeasurementComponents.push_back({w, p, c});
      }
    }

    // Return success
    return Result<void>::success();
  }

  template <typename propagator_state_t, typename stepper_t,
            typename navigator_t>
  Result<void> noMeasurementUpdate(propagator_state_t& state,
                                   const stepper_t& stepper,
                                   const navigator_t& navigator,
                                   result_type& result,
                                   TemporaryStates& tmpStates,
                                   bool doCovTransport) const {
    const auto& surface = *navigator.currentSurface(state.navigation);

    const bool precedingMeasurementExists = result.processedStates > 0;

    // Initialize as true, so that any component can flip it. However, all
    // components should behave the same
    bool isHole = true;

    for (auto cmp : stepper.componentIterable(state.stepping)) {
      auto& singleState = cmp.state();
      const auto& singleStepper = cmp.singleStepper(stepper);

      // There is some redundant checking inside this function, but do this for
      // now until we measure this is significant
      auto trackStateProxyRes = detail::kalmanHandleNoMeasurement(
          singleState, singleStepper, surface, tmpStates.traj,
          MultiTrajectoryTraits::kInvalid, doCovTransport, logger(),
          precedingMeasurementExists);

      if (!trackStateProxyRes.ok()) {
        return trackStateProxyRes.error();
      }

      const auto& trackStateProxy = *trackStateProxyRes;

      if (!trackStateProxy.typeFlags().test(TrackStateFlag::HoleFlag)) {
        isHole = false;
      }

      tmpStates.tips.push_back(trackStateProxy.index());
      tmpStates.weights[tmpStates.tips.back()] = cmp.weight();
    }

    // These things should only be done once for all components
    if (isHole) {
      ++result.measurementHoles;
    }

    ++result.processedStates;

    updateMultiTrajectory(result, tmpStates, surface);

    return Result<void>::success();
  }

  /// Apply the multiple scattering to the state
  template <typename propagator_state_t, typename stepper_t,
            typename navigator_t>
  void applyMultipleScattering(propagator_state_t& state,
                               const stepper_t& stepper,
                               const navigator_t& navigator,
                               const MaterialUpdateStage& updateStage =
                                   MaterialUpdateStage::FullUpdate) const {
    const auto& surface = *navigator.currentSurface(state.navigation);

    for (auto cmp : stepper.componentIterable(state.stepping)) {
      auto singleState = cmp.singleState(state);
      const auto& singleStepper = cmp.singleStepper(stepper);

      detail::PointwiseMaterialInteraction interaction(&surface, singleState,
                                                       singleStepper);
      if (interaction.evaluateMaterialSlab(singleState, navigator,
                                           updateStage)) {
        // In the Gsf we only need to handle the multiple scattering
        interaction.evaluatePointwiseMaterialInteraction(
            m_cfg.multipleScattering, false);

        // Screen out material effects info
        ACTS_VERBOSE("Material effects on surface: "
                     << surface.geometryId()
                     << " at update stage: " << updateStage << " are :");
        ACTS_VERBOSE("eLoss = "
                     << interaction.Eloss << ", "
                     << "variancePhi = " << interaction.variancePhi << ", "
                     << "varianceTheta = " << interaction.varianceTheta << ", "
                     << "varianceQoverP = " << interaction.varianceQoverP);

        // Update the state and stepper with material effects
        interaction.updateState(singleState, singleStepper, addNoise);

        assert(singleState.stepping.cov.array().isFinite().all() &&
               "covariance not finite after multi scattering");
      }
    }
  }

  void updateMultiTrajectory(result_type& result,
                             const TemporaryStates& tmpStates,
                             const Surface& surface) const {
    using PrtProjector =
        MultiTrajectoryProjector<StatesType::ePredicted, traj_t>;
    using FltProjector =
        MultiTrajectoryProjector<StatesType::eFiltered, traj_t>;

    if (!m_cfg.inReversePass) {
      const auto firstCmpProxy =
          tmpStates.traj.getTrackState(tmpStates.tips.front());
      const auto isMeasurement =
          firstCmpProxy.typeFlags().test(MeasurementFlag);

      const auto mask =
          isMeasurement
              ? TrackStatePropMask::Calibrated | TrackStatePropMask::Predicted |
                    TrackStatePropMask::Filtered | TrackStatePropMask::Smoothed
              : TrackStatePropMask::Calibrated | TrackStatePropMask::Predicted;

      auto proxy = result.fittedStates->makeTrackState(mask, result.currentTip);
      result.currentTip = proxy.index();

      proxy.setReferenceSurface(surface.getSharedPtr());
      proxy.copyFrom(firstCmpProxy, mask);

      auto [prtMean, prtCov] =
          mergeGaussianMixture(tmpStates.tips, surface, m_cfg.mergeMethod,
                               PrtProjector{tmpStates.traj, tmpStates.weights});
      proxy.predicted() = prtMean;
      proxy.predictedCovariance() = prtCov;

      if (isMeasurement) {
        auto [fltMean, fltCov] = mergeGaussianMixture(
            tmpStates.tips, surface, m_cfg.mergeMethod,
            FltProjector{tmpStates.traj, tmpStates.weights});
        proxy.filtered() = fltMean;
        proxy.filteredCovariance() = fltCov;
        proxy.smoothed() = BoundVector::Constant(-2);
        proxy.smoothedCovariance() = BoundSquareMatrix::Constant(-2);
      } else {
        proxy.shareFrom(TrackStatePropMask::Predicted,
                        TrackStatePropMask::Filtered);
      }

    } else {
      assert((result.currentTip != MultiTrajectoryTraits::kInvalid &&
              "tip not valid"));

      result.fittedStates->applyBackwards(
          result.currentTip, [&](auto trackState) {
            auto fSurface = &trackState.referenceSurface();
            if (fSurface == &surface) {
              result.surfacesVisitedBwdAgain.push_back(&surface);

              if (trackState.hasSmoothed()) {
                const auto [smtMean, smtCov] = mergeGaussianMixture(
                    tmpStates.tips, surface, m_cfg.mergeMethod,
                    FltProjector{tmpStates.traj, tmpStates.weights});

                trackState.smoothed() = smtMean;
                trackState.smoothedCovariance() = smtCov;
              }
              return false;
            }
            return true;
          });
    }
  }

  /// Set the relevant options that can be set from the Options struct all in
  /// one place
  void setOptions(const GsfOptions<traj_t>& options) {
    m_cfg.maxComponents = options.maxComponents;
    m_cfg.extensions = options.extensions;
    m_cfg.abortOnError = options.abortOnError;
    m_cfg.disableAllMaterialHandling = options.disableAllMaterialHandling;
    m_cfg.weightCutoff = options.weightCutoff;
    m_cfg.mergeMethod = options.componentMergeMethod;
    m_cfg.calibrationContext = &options.calibrationContext.get();
  }
};

}  // namespace Acts::detail<|MERGE_RESOLUTION|>--- conflicted
+++ resolved
@@ -587,12 +587,8 @@
 
     updateMultiTrajectory(result, tmpStates, surface);
 
-<<<<<<< HEAD
-    FiltProjector proj{tmpStates.traj, tmpStates.weights};
-=======
     result.lastMeasurementTip = result.currentTip;
     result.lastMeasurementSurface = &surface;
->>>>>>> 16124e4c
 
     // Note, that we do not normalize the components here.
     // This must be done before initializing the backward pass.
