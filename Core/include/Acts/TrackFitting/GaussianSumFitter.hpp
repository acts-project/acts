--- conflicted
+++ resolved
@@ -335,7 +335,6 @@
                                   : sParameters.referenceSurface();
 
       const auto& params = *fwdGsfResult.lastMeasurementState;
-<<<<<<< HEAD
       std::vector<
           std::tuple<double, BoundVector, std::optional<BoundSquareMatrix>>>
           inflatedParamVector;
@@ -348,12 +347,6 @@
           params.referenceSurface().getSharedPtr(),
           std::move(inflatedParamVector), params.particleHypothesis());
 
-      auto state =
-          m_propagator.template makeState<MultiComponentBoundTrackParameters,
-                                          decltype(bwdPropOptions),
-                                          MultiStepperSurfaceReached>(
-              inflatedParams, target, bwdPropOptions);
-=======
       auto state = m_propagator.template makeState<decltype(bwdPropOptions),
                                                    MultiStepperSurfaceReached>(
           target, bwdPropOptions);
@@ -367,11 +360,10 @@
           std::declval<StateType&&>(), std::declval<PropagationResultType>(),
           target, std::declval<const OptionsType&>()));
 
-      auto initRes = m_propagator.initialize(state, params);
+      auto initRes = m_propagator.initialize(state, inflatedParams);
       if (!initRes.ok()) {
         return ResultType::failure(initRes.error());
       }
->>>>>>> ebbb0100
 
       assert(
           (fwdGsfResult.lastMeasurementTip != MultiTrajectoryTraits::kInvalid &&
