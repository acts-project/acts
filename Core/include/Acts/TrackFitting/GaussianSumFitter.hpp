// This file is part of the Acts project.
//
// Copyright (C) 2021 CERN for the benefit of the Acts project
//
// This Source Code Form is subject to the terms of the Mozilla Public
// License, v. 2.0. If a copy of the MPL was not distributed with this
// file, You can obtain one at http://mozilla.org/MPL/2.0/.

#pragma once

#include "Acts/EventData/VectorMultiTrajectory.hpp"
#include "Acts/Propagator/EigenStepper.hpp"
#include "Acts/Propagator/MultiStepperAborters.hpp"
#include "Acts/Propagator/StandardAborters.hpp"
#include "Acts/TrackFitting/GsfOptions.hpp"
#include "Acts/TrackFitting/KalmanFitter.hpp"
#include "Acts/TrackFitting/detail/BetheHeitlerApprox.hpp"
#include "Acts/TrackFitting/detail/GsfActor.hpp"

#include <fstream>

namespace Acts {

namespace detail {

/// Type trait to identify if a type is a MultiComponentBoundTrackParameters and
/// to inspect its charge representation if not TODO this probably gives an ugly
/// error message if detectCharge does not compile
template <typename T>
struct IsMultiComponentBoundParameters : public std::false_type {
  template <template <class> class U, class V>
  static auto detectCharge(const U<V>&) {
    return V{};
  }

  using Charge = decltype(detectCharge(std::declval<T>()));
};

template <typename T>
struct IsMultiComponentBoundParameters<MultiComponentBoundTrackParameters<T>>
    : public std::true_type {};

}  // namespace detail

<<<<<<< HEAD
template <typename traj_t>
struct GsfOptions {
  std::reference_wrapper<const GeometryContext> geoContext;
  std::reference_wrapper<const MagneticFieldContext> magFieldContext;
  std::reference_wrapper<const CalibrationContext> calibrationContext;

  KalmanFitterExtensions<traj_t> extensions;

  LoggerWrapper logger;

  PropagatorPlainOptions propagatorPlainOptions;

  const Surface* referenceSurface = nullptr;

  bool abortOnError = true;

  std::size_t maxComponents = 4;

  bool disableAllMaterialHandling = false;
};

=======
>>>>>>> f1eee2f0
/// Gaussian Sum Fitter implementation.
/// @tparam propagator_t The propagator type on which the algorithm is built on
/// @tparam bethe_heitler_approx_t The type of the Bethe-Heitler-Approximation
///
/// @note This GSF implementation tries to be as compatible to the KalmanFitter
/// as possible. However, there are certain differences at the moment:
/// * There is always a backward pass during fitting.
/// * There are only measurement states in the result
/// * Passed-again-surfaces is always empty at the moment
/// * Probably some more differences which I don't think of at the moment.
template <typename propagator_t, typename traj_t,
          typename bethe_heitler_approx_t = detail::BetheHeitlerApprox<6, 5>>
struct GaussianSumFitter {
  GaussianSumFitter(propagator_t&& propagator,
                    bethe_heitler_approx_t&& bha = bethe_heitler_approx_t(
                        detail::bh_cdf_cmps6_order5_data))
      : m_propagator(std::move(propagator)), m_bethe_heitler_approx(bha) {}

  /// The propagator instance used by the fit function
  propagator_t m_propagator;

  /// The fitter holds the instance of the bethe heitler approx
  bethe_heitler_approx_t m_bethe_heitler_approx;

  /// The navigator type
  using GsfNavigator = typename propagator_t::Navigator;

  /// The actor type
  using GsfActor = detail::GsfActor<bethe_heitler_approx_t, traj_t>;

  /// @brief The fit function for the Direct navigator
  template <typename source_link_it_t, typename start_parameters_t>
  Acts::Result<Acts::KalmanFitterResult<traj_t>> fit(
      source_link_it_t begin, source_link_it_t end,
      const start_parameters_t& sParameters, const GsfOptions<traj_t>& options,
      const std::vector<const Surface*>& sSequence) const {
    // Check if we have the correct navigator
    static_assert(
        std::is_same_v<DirectNavigator, typename propagator_t::Navigator>);

    // Initialize the forward propagation with the DirectNavigator
    auto fwdPropInitializer = [&sSequence, this](const auto& opts,
                                                 const auto& logger) {
      using Actors = ActionList<GsfActor, DirectNavigator::Initializer>;
      using Aborters = AbortList<>;

      PropagatorOptions<Actors, Aborters> propOptions(
          opts.geoContext, opts.magFieldContext, logger);

      propOptions.setPlainOptions(opts.propagatorPlainOptions);

      propOptions.actionList.template get<DirectNavigator::Initializer>()
          .navSurfaces = sSequence;
      propOptions.actionList.template get<GsfActor>()
          .m_cfg.bethe_heitler_approx = &m_bethe_heitler_approx;

      return propOptions;
    };

    // Initialize the backward propagation with the DirectNavigator
    auto bwdPropInitializer = [&sSequence, this](const auto& opts,
                                                 const auto& logger) {
      using Actors = ActionList<GsfActor, DirectNavigator::Initializer>;
      using Aborters = AbortList<>;

      std::vector<const Surface*> backwardSequence(
          std::next(sSequence.rbegin()), sSequence.rend());
      backwardSequence.push_back(opts.referenceSurface);

      PropagatorOptions<Actors, Aborters> propOptions(
          opts.geoContext, opts.magFieldContext, logger);

      propOptions.setPlainOptions(opts.propagatorPlainOptions);

      propOptions.actionList.template get<DirectNavigator::Initializer>()
          .navSurfaces = std::move(backwardSequence);
      propOptions.actionList.template get<GsfActor>()
          .m_cfg.bethe_heitler_approx = &m_bethe_heitler_approx;

      return propOptions;
    };

    return fit_impl(begin, end, sParameters, options, fwdPropInitializer,
                    bwdPropInitializer);
  }

  /// @brief The fit function for the standard navigator
  template <typename source_link_it_t, typename start_parameters_t>
  Acts::Result<Acts::KalmanFitterResult<traj_t>> fit(
      source_link_it_t begin, source_link_it_t end,
      const start_parameters_t& sParameters,
      const GsfOptions<traj_t>& options) const {
    // Check if we have the correct navigator
    static_assert(std::is_same_v<Navigator, typename propagator_t::Navigator>);

    // Initialize the forward propagation with the DirectNavigator
    auto fwdPropInitializer = [this](const auto& opts, const auto& logger) {
      using Actors = ActionList<GsfActor>;
      using Aborters = AbortList<EndOfWorldReached>;

      PropagatorOptions<Actors, Aborters> propOptions(
          opts.geoContext, opts.magFieldContext, logger);
      propOptions.setPlainOptions(opts.propagatorPlainOptions);
      propOptions.actionList.template get<GsfActor>()
          .m_cfg.bethe_heitler_approx = &m_bethe_heitler_approx;

      return propOptions;
    };

    // Initialize the backward propagation with the DirectNavigator
    auto bwdPropInitializer = [this](const auto& opts, const auto& logger) {
      using Actors = ActionList<GsfActor>;
      using Aborters = AbortList<EndOfWorldReached>;

      PropagatorOptions<Actors, Aborters> propOptions(
          opts.geoContext, opts.magFieldContext, logger);

      propOptions.setPlainOptions(opts.propagatorPlainOptions);

      propOptions.actionList.template get<GsfActor>()
          .m_cfg.bethe_heitler_approx = &m_bethe_heitler_approx;

      return propOptions;
    };

    return fit_impl(begin, end, sParameters, options, fwdPropInitializer,
                    bwdPropInitializer);
  }

  /// The generic implementation of the fit function.
  /// TODO check what this function does with the referenceSurface is e.g. the
  /// first measuerementSurface
  template <typename source_link_it_t, typename start_parameters_t,
            typename fwd_prop_initializer_t, typename bwd_prop_initializer_t>
  Acts::Result<Acts::KalmanFitterResult<traj_t>> fit_impl(
      source_link_it_t begin, source_link_it_t end,
      const start_parameters_t& sParameters, const GsfOptions<traj_t>& options,
      const fwd_prop_initializer_t& fwdPropInitializer,
      const bwd_prop_initializer_t& bwdPropInitializer) const {
    // return or abort utility
    auto return_error_or_abort = [&](auto error) {
      if (options.abortOnError) {
        std::abort();
      }
      return error;
    };

    // The logger
    const auto& logger = options.logger;

    // Define directions based on input propagation direction. This way we can
    // refer to 'forward' and 'backward' regardless of the actual direction.
    const auto gsfForward = options.propagatorPlainOptions.direction;
    const auto gsfBackward = static_cast<NavigationDirection>(-1 * gsfForward);

    // Check if the start parameters are on the start surface
    auto intersectionStatusStartSurface =
        sParameters.referenceSurface()
            .intersect(GeometryContext{},
                       sParameters.position(GeometryContext{}),
                       sParameters.unitDirection(), true)
            .intersection.status;

    if (intersectionStatusStartSurface != Intersection3D::Status::onSurface) {
      ACTS_ERROR(
          "Surface intersection of start parameters with bound-check failed");
      return GsfError::StartParametersNotOnStartSurface;
    }

    // To be able to find measurements later, we put them into a map
    // We need to copy input SourceLinks anyways, so the map can own them.
    ACTS_VERBOSE("Preparing " << std::distance(begin, end)
                              << " input measurements");
    std::map<GeometryIdentifier, std::reference_wrapper<const SourceLink>>
        inputMeasurements;
    for (auto it = begin; it != end; ++it) {
      const SourceLink& sl = *it;
      inputMeasurements.emplace(sl.geometryId(), *it);
    }

    ACTS_VERBOSE(
        "Gsf: Final measuerement map size: " << inputMeasurements.size());
    throw_assert(sParameters.covariance() != std::nullopt,
                 "we need a covariance here...");

    /////////////////
    // Forward pass
    /////////////////
    ACTS_VERBOSE("+-----------------------------+");
    ACTS_VERBOSE("| Gsf: Do forward propagation |");
    ACTS_VERBOSE("+-----------------------------+");

    auto fwdResult = [&]() {
      auto fwdPropOptions = fwdPropInitializer(options, logger);

      // Catch the actor and set the measurements
      auto& actor = fwdPropOptions.actionList.template get<GsfActor>();
      actor.m_cfg.inputMeasurements = inputMeasurements;
      actor.m_cfg.maxComponents = options.maxComponents;
      actor.m_cfg.extensions = options.extensions;
      actor.m_cfg.abortOnError = options.abortOnError;
      actor.m_cfg.disableAllMaterialHandling =
          options.disableAllMaterialHandling;
      actor.m_cfg.resultInitializer = [](auto& result, auto) {
        result.fittedStates = std::make_shared<VectorMultiTrajectory>();
      };

      fwdPropOptions.direction = gsfForward;

      // If necessary convert to MultiComponentBoundTrackParameters
      using IsMultiParameters =
          detail::IsMultiComponentBoundParameters<start_parameters_t>;

      if constexpr (not IsMultiParameters::value) {
        using Charge = typename IsMultiParameters::Charge;

        MultiComponentBoundTrackParameters<Charge> params(
            sParameters.referenceSurface().getSharedPtr(),
            sParameters.parameters(), sParameters.covariance());

        return m_propagator.propagate(params, fwdPropOptions);
      } else {
        return m_propagator.propagate(sParameters, fwdPropOptions);
      }
    }();

    if (!fwdResult.ok()) {
      return return_error_or_abort(fwdResult.error());
    }

    auto& fwdGsfResult = (*fwdResult).template get<detail::GsfResult<traj_t>>();

    if (!fwdGsfResult.result.ok()) {
      return return_error_or_abort(fwdGsfResult.result.error());
    }

    if (fwdGsfResult.processedStates == 0) {
      return return_error_or_abort(GsfError::NoStatesCreated);
    }

    ACTS_VERBOSE("Finished forward propagation");
    ACTS_VERBOSE("- visited surfaces: " << fwdGsfResult.visitedSurfaces.size());
    ACTS_VERBOSE("- processed states: " << fwdGsfResult.processedStates);
    ACTS_VERBOSE("- measuerement states: " << fwdGsfResult.measurementStates);

    //////////////////
    // Backward pass
    //////////////////
    ACTS_VERBOSE("+------------------------------+");
    ACTS_VERBOSE("| Gsf: Do backward propagation |");
    ACTS_VERBOSE("+------------------------------+");

    auto bwdResult = [&]() {
      // Use last forward state as start parameters for backward propagation
      const auto params = detail::extractMultiComponentState(
          *fwdGsfResult.fittedStates, fwdGsfResult.lastMeasurementTips,
          fwdGsfResult.weightsOfStates, detail::StatesType::eFiltered);

      auto bwdPropOptions = bwdPropInitializer(options, logger);

      auto& actor = bwdPropOptions.actionList.template get<GsfActor>();
      actor.m_cfg.inputMeasurements = inputMeasurements;
      actor.m_cfg.maxComponents = options.maxComponents;
      actor.m_cfg.abortOnError = options.abortOnError;
      actor.m_cfg.disableAllMaterialHandling =
          options.disableAllMaterialHandling;
      actor.m_cfg.extensions = options.extensions;

      // Workaround to get the first state into the MultiTrajectory seems also
      // to be necessary for standard navigator to prevent double kalman
      // update on the last surface
      actor.m_cfg.resultInitializer = [&fwdGsfResult](auto& result,
                                                      const auto& gsf_logger) {
        result.currentTips.clear();
        result.fittedStates = std::make_shared<VectorMultiTrajectory>();

        // Manually expand the logging macro here since a function parameter
        // named 'logger' seems to trigger a false-positive for gcc's
        // -Wshadow warning
        gsf_logger().log(Acts::Logging::VERBOSE,
                         "Initialize the MultiTrajectory with information "
                         "provided to the Actor");

        for (const auto idx : fwdGsfResult.lastMeasurementTips) {
          result.currentTips.push_back(
              result.fittedStates->addTrackState(TrackStatePropMask::All));

          auto proxy =
              result.fittedStates->getTrackState(result.currentTips.back());
          proxy.copyFrom(fwdGsfResult.fittedStates->getTrackState(idx));
          result.weightsOfStates[result.currentTips.back()] =
              fwdGsfResult.weightsOfStates.at(idx);

          // Because we are backwards, we use forward filtered as predicted
          // @FIXME: MTJ direct index access
          // proxy.data().ipredicted = proxy.data().ifiltered;
          using PM = TrackStatePropMask;
          proxy.shareFrom(proxy, PM::Filtered, PM::Predicted);

          // Mark surface as visited
          result.visitedSurfaces.insert(proxy.referenceSurface().geometryId());
        }

        result.parentTips = result.currentTips;
        result.measurementStates++;
        result.processedStates++;
      };

      bwdPropOptions.direction = gsfBackward;

      // TODO somehow this proagation fails if we target the first
      // measuerement surface, go instead back to beamline or to start
      // parameters for now
      const Surface& target = options.referenceSurface
                                  ? *options.referenceSurface
                                  : sParameters.referenceSurface();

      return m_propagator
          .template propagate<decltype(params), decltype(bwdPropOptions),
                              MultiStepperSurfaceReached>(params, target,
                                                          bwdPropOptions);
    }();

    if (!bwdResult.ok()) {
      return return_error_or_abort(bwdResult.error());
    }

    auto& bwdGsfResult = (*bwdResult).template get<detail::GsfResult<traj_t>>();

    if (!bwdGsfResult.result.ok()) {
      return return_error_or_abort(bwdGsfResult.result.error());
    }

    if (bwdGsfResult.processedStates == 0) {
      return return_error_or_abort(GsfError::NoStatesCreated);
    }

    ////////////////////////////////////
    // Smooth and create Kalman Result
    ////////////////////////////////////
    ACTS_VERBOSE("Gsf: Do smoothing");
    ACTS_VERBOSE("- Fwd measurement states: " << fwdGsfResult.measurementStates
                                              << ", holes: "
                                              << fwdGsfResult.measurementHoles);
    ACTS_VERBOSE("- Bwd measurement states: " << bwdGsfResult.measurementStates
                                              << ", holes: "
                                              << bwdGsfResult.measurementHoles);

    auto smoothResult = detail::smoothAndCombineTrajectories<traj_t, true>(
        *fwdGsfResult.fittedStates, fwdGsfResult.currentTips,
        fwdGsfResult.weightsOfStates, *bwdGsfResult.fittedStates,
        bwdGsfResult.currentTips, bwdGsfResult.weightsOfStates, logger);

    // Cannot use structured binding since they cannot be captured in lambda
    auto& kalmanResult = std::get<0>(smoothResult);

    // Some test
    if (std::get<1>(smoothResult).empty()) {
      return return_error_or_abort(GsfError::NoStatesCreated);
    }

    // Compute the missed active surfaces as the union of the forward and
    // backward pass missed active surfaces
    // TODO this is quite expencive computationally, maybe just use from fwd?
    {
      auto fwdActSurf = fwdGsfResult.missedActiveSurfaces;
      std::sort(fwdActSurf.begin(), fwdActSurf.end());

      auto bwdActSurf = bwdGsfResult.missedActiveSurfaces;
      std::sort(bwdActSurf.begin(), bwdActSurf.end());

      std::vector<const Surface*> missedActiveSurfaces;
      std::set_union(fwdActSurf.begin(), fwdActSurf.end(), bwdActSurf.begin(),
                     bwdActSurf.end(),
                     std::back_inserter(missedActiveSurfaces));

      kalmanResult.missedActiveSurfaces = missedActiveSurfaces;
    }

    //////////////////////////////////////////////////////////////////
    // Propagate back to reference surface with smoothed parameters //
    //////////////////////////////////////////////////////////////////
    if (options.referenceSurface) {
      ACTS_VERBOSE("+-----------------------------------------------+");
      ACTS_VERBOSE("| Gsf: Do propagation back to reference surface |");
      ACTS_VERBOSE("+-----------------------------------------------+");
      auto lastResult = [&]() -> Result<std::unique_ptr<BoundTrackParameters>> {
        const auto& [surface, lastSmoothedState] =
            std::get<1>(smoothResult).front();

        throw_assert(
            detail::weightsAreNormalized(
                lastSmoothedState,
                [](const auto& tuple) { return std::get<double>(tuple); }),
            "");

        const MultiComponentBoundTrackParameters<SinglyCharged> params(
            surface->getSharedPtr(), lastSmoothedState);

        auto lastPropOptions = bwdPropInitializer(options, logger);

        auto& actor = lastPropOptions.actionList.template get<GsfActor>();
        actor.m_cfg.maxComponents = options.maxComponents;
        actor.m_cfg.abortOnError = options.abortOnError;
        actor.m_cfg.disableAllMaterialHandling =
            options.disableAllMaterialHandling;

        // Add the initial surface to the list of already visited surfaces, so
        // that the material effects are not applied twice
        actor.m_cfg.resultInitializer = [id = surface->geometryId()](
                                            auto& result, const auto&) {
          result.fittedStates = std::make_shared<VectorMultiTrajectory>();
          result.visitedSurfaces.insert(id);
        };

        lastPropOptions.direction = gsfBackward;

        auto result =
            m_propagator
                .template propagate<decltype(params), decltype(lastPropOptions),
                                    MultiStepperSurfaceReached>(
                    params, *options.referenceSurface, lastPropOptions);

        if (!result.ok()) {
          return result.error();
        } else {
          return std::move((*result).endParameters);
        }
      }();

      if (!lastResult.ok()) {
        return return_error_or_abort(lastResult.error());
      }

      kalmanResult.fittedParameters = **lastResult;
    }

    return kalmanResult;
  }
};

}  // namespace Acts<|MERGE_RESOLUTION|>--- conflicted
+++ resolved
@@ -42,30 +42,6 @@
 
 }  // namespace detail
 
-<<<<<<< HEAD
-template <typename traj_t>
-struct GsfOptions {
-  std::reference_wrapper<const GeometryContext> geoContext;
-  std::reference_wrapper<const MagneticFieldContext> magFieldContext;
-  std::reference_wrapper<const CalibrationContext> calibrationContext;
-
-  KalmanFitterExtensions<traj_t> extensions;
-
-  LoggerWrapper logger;
-
-  PropagatorPlainOptions propagatorPlainOptions;
-
-  const Surface* referenceSurface = nullptr;
-
-  bool abortOnError = true;
-
-  std::size_t maxComponents = 4;
-
-  bool disableAllMaterialHandling = false;
-};
-
-=======
->>>>>>> f1eee2f0
 /// Gaussian Sum Fitter implementation.
 /// @tparam propagator_t The propagator type on which the algorithm is built on
 /// @tparam bethe_heitler_approx_t The type of the Bethe-Heitler-Approximation
