--- conflicted
+++ resolved
@@ -1082,25 +1082,14 @@
   /// @return the output as an output track
   template <typename source_link_iterator_t, typename start_parameters_t,
             typename parameters_t = BoundTrackParameters,
-<<<<<<< HEAD
-            TrackContainerFrontend track_container_t,
-            bool _isdn = isDirectNavigator>
+            TrackContainerFrontend track_container_t>
   Result<typename track_container_t::TrackProxy> fit(
       source_link_iterator_t it, source_link_iterator_t end,
       const start_parameters_t& sParameters,
       const KalmanFitterOptions<traj_t>& kfOptions,
-      track_container_t& trackContainer) const requires(!_isdn) {
-=======
-            typename track_container_t, template <typename> class holder_t>
-  auto fit(source_link_iterator_t it, source_link_iterator_t end,
-           const start_parameters_t& sParameters,
-           const KalmanFitterOptions<traj_t>& kfOptions,
-           TrackContainer<track_container_t, traj_t, holder_t>& trackContainer)
-      const -> Result<typename TrackContainer<track_container_t, traj_t,
-                                              holder_t>::TrackProxy>
+      track_container_t& trackContainer) const
     requires(!isDirectNavigator)
   {
->>>>>>> ef092ca9
     // To be able to find measurements later, we put them into a map
     // We need to copy input SourceLinks anyway, so the map can own them.
     ACTS_VERBOSE("Preparing " << std::distance(it, end)
@@ -1181,27 +1170,15 @@
   /// @return the output as an output track
   template <typename source_link_iterator_t, typename start_parameters_t,
             typename parameters_t = BoundTrackParameters,
-<<<<<<< HEAD
-            TrackContainerFrontend track_container_t,
-            bool _isdn = isDirectNavigator>
+            TrackContainerFrontend track_container_t>
   Result<typename track_container_t::TrackProxy> fit(
       source_link_iterator_t it, source_link_iterator_t end,
       const start_parameters_t& sParameters,
       const KalmanFitterOptions<traj_t>& kfOptions,
       const std::vector<const Surface*>& sSequence,
-      track_container_t& trackContainer) const requires(_isdn) {
-=======
-            typename track_container_t, template <typename> class holder_t>
-  auto fit(source_link_iterator_t it, source_link_iterator_t end,
-           const start_parameters_t& sParameters,
-           const KalmanFitterOptions<traj_t>& kfOptions,
-           const std::vector<const Surface*>& sSequence,
-           TrackContainer<track_container_t, traj_t, holder_t>& trackContainer)
-      const -> Result<typename TrackContainer<track_container_t, traj_t,
-                                              holder_t>::TrackProxy>
+      track_container_t& trackContainer) const
     requires(isDirectNavigator)
   {
->>>>>>> ef092ca9
     // To be able to find measurements later, we put them into a map
     // We need to copy input SourceLinks anyway, so the map can own them.
     ACTS_VERBOSE("Preparing " << std::distance(it, end)
@@ -1326,6 +1303,6 @@
     // Return the converted Track
     return track;
   }
-};
+};  // namespace Acts
 
 }  // namespace Acts