--- conflicted
+++ resolved
@@ -537,13 +537,8 @@
       // Reset navigation state
       navigator.resetState(
           state.navigation, state.geoContext, stepper.position(state.stepping),
-<<<<<<< HEAD
-          stepper.direction(state.stepping), state.options.direction,
+          state.options.direction * stepper.direction(state.stepping),
           &st.referenceSurface(), nullptr);
-=======
-          state.options.direction * stepper.direction(state.stepping),
-          &st.referenceSurface(), targetSurface);
->>>>>>> f96b0480
 
       // Update material effects for last measurement state in reversed
       // direction
