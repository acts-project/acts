// This file is part of the Acts project.
//
// Copyright (C) 2023 CERN for the benefit of the Acts project
//
// This Source Code Form is subject to the terms of the Mozilla Public
// License, v. 2.0. If a copy of the MPL was not distributed with this
// file, You can obtain one at http://mozilla.org/MPL/2.0/.

#pragma once

#include "Acts/Definitions/Units.hpp"
#include "Acts/Detector/Detector.hpp"
#include "Acts/Detector/DetectorVolume.hpp"
#include "Acts/Detector/Portal.hpp"
#include "Acts/Geometry/BoundarySurfaceT.hpp"
#include "Acts/Geometry/GeometryIdentifier.hpp"
#include "Acts/Geometry/Layer.hpp"
#include "Acts/Navigation/NavigationState.hpp"
#include "Acts/Propagator/Propagator.hpp"
#include "Acts/Surfaces/BoundaryCheck.hpp"
#include "Acts/Surfaces/Surface.hpp"
#include "Acts/Utilities/Logger.hpp"

#include <iomanip>
#include <iterator>
#include <sstream>
#include <string>

#include <boost/algorithm/string.hpp>
#include <boost/container/small_vector.hpp>

namespace Acts {
namespace Experimental {

class DetectorNavigator {
 public:
  struct Config {
    /// Detector for this Navigation
    const Detector* detector = nullptr;

    /// Configuration for this Navigator
    /// stop at every sensitive surface (whether it has material or not)
    bool resolveSensitive = true;
    /// stop at every material surface (whether it is passive or not)
    bool resolveMaterial = true;
    /// stop at every surface regardless what it is
    bool resolvePassive = false;
  };

  /// Nested State struct
  ///
  /// It acts as an internal state which is
  /// created for every propagation/extrapolation step
  /// and keep thread-local navigation information
  struct State : public NavigationState {
    /// Navigation state - external state: the start surface
    const Surface* startSurface = nullptr;
    /// Navigation state - external state: the current surface
    const Surface* currentSurface = nullptr;
    /// Navigation state - external state: the target surface
    const Surface* targetSurface = nullptr;
    /// Indicator if the target is reached
    bool targetReached = false;
    /// Navigation state : a break has been detected
    bool navigationBreak = false;
  };

  /// Constructor with configuration object
  ///
  /// @param cfg The navigator configuration
  /// @param _logger a logger instance
  explicit DetectorNavigator(Config cfg,
                             std::shared_ptr<const Logger> _logger =
                                 getDefaultLogger("DetectorNavigator",
                                                  Logging::Level::INFO))
      : m_cfg{cfg}, m_logger{std::move(_logger)} {}

  State makeState(const Surface* startSurface,
                  const Surface* targetSurface) const {
    State result;
    result.startSurface = startSurface;
    result.targetSurface = targetSurface;
    return result;
  }

  void resetState(State& state, const GeometryContext& /*geoContext*/,
                  const Vector3& /*pos*/, const Vector3& /*dir*/,
                  const Surface* /*ssurface*/,
                  const Surface* /*tsurface*/) const {
    // Reset everything first
    state = State();

    // TODO fill state
  }

  const Surface* currentSurface(const State& state) const {
    return state.currentSurface;
  }

  const TrackingVolume* currentVolume(const State& /*state*/) const {
    return nullptr;  // TODO we do not have a tracking volume
  }

  const IVolumeMaterial* currentVolumeMaterial(const State& state) const {
    return state.currentVolume->volumeMaterial();
  }

  const Surface* startSurface(const State& state) const {
    return state.startSurface;
  }

  const Surface* targetSurface(const State& state) const {
    return state.targetSurface;
  }

  bool targetReached(const State& state) const { return state.targetReached; }

  bool endOfWorldReached(State& state) const {
    return state.currentVolume == nullptr;
  }

  bool navigationBreak(const State& state) const {
    return state.navigationBreak;
  }

  void currentSurface(State& state, const Surface* surface) const {
    state.currentSurface = surface;
  }

  void targetReached(State& state, bool targetReached) const {
    state.targetReached = targetReached;
  }

  void navigationBreak(State& state, bool navigationBreak) const {
    state.navigationBreak = navigationBreak;
  }

  void insertExternalSurface(State& /*state*/,
                             GeometryIdentifier /*geoid*/) const {
    // TODO what about external surfaces?
  }

  /// Initialize call - start of propagation
  ///
  /// @tparam propagator_state_t The state type of the propagator
  /// @tparam stepper_t The type of stepper used for the propagation
  ///
  /// @param [in,out] state is the propagation state object
  /// @param [in] stepper Stepper in use
  ///
  /// @return boolean return triggers exit to stepper
  template <typename propagator_state_t, typename stepper_t>
  void initialize(propagator_state_t& state, const stepper_t& stepper) const {
    ACTS_VERBOSE(volInfo(state) << posInfo(state, stepper) << "initialize");

    auto& nState = state.navigation;

    if (nState.currentDetector == nullptr) {
      ACTS_VERBOSE("assigning detector from the config.");
      nState.currentDetector = m_cfg.detector;
    }

    if (nState.currentDetector == nullptr) {
      ACTS_ERROR("panic: no detector");
      return;
    }
  }

  /// @brief Navigator pre step call
  ///
  /// This will invalid the current surface and current portal in order
  /// to navigate to the next ones.
  ///
  /// @tparam propagator_state_t is the type of Propagatgor state
  /// @tparam stepper_t is the used type of the Stepper by the Propagator
  ///
  /// @param [in,out] state is the mutable propagator state object
  /// @param [in] stepper Stepper in use
  template <typename propagator_state_t, typename stepper_t>
  void preStep(propagator_state_t& state, const stepper_t& stepper) const {
    ACTS_VERBOSE(volInfo(state)
                 << posInfo(state, stepper) << "Entering navigator::preStep.");

    auto& nState = state.navigation;
    fillNavigationState(state, stepper, nState);

    if (inactive()) {
      ACTS_VERBOSE(volInfo(state)
                   << posInfo(state, stepper) << "navigator inactive");
      return;
    }

    if (nState.currentVolume == nullptr) {
      initializeTarget(state, stepper);
    }

    if (nState.currentSurface != nullptr) {
      ACTS_VERBOSE(volInfo(state)
                   << posInfo(state, stepper) << "stepping through surface");
    } else if (nState.currentPortal != nullptr) {
      ACTS_VERBOSE(volInfo(state)
                   << posInfo(state, stepper) << "stepping through portal");

      nState.surfaceCandidates.clear();
      nState.surfaceCandidate = nState.surfaceCandidates.cend();

      nState.currentPortal->updateDetectorVolume(state.geoContext, nState);

      initializeTarget(state, stepper);
    }

    for (; nState.surfaceCandidate != nState.surfaceCandidates.cend();
         ++nState.surfaceCandidate) {
      // Screen output how much is left to try
      ACTS_VERBOSE(volInfo(state)
                   << posInfo(state, stepper)
                   << std::distance(nState.surfaceCandidate,
                                    nState.surfaceCandidates.cend())
                   << " out of " << nState.surfaceCandidates.size()
                   << " surfaces remain to try.");
      // Take the surface
      const auto& c = *(nState.surfaceCandidate);
      const auto& surface =
          (c.surface != nullptr) ? (*c.surface) : (c.portal->surface());
      // Screen output which surface you are on
      ACTS_VERBOSE(volInfo(state) << posInfo(state, stepper)
                                  << "next surface candidate will be "
                                  << surface.geometryId());
      // Estimate the surface status
      bool boundaryCheck = c.boundaryCheck;
      auto surfaceStatus = stepper.updateSurfaceStatus(
          state.stepping, surface, c.objectIntersection.index(),
<<<<<<< HEAD
          state.options.direction, BoundaryCheck(boundaryCheck),
          state.options.targetTolerance, logger());
=======
          state.options.direction, boundaryCheck,
          state.options.surfaceTolerance, logger());
>>>>>>> c5789236
      if (surfaceStatus == Intersection3D::Status::reachable) {
        ACTS_VERBOSE(volInfo(state)
                     << posInfo(state, stepper)
                     << "surface reachable, step size updated to "
                     << stepper.outputStepSize(state.stepping));
        break;
      }
    }

    nState.currentSurface = nullptr;
    nState.currentPortal = nullptr;
  }

  /// @brief Navigator post step call
  ///
  /// @tparam propagator_state_t is the type of Propagatgor state
  /// @tparam stepper_t is the used type of the Stepper by the Propagator
  ///
  /// @param [in,out] state is the mutable propagator state object
  /// @param [in] stepper Stepper in use
  template <typename propagator_state_t, typename stepper_t>
  void postStep(propagator_state_t& state, const stepper_t& stepper) const {
    ACTS_VERBOSE(volInfo(state)
                 << posInfo(state, stepper) << "Entering navigator::postStep.");

    auto& nState = state.navigation;
    fillNavigationState(state, stepper, nState);

    if (inactive()) {
      ACTS_VERBOSE(volInfo(state)
                   << posInfo(state, stepper) << "navigator inactive");
      return;
    }

    if (nState.currentDetector == nullptr) {
      initialize(state, stepper);
      return;
    }

    if (nState.surfaceCandidate == nState.surfaceCandidates.cend()) {
      ACTS_VERBOSE(volInfo(state)
                   << posInfo(state, stepper)
                   << "no surface candidates - waiting for target call");
      return;
    }

    const Portal* nextPortal = nullptr;
    const Surface* nextSurface = nullptr;
    bool isPortal = false;
    bool boundaryCheck = nState.surfaceCandidate->boundaryCheck;

    if (nState.surfaceCandidate->surface != nullptr) {
      nextSurface = nState.surfaceCandidate->surface;
    } else if (nState.surfaceCandidate->portal != nullptr) {
      nextPortal = nState.surfaceCandidate->portal;
      nextSurface = &nextPortal->surface();
      isPortal = true;
    } else {
      ACTS_ERROR(volInfo(state)
                 << posInfo(state, stepper)
                 << "panic: not a surface not a portal - what is it?");
      return;
    }

    // TODO not sure about the boundary check
    auto surfaceStatus = stepper.updateSurfaceStatus(
        state.stepping, *nextSurface,
        nState.surfaceCandidate->objectIntersection.index(),
<<<<<<< HEAD
        state.options.direction, BoundaryCheck(boundaryCheck),
        state.options.targetTolerance, logger());
=======
        state.options.direction, boundaryCheck, state.options.surfaceTolerance,
        logger());
>>>>>>> c5789236

    // Check if we are at a surface
    if (surfaceStatus == Intersection3D::Status::onSurface) {
      ACTS_VERBOSE(volInfo(state)
                   << posInfo(state, stepper) << "landed on surface");

      if (isPortal) {
        ACTS_VERBOSE(volInfo(state) << posInfo(state, stepper)
                                    << "this is a portal, storing it.");

        nState.currentPortal = nextPortal;

        ACTS_VERBOSE(volInfo(state)
                     << posInfo(state, stepper) << "current portal set to "
                     << nState.currentPortal->surface().geometryId());
      } else {
        ACTS_VERBOSE(volInfo(state) << posInfo(state, stepper)
                                    << "this is a surface, storing it.");

        // If we are on the surface pointed at by the iterator, we can make
        // it the current one to pass it to the other actors
        nState.currentSurface = nextSurface;
        ACTS_VERBOSE(volInfo(state)
                     << posInfo(state, stepper) << "current surface set to "
                     << nState.currentSurface->geometryId());
        ++nState.surfaceCandidate;
      }
    }
  }

 private:
  Config m_cfg;

  std::shared_ptr<const Logger> m_logger;

  template <typename propagator_state_t>
  std::string volInfo(const propagator_state_t& state) const {
    auto& nState = state.navigation;

    return (nState.currentVolume ? nState.currentVolume->name() : "No Volume") +
           " | ";
  }

  template <typename propagator_state_t, typename stepper_t>
  std::string posInfo(const propagator_state_t& state,
                      const stepper_t& stepper) const {
    std::stringstream ss;
    ss << stepper.position(state.stepping).transpose();
    ss << " | ";
    return ss.str();
  }

  const Logger& logger() const { return *m_logger; }

  /// This checks if a navigation break had been triggered or navigator
  /// is misconfigured
  ///
  /// boolean return triggers exit to stepper
  bool inactive() const {
    if (m_cfg.detector == nullptr) {
      return true;
    }

    if (!m_cfg.resolveSensitive && !m_cfg.resolveMaterial &&
        !m_cfg.resolvePassive) {
      return true;
    }

    return false;
  }

  /// @brief Navigation (re-)initialisation for the target
  ///
  /// @note This is only called a few times every propagation/extrapolation
  ///
  /// As a straight line estimate can lead you to the wrong destination
  /// Volume, this will be called at:
  /// - initialization
  /// - attempted volume switch
  /// Target finding by association will not be done again
  ///
  /// @tparam propagator_state_t The state type of the propagator
  /// @tparam stepper_t The type of stepper used for the propagation
  ///
  /// @param [in,out] state is the propagation state object
  /// @param [in] stepper Stepper in use
  ///
  /// boolean return triggers exit to stepper
  template <typename propagator_state_t, typename stepper_t>
  void initializeTarget(propagator_state_t& state,
                        const stepper_t& stepper) const {
    ACTS_VERBOSE(volInfo(state)
                 << posInfo(state, stepper) << "initialize target");

    auto& nState = state.navigation;

    if (nState.currentVolume == nullptr) {
      nState.currentVolume = nState.currentDetector->findDetectorVolume(
          state.geoContext, nState.position);

      if (nState.currentVolume != nullptr) {
        ACTS_VERBOSE(volInfo(state)
                     << posInfo(state, stepper) << "switched detector volume");
      }
    }

    if (nState.currentVolume == nullptr) {
      ACTS_ERROR(volInfo(state)
                 << posInfo(state, stepper) << "panic: no current volume");
      return;
    }

    nState.currentVolume->updateNavigationState(state.geoContext, nState);

    // Sort properly the surface candidates
    auto& nCandidates = nState.surfaceCandidates;
    std::sort(nCandidates.begin(), nCandidates.end(),
              [&](const auto& a, const auto& b) {
                // The two path lengths
                ActsScalar pathToA = a.objectIntersection.pathLength();
                ActsScalar pathToB = b.objectIntersection.pathLength();
                return pathToA < pathToB;
              });
    // Set the surface candidate
    nState.surfaceCandidate = nCandidates.begin();
  }

  template <typename propagator_state_t, typename stepper_t>
  void fillNavigationState(propagator_state_t& state, const stepper_t& stepper,
                           NavigationState& nState) const {
    nState.position = stepper.position(state.stepping);
    nState.direction = stepper.direction(state.stepping);
    nState.absMomentum = stepper.absoluteMomentum(state.stepping);
    auto fieldResult = stepper.getField(state.stepping, nState.position);
    if (!fieldResult.ok()) {
      ACTS_ERROR(volInfo(state) << posInfo(state, stepper)
                                << "could not read from the magnetic field");
    }
    nState.magneticField = *fieldResult;
  }
};

}  // namespace Experimental
}  // namespace Acts<|MERGE_RESOLUTION|>--- conflicted
+++ resolved
@@ -230,13 +230,8 @@
       bool boundaryCheck = c.boundaryCheck;
       auto surfaceStatus = stepper.updateSurfaceStatus(
           state.stepping, surface, c.objectIntersection.index(),
-<<<<<<< HEAD
           state.options.direction, BoundaryCheck(boundaryCheck),
-          state.options.targetTolerance, logger());
-=======
-          state.options.direction, boundaryCheck,
           state.options.surfaceTolerance, logger());
->>>>>>> c5789236
       if (surfaceStatus == Intersection3D::Status::reachable) {
         ACTS_VERBOSE(volInfo(state)
                      << posInfo(state, stepper)
@@ -305,13 +300,8 @@
     auto surfaceStatus = stepper.updateSurfaceStatus(
         state.stepping, *nextSurface,
         nState.surfaceCandidate->objectIntersection.index(),
-<<<<<<< HEAD
         state.options.direction, BoundaryCheck(boundaryCheck),
-        state.options.targetTolerance, logger());
-=======
-        state.options.direction, boundaryCheck, state.options.surfaceTolerance,
-        logger());
->>>>>>> c5789236
+        state.options.surfaceTolerance, logger());
 
     // Check if we are at a surface
     if (surfaceStatus == Intersection3D::Status::onSurface) {
