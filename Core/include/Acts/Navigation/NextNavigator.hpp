--- conflicted
+++ resolved
@@ -78,9 +78,6 @@
                                                           Logging::Level::INFO))
       : m_cfg{cfg}, m_logger{std::move(_logger)} {}
 
-<<<<<<< HEAD
-  /// Initialize call - start of propagation
-=======
   State makeState(const Surface* startSurface,
                   const Surface* targetSurface) const {
     State result;
@@ -138,8 +135,7 @@
     // TODO what about external surfaces?
   }
 
-  /// @brief Navigator status call
->>>>>>> faded2fc
+  /// Initialize call - start of propagation
   ///
   /// @tparam propagator_state_t The state type of the propagagor
   /// @tparam stepper_t The type of stepper used for the propagation
