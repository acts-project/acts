// This file is part of the Acts project.
//
// Copyright (C) 2021 CERN for the benefit of the Acts project
//
// This Source Code Form is subject to the terms of the Mozilla Public
// License, v. 2.0. If a copy of the MPL was not distributed with this
// file, You can obtain one at http://mozilla.org/MPL/2.0/.

#pragma once

#include "Acts/Definitions/Algebra.hpp"
#include "Acts/Definitions/TrackParametrization.hpp"
#include "Acts/Surfaces/CylinderSurface.hpp"
#include "Acts/Utilities/Identity.hpp"
#include "Acts/Utilities/detail/periodic.hpp"

#include <cmath>
#include <optional>
#include <tuple>

namespace Acts {
namespace detail {

/// Angle descriptions for the combineBoundGaussianMixture function
template <BoundIndices Idx>
struct CyclicAngle {
  constexpr static BoundIndices idx = Idx;
  constexpr static double constant = 1.0;
};

template <BoundIndices Idx>
struct CyclicRadiusAngle {
  constexpr static BoundIndices idx = Idx;
  double constant = 1.0;  // the radius
};

/// A compile time map to provide angle descriptions for different surfaces
template <Surface::SurfaceType type_t>
struct AngleDescription {
  using Desc = std::tuple<CyclicAngle<eBoundPhi>>;
};

template <>
struct AngleDescription<Surface::Disc> {
  using Desc = std::tuple<CyclicAngle<eBoundLoc1>, CyclicAngle<eBoundPhi>>;
};

template <>
struct AngleDescription<Surface::Cylinder> {
  using Desc =
      std::tuple<CyclicRadiusAngle<eBoundLoc0>, CyclicAngle<eBoundPhi>>;
};

// Helper function that encapsulates a switch-case to select the correct angle
// description dependent on the surface
template <typename Callable>
auto angleDescriptionSwitch(const Surface &surface, Callable &&callable) {
  switch (surface.type()) {
    case Surface::Cylinder: {
      auto desc = AngleDescription<Surface::Cylinder>::Desc{};
      const auto &bounds =
          static_cast<const CylinderSurface &>(surface).bounds();
      std::get<0>(desc).constant = bounds.get(CylinderBounds::eR);
      return callable(desc);
    }
    case Surface::Disc: {
      auto desc = AngleDescription<Surface::Disc>::Desc{};
      return callable(desc);
    }
    default: {
      auto desc = AngleDescription<Surface::Plane>::Desc{};
      return callable(desc);
    }
  }
}

template <int D, typename components_t, typename projector_t,
          typename angle_desc_t>
auto gaussianMixtureCov(const components_t components,
                        const ActsVector<D> &mean, double sumOfWeights,
                        projector_t &&projector,
                        const angle_desc_t &angleDesc) {
  ActsSquareMatrix<D> cov = ActsSquareMatrix<D>::Zero();

  for (const auto &cmp : components) {
    const auto &[weight_l, pars_l, cov_l] = projector(cmp);

    cov += weight_l * cov_l;  // MARK: fpeMask(FLTUND, 1, issue:2347)

    ActsVector<D> diff = pars_l - mean;

    // Apply corrections for cyclic coordinates
    auto handleCyclicCov = [&l = pars_l, &m = mean, &diff = diff](auto desc) {
      diff[desc.idx] =
          difference_periodic(l[desc.idx] / desc.constant,
                              m[desc.idx] / desc.constant, 2 * M_PI) *
          desc.constant;
    };

    std::apply([&](auto... dsc) { (handleCyclicCov(dsc), ...); }, angleDesc);

    cov += weight_l * diff * diff.transpose();
  }

  cov /= sumOfWeights;
  return cov;
}

/// @brief Combine multiple components into one representative track state
/// object. The function takes iterators to allow for arbitrary ranges to be
/// combined. The dimension of the vectors is infeared from the inputs.
///
/// @note If one component does not contain a covariance, no covariance is
/// computed.
///
/// @note The correct mean and variances for cyclic coordnates or spherical
/// coordinates (theta, phi) must generally be computed using a special circular
/// mean or in cartesian coordinates. This implements a approximation, which
/// only works well for close components.
///
/// @tparam components_t A range of components
/// @tparam projector_t A projector, which maps the component to a
/// std::tuple< weight, mean, std::optional< cov > >
/// @tparam angle_desc_t A angle description object which defines the cyclic
/// angles in the bound parameters
template <typename components_t, typename projector_t = Identity,
          typename angle_desc_t = AngleDescription<Surface::Plane>::Desc>
auto gaussianMixtureMeanCov(const components_t components,
                            projector_t &&projector = projector_t{},
                            const angle_desc_t &angleDesc = angle_desc_t{}) {
  // Extract the first component
  const auto &[beginWeight, beginPars, beginCov] =
      projector(components.front());

  // Assert type properties
  using ParsType = std::decay_t<decltype(beginPars)>;
  using CovType = std::decay_t<decltype(beginCov)>;
  using WeightType = std::decay_t<decltype(beginWeight)>;

  constexpr int D = ParsType::RowsAtCompileTime;
  EIGEN_STATIC_ASSERT_VECTOR_ONLY(ParsType);
  EIGEN_STATIC_ASSERT_MATRIX_SPECIFIC_SIZE(CovType, D, D);
  static_assert(std::is_floating_point_v<WeightType>);

  // gcc 8 does not like this statement somehow. We must handle clang here since
  // it defines __GNUC__ as 4.
#if defined(__GNUC__) && __GNUC__ < 9 && !defined(__clang__)
  // No check
#else
  std::apply(
      [&](auto... d) { static_assert((std::less<int>{}(d.idx, D) && ...)); },
      angleDesc);
#endif

  // Define the return type
  using RetType = std::tuple<ActsVector<D>, ActsSquareMatrix<D>>;

  // Early return in case of range with length 1
  if (components.size() == 1) {
    return RetType{beginPars / beginWeight, beginCov / beginWeight};
  }

  // Zero initialized values for aggregation
  ActsVector<D> mean = ActsVector<D>::Zero();
  WeightType sumOfWeights{0.0};

  for (const auto &cmp : components) {
    const auto &[weight_l, pars_l, cov_l] = projector(cmp);

    sumOfWeights += weight_l;
    mean += weight_l * pars_l;

    // Apply corrections for cyclic coordinates
    auto handleCyclicMean = [&ref = beginPars, &pars = pars_l,
                             &weight = weight_l, &mean = mean](auto desc) {
      const auto delta = (ref[desc.idx] - pars[desc.idx]) / desc.constant;

      if (delta > M_PI) {
        mean[desc.idx] += (2 * M_PI) * weight * desc.constant;
      } else if (delta < -M_PI) {
        mean[desc.idx] -= (2 * M_PI) * weight * desc.constant;
      }
    };

    std::apply([&](auto... dsc) { (handleCyclicMean(dsc), ...); }, angleDesc);
  }

  mean /= sumOfWeights;

  auto wrap = [&](auto desc) {
    mean[desc.idx] =
        wrap_periodic(mean[desc.idx] / desc.constant, -M_PI, 2 * M_PI) *
        desc.constant;
  };

  std::apply([&](auto... dsc) { (wrap(dsc), ...); }, angleDesc);

  const auto cov =
      gaussianMixtureCov(components, mean, sumOfWeights, projector, angleDesc);

  return RetType{mean, cov};
}

}  // namespace detail

/// @enum MixtureReductionMethod
///
/// Available reduction methods for the reduction of a Gaussian mixture
enum class MixtureReductionMethod { eMean, eMaxWeight };

/// Reduce Gaussian mixture
///
/// @param mixture The mixture iterable
/// @param surface The surface, on which the bound state is
/// @param method How to reduce the mixture
/// @param projector How to project a element of the iterable to something
/// like a std::tuple< double, BoundVector, BoundMatrix >
///
/// @return parameters and covariance as std::tuple< BoundVector, BoundMatrix >
template <typename mixture_t, typename projector_t = Acts::Identity>
auto reduceGaussianMixture(const mixture_t &mixture, const Surface &surface,
                           MixtureReductionMethod method,
                           projector_t &&projector = projector_t{}) {
<<<<<<< HEAD
  using R = std::tuple<BoundVector, BoundSymMatrix>;
=======
  using R = std::tuple<Acts::BoundVector, Acts::BoundSquareMatrix>;
>>>>>>> 557c0f38
  const auto [mean, cov] =
      detail::angleDescriptionSwitch(surface, [&](const auto &desc) {
        return detail::gaussianMixtureMeanCov(mixture, projector, desc);
      });

  if (method == MixtureReductionMethod::eMean) {
    return R{mean, cov};
  } else {
    const auto maxWeightIt = std::max_element(
        mixture.begin(), mixture.end(), [&](const auto &a, const auto &b) {
          return std::get<0>(projector(a)) < std::get<0>(projector(b));
        });
    const BoundVector meanMaxWeight = std::get<1>(projector(*maxWeightIt));

    return R{meanMaxWeight, cov};
  }
}

}  // namespace Acts<|MERGE_RESOLUTION|>--- conflicted
+++ resolved
@@ -221,11 +221,7 @@
 auto reduceGaussianMixture(const mixture_t &mixture, const Surface &surface,
                            MixtureReductionMethod method,
                            projector_t &&projector = projector_t{}) {
-<<<<<<< HEAD
-  using R = std::tuple<BoundVector, BoundSymMatrix>;
-=======
   using R = std::tuple<Acts::BoundVector, Acts::BoundSquareMatrix>;
->>>>>>> 557c0f38
   const auto [mean, cov] =
       detail::angleDescriptionSwitch(surface, [&](const auto &desc) {
         return detail::gaussianMixtureMeanCov(mixture, projector, desc);
