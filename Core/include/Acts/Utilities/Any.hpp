// This file is part of the ACTS project.
//
// Copyright (C) 2016 CERN for the benefit of the ACTS project
//
// This Source Code Form is subject to the terms of the Mozilla Public
// License, v. 2.0. If a copy of the MPL was not distributed with this
// file, You can obtain one at https://mozilla.org/MPL/2.0/.

#pragma once

#include <any>
#include <array>
#include <cassert>
#include <cstddef>
#include <utility>

// #define _ACTS_ANY_ENABLE_VERBOSE
// #define _ACTS_ANY_ENABLE_DEBUG
// #define _ACTS_ANY_ENABLE_TRACK_ALLOCATIONS

#if defined(_ACTS_ANY_ENABLE_TRACK_ALLOCATIONS)
#include <iostream>
#include <mutex>
#include <set>
#include <typeindex>
#include <typeinfo>
#endif

#if defined(_ACTS_ANY_ENABLE_VERBOSE) || defined(_ACTS_ANY_ENABLE_DEBUG)
#include <iomanip>
#include <iostream>
#endif

#if defined(_ACTS_ANY_ENABLE_DEBUG)
#define _ACTS_ANY_DEBUG(x) std::cout << x << std::endl;
#else
#define _ACTS_ANY_DEBUG(x)
#endif

#if defined(_ACTS_ANY_ENABLE_VERBOSE)
#define _ACTS_ANY_VERBOSE(x) std::cout << x << std::endl;
#define _ACTS_ANY_VERBOSE_BUFFER(s, b)              \
  do {                                              \
    std::cout << "" << s << ": 0x";                 \
    for (char c : b) {                              \
      std::cout << std::hex << static_cast<int>(c); \
    }                                               \
    std::cout << std::endl;                         \
  } while (0)
#else
#define _ACTS_ANY_VERBOSE(x)
#define _ACTS_ANY_VERBOSE_BUFFER(s, b)
#endif

namespace Acts {

#if defined(_ACTS_ANY_ENABLE_TRACK_ALLOCATIONS)
static std::mutex _s_any_mutex;
static std::set<std::pair<std::type_index, void*>> _s_any_allocations;

#define _ACTS_ANY_TRACK_ALLOCATION(T, heap)                                  \
  do {                                                                       \
    std::lock_guard guard{_s_any_mutex};                                     \
    _s_any_allocations.emplace(std::type_index(typeid(T)), heap);            \
    _ACTS_ANY_DEBUG("Allocate type: " << typeid(T).name() << " at " << heap) \
  } while (0)

#define _ACTS_ANY_TRACK_DEALLOCATION(T, heap)                                 \
  do {                                                                        \
    std::lock_guard guard{_s_any_mutex};                                      \
    auto it =                                                                 \
        _s_any_allocations.find(std::pair{std::type_index(typeid(T)), heap}); \
    if (it == _s_any_allocations.end()) {                                     \
      throw std::runtime_error{                                               \
          "Trying to deallocate heap address that we didn't allocate"};       \
    }                                                                         \
    _s_any_allocations.erase(it);                                             \
  } while (0)

// Do not make member functions noexcept in the debug case
#define _ACTS_ANY_NOEXCEPT /*nothing*/

struct _AnyAllocationReporter {
  static void checkAllocations() {
    std::lock_guard guard{_s_any_mutex};

    if (!_s_any_allocations.empty()) {
      std::cout << "Not all allocations have been released" << std::endl;
      for (const auto& [idx, addr] : _s_any_allocations) {
        std::cout << "- " << idx.name() << ": " << addr << std::endl;
      }
      throw std::runtime_error{"AnyCheckAllocations failed"};
    }
  }

  ~_AnyAllocationReporter() noexcept { checkAllocations(); }
};
static _AnyAllocationReporter s_reporter;
#else
#define _ACTS_ANY_TRACK_ALLOCATION(T, heap) \
  do {                                      \
  } while (0)
#define _ACTS_ANY_TRACK_DEALLOCATION(T, heap) \
  do {                                        \
  } while (0)
#define _ACTS_ANY_NOEXCEPT noexcept
#endif

class AnyBaseAll {};

/// Small opaque cache type which uses small buffer optimization
template <std::size_t SIZE>
class AnyBase : public AnyBaseAll {
  static_assert(sizeof(void*) <= SIZE, "Size is too small for a pointer");

 public:
  template <typename T, typename... Args>
  explicit AnyBase(std::in_place_type_t<T> /*unused*/, Args&&... args) {
    using U = std::decay_t<T>;
    static_assert(
        std::is_move_assignable_v<U> && std::is_move_constructible_v<U>,
        "Type needs to be move assignable and move constructible");
    static_assert(
        std::is_copy_assignable_v<U> && std::is_copy_constructible_v<U>,
        "Type needs to be copy assignable and copy constructible");

    m_handler = makeHandler<U>();
    if constexpr (!heapAllocated<U>()) {
      // construct into local buffer
      /*U* ptr =*/new (m_data.data()) U(std::forward<Args>(args)...);
      _ACTS_ANY_VERBOSE("Construct local (this="
                        << this
                        << ") at: " << static_cast<void*>(m_data.data()));
    } else {
      // too large, heap allocate
      U* heap = new U(std::forward<Args>(args)...);
      _ACTS_ANY_DEBUG("Allocate type: " << typeid(U).name() << " at " << heap);
      _ACTS_ANY_TRACK_ALLOCATION(T, heap);
      setDataPtr(heap);
    }
  }

#if defined(_ACTS_ANY_ENABLE_VERBOSE)
  AnyBase() { _ACTS_ANY_VERBOSE("Default construct this=" << this); };
#else
  AnyBase() = default;
#endif

  template <typename T>
  explicit AnyBase(T&& value) _ACTS_ANY_NOEXCEPT
    requires(!std::same_as<std::decay_t<T>, AnyBase<SIZE>>)
      : AnyBase{std::in_place_type<T>, std::forward<T>(value)} {}

  template <typename T>
  T& as() {
    static_assert(std::is_same_v<T, std::decay_t<T>>,
                  "Please pass the raw type, no const or ref");
    if (makeHandler<T>() != m_handler) {
      throw std::bad_any_cast{};
    }

    _ACTS_ANY_VERBOSE("Get as "
                      << (m_handler->heapAllocated ? "heap" : "local"));

    return *reinterpret_cast<T*>(dataPtr());
  }

  template <typename T>
  const T& as() const {
    static_assert(std::is_same_v<T, std::decay_t<T>>,
                  "Please pass the raw type, no const or ref");
    if (makeHandler<T>() != m_handler) {
      throw std::bad_any_cast{};
    }

    _ACTS_ANY_VERBOSE("Get as " << (m_handler->heap ? "heap" : "local"));

    return *reinterpret_cast<const T*>(dataPtr());
  }

  ~AnyBase() { destroy(); }

  AnyBase(const AnyBase& other) _ACTS_ANY_NOEXCEPT {
    if (m_handler == nullptr && other.m_handler == nullptr) {
      // both are empty, noop
      return;
    }

    _ACTS_ANY_VERBOSE("Copy construct (this="
                      << this << ") at: " << static_cast<void*>(m_data.data()));

    m_handler = other.m_handler;
    copyConstruct(other);
  }

  AnyBase& operator=(const AnyBase& other) _ACTS_ANY_NOEXCEPT {
    _ACTS_ANY_VERBOSE("Copy assign (this="
                      << this << ") at: " << static_cast<void*>(m_data.data()));

    if (m_handler == nullptr && other.m_handler == nullptr) {
      // both are empty, noop
      return *this;
    }

    if (m_handler == other.m_handler) {
      // same type, but checked before they're not both nullptr
      copy(std::move(other));
    } else {
      if (m_handler != nullptr) {
        // this object is not empty, but have different types => destroy
        destroy();
      }
      assert(m_handler == nullptr);
      m_handler = other.m_handler;
      copyConstruct(std::move(other));
    }
    return *this;
  }

<<<<<<< HEAD
  AnyBase(AnyBase&& other) _ACTS_ANY_NOEXCEPT {
=======
  AnyBase(AnyBase&& other) noexcept {
>>>>>>> ec802d94
    _ACTS_ANY_VERBOSE("Move construct (this="
                      << this << ") at: " << static_cast<void*>(m_data.data()));
    if (m_handler == nullptr && other.m_handler == nullptr) {
      // both are empty, noop
      return;
    }

    m_handler = other.m_handler;
    moveConstruct(std::move(other));
  }

  AnyBase& operator=(AnyBase&& other) _ACTS_ANY_NOEXCEPT {
    _ACTS_ANY_VERBOSE("Move assign (this="
                      << this << ") at: " << static_cast<void*>(m_data.data()));
    if (m_handler == nullptr && other.m_handler == nullptr) {
      // both are empty, noop
      return *this;
    }

    if (m_handler == other.m_handler) {
      // same type, but checked before they're not both nullptr
      move(std::move(other));
    } else {
      if (m_handler != nullptr) {
        // this object is not empty, but have different types => destroy
        destroy();
      }
      assert(m_handler == nullptr);
      m_handler = other.m_handler;
      moveConstruct(std::move(other));
    }

    return *this;
  }

  explicit operator bool() const { return m_handler != nullptr; }

 private:
  void* dataPtr() {
    if (m_handler->heapAllocated) {
      return *reinterpret_cast<void**>(m_data.data());
    } else {
      return reinterpret_cast<void*>(m_data.data());
    }
  }

  void setDataPtr(void* ptr) { *reinterpret_cast<void**>(m_data.data()) = ptr; }

  const void* dataPtr() const {
    if (m_handler->heapAllocated) {
      return *reinterpret_cast<void* const*>(m_data.data());
    } else {
      return reinterpret_cast<const void*>(m_data.data());
    }
  }

  struct Handler {
    void (*destroy)(void* ptr) = nullptr;
    void (*moveConstruct)(void* from, void* to) = nullptr;
    void (*move)(void* from, void* to) = nullptr;
    void* (*copyConstruct)(const void* from, void* to) = nullptr;
    void (*copy)(const void* from, void* to) = nullptr;
    bool heapAllocated{false};
  };

  template <typename T>
  static const Handler* makeHandler() {
    static_assert(!std::is_same_v<T, AnyBase<SIZE>>, "Cannot wrap any in any");
    static const Handler static_handler = []() {
      Handler h;
      h.heapAllocated = heapAllocated<T>();
      if constexpr (!std::is_trivially_destructible_v<T> ||
                    heapAllocated<T>()) {
        h.destroy = &destroyImpl<T>;
      }
      if constexpr (!std::is_trivially_move_constructible_v<T> ||
                    heapAllocated<T>()) {
        h.moveConstruct = &moveConstructImpl<T>;
      }
      if constexpr (!std::is_trivially_move_assignable_v<T> ||
                    heapAllocated<T>()) {
        h.move = &moveImpl<T>;
      }
      if constexpr (!std::is_trivially_copy_constructible_v<T> ||
                    heapAllocated<T>()) {
        h.copyConstruct = &copyConstructImpl<T>;
      }
      if constexpr (!std::is_trivially_copy_assignable_v<T> ||
                    heapAllocated<T>()) {
        h.copy = &copyImpl<T>;
      }

      _ACTS_ANY_DEBUG("Type: " << typeid(T).name());
      _ACTS_ANY_DEBUG(" -> destroy: " << h.destroy);
      _ACTS_ANY_DEBUG(" -> moveConstruct: " << h.moveConstruct);
      _ACTS_ANY_DEBUG(" -> move: " << h.move);
      _ACTS_ANY_DEBUG(" -> copyConstruct: " << h.copyConstruct);
      _ACTS_ANY_DEBUG(" -> copy: " << h.copy);
      _ACTS_ANY_DEBUG(
          " -> heapAllocated: " << (h.heapAllocated ? "yes" : "no"));

      return h;
    }();
    return &static_handler;
  }

  template <typename T>
  static constexpr bool heapAllocated() {
    return sizeof(T) > SIZE;
  }

  void destroy() {
    _ACTS_ANY_VERBOSE("Destructor this=" << this << " handler: " << m_handler);
    if (m_handler != nullptr && m_handler->destroy != nullptr) {
      _ACTS_ANY_VERBOSE("Non-trivial destruction");
      m_handler->destroy(dataPtr());
    }
    m_handler = nullptr;
  }

  void moveConstruct(AnyBase&& fromAny) {
    if (m_handler == nullptr) {
      return;
    }

    void* to = dataPtr();
    void* from = fromAny.dataPtr();
    if (m_handler->heapAllocated) {
      // stored on heap: just copy the pointer
      setDataPtr(fromAny.dataPtr());
      // do not delete in moved-from any
      fromAny.m_handler = nullptr;
      return;
    }

    if (m_handler->moveConstruct == nullptr) {
      _ACTS_ANY_VERBOSE("Trivially move construct");
      // trivially move constructible
      m_data = std::move(fromAny.m_data);
    } else {
      m_handler->moveConstruct(from, to);
    }
  }

  void move(AnyBase&& fromAny) {
    if (m_handler == nullptr) {
      return;
    }

    void* to = dataPtr();
    void* from = fromAny.dataPtr();
    if (m_handler->heapAllocated) {
      // stored on heap: just copy the pointer
      // need to delete existing pointer
      m_handler->destroy(dataPtr());
      setDataPtr(fromAny.dataPtr());
      // do not delete in moved-from any
      fromAny.m_handler = nullptr;
      return;
    }

    if (m_handler->move == nullptr) {
      _ACTS_ANY_VERBOSE("Trivially move");
      // trivially movable
      m_data = std::move(fromAny.m_data);
    } else {
      m_handler->move(from, to);
    }
  }

  void copyConstruct(const AnyBase& fromAny) {
    if (m_handler == nullptr) {
      return;
    }

    void* to = dataPtr();
    const void* from = fromAny.dataPtr();

    if (m_handler->copyConstruct == nullptr) {
      _ACTS_ANY_VERBOSE("Trivially copy construct");
      // trivially copy constructible
      m_data = fromAny.m_data;
    } else {
      void* copyAt = m_handler->copyConstruct(from, to);
      if (to == nullptr) {
        assert(copyAt != nullptr);
        // copy allocated, store pointer
        setDataPtr(copyAt);
      }
    }
  }

  void copy(const AnyBase& fromAny) {
    if (m_handler == nullptr) {
      return;
    }

    void* to = dataPtr();
    const void* from = fromAny.dataPtr();

    if (m_handler->copy == nullptr) {
      _ACTS_ANY_VERBOSE("Trivially copy");
      // trivially copyable
      m_data = fromAny.m_data;
    } else {
      m_handler->copy(from, to);
    }
  }

  template <typename T>
  static void destroyImpl(void* ptr) {
    assert(ptr != nullptr && "Address to destroy is nullptr");
    T* obj = static_cast<T*>(ptr);
    if constexpr (!heapAllocated<T>()) {
      // stored in place: just call the destructor
      _ACTS_ANY_VERBOSE("Destroy local at: " << ptr);
      obj->~T();
    } else {
      // stored on heap: delete
      _ACTS_ANY_DEBUG("Delete type: " << typeid(T).name()
                                      << " heap at: " << obj);
      _ACTS_ANY_TRACK_DEALLOCATION(T, obj);
      delete obj;
    }
  }

  template <typename T>
  static void moveConstructImpl(void* from, void* to) {
    _ACTS_ANY_VERBOSE("move const: " << from << " -> " << to);
    assert(from != nullptr && "Source is null");
    assert(to != nullptr && "Target is null");
    T* _from = static_cast<T*>(from);
    /*T* ptr =*/new (to) T(std::move(*_from));
  }

  template <typename T>
  static void moveImpl(void* from, void* to) {
    _ACTS_ANY_VERBOSE("move: " << from << " -> " << to);
    assert(from != nullptr && "Source is null");
    assert(to != nullptr && "Target is null");

    T* _from = static_cast<T*>(from);
    T* _to = static_cast<T*>(to);

    (*_to) = std::move(*_from);
  }

  template <typename T>
  static void* copyConstructImpl(const void* from, void* to) {
    _ACTS_ANY_VERBOSE("copy const: " << from << " -> " << to);
    assert(from != nullptr && "Source is null");
    const T* _from = static_cast<const T*>(from);
    if (to == nullptr) {
      assert(heapAllocated<T>() && "Received nullptr in local buffer case");
      to = new T(*_from);
      _ACTS_ANY_TRACK_ALLOCATION(T, to);

    } else {
      assert(!heapAllocated<T>() && "Received non-nullptr in heap case");
      /*T* ptr =*/new (to) T(*_from);
    }
    return to;
  }

  template <typename T>
  static void copyImpl(const void* from, void* to) {
    _ACTS_ANY_VERBOSE("copy: " << from << " -> " << to);
    assert(from != nullptr && "Source is null");
    assert(to != nullptr && "Target is null");

    const T* _from = static_cast<const T*>(from);
    T* _to = static_cast<T*>(to);

    (*_to) = *_from;
  }

  static constexpr std::size_t kMaxAlignment =
      std::max(alignof(std::max_align_t),
#if defined(__AVX512F__)
               std::size_t{64}
#elif defined(__AVX__)
               std::size_t{32}
#elif defined(__SSE__)
               std::size_t{16}
#else
               std::size_t{0}
  // Neutral element
  // for maximum
#endif
      );

  alignas(kMaxAlignment) std::array<std::byte, SIZE> m_data{};
  const Handler* m_handler{nullptr};
};

using Any = AnyBase<sizeof(void*)>;

#undef _ACTS_ANY_VERBOSE
#undef _ACTS_ANY_VERBOSE_BUFFER
#undef _ACTS_ANY_ENABLE_VERBOSE

}  // namespace Acts<|MERGE_RESOLUTION|>--- conflicted
+++ resolved
@@ -217,11 +217,7 @@
     return *this;
   }
 
-<<<<<<< HEAD
   AnyBase(AnyBase&& other) _ACTS_ANY_NOEXCEPT {
-=======
-  AnyBase(AnyBase&& other) noexcept {
->>>>>>> ec802d94
     _ACTS_ANY_VERBOSE("Move construct (this="
                       << this << ") at: " << static_cast<void*>(m_data.data()));
     if (m_handler == nullptr && other.m_handler == nullptr) {
