// This file is part of the ACTS project.
//
// Copyright (C) 2016 CERN for the benefit of the ACTS project
//
// This Source Code Form is subject to the terms of the Mozilla Public
// License, v. 2.0. If a copy of the MPL was not distributed with this
// file, You can obtain one at https://mozilla.org/MPL/2.0/.

#pragma once

#include "Acts/Utilities/ContainerConcepts.hpp"
#include "Acts/Utilities/TypeTraits.hpp"

#include <span>
#include <stdexcept>

namespace Acts {

template <typename Derived, typename Container, typename Value, typename Index,
          bool ReadOnly>
class ContainerSubset {
 public:
  using container_type = const_if_t<ReadOnly, Container>;
  using value_type = Value;
  using index_type = Index;
  static constexpr bool read_only = ReadOnly;
  using index_subset_type = std::span<const index_type>;

  class Iterator {
   public:
    using subset_iterator = index_subset_type::iterator;

    using value_type = Value;
    using difference_type = std::ptrdiff_t;
    using pointer = void;
    using reference = void;

    using iterator_category = std::random_access_iterator_tag;
    using iterator_concept = std::random_access_iterator_tag;

    constexpr Iterator() noexcept = default;
    constexpr Iterator(container_type &container,
                       subset_iterator iterator) noexcept
        : m_container(&container), m_iterator(iterator) {}

    constexpr value_type operator*() const {
      static_assert(
          ContainerHasAt<Container> || ContainerHasArrayAccess<Container>,
          "Container must support at() or operator[] for indexing");
      constexpr bool HasArrayAccess = ContainerHasArrayAccess<Container>;

      if constexpr (HasArrayAccess) {
        return (*m_container)[*m_iterator];
      } else {
        return m_container->at(*m_iterator);
      }
    }
    constexpr value_type operator[](difference_type n) const {
      static_assert(
          ContainerHasAt<Container> || ContainerHasArrayAccess<Container>,
          "Container must support at() or operator[] for indexing");
      constexpr bool HasArrayAccess = ContainerHasArrayAccess<Container>;

      if constexpr (HasArrayAccess) {
        return (*m_container)[m_iterator[n]];
      } else {
        return m_container->at(m_iterator[n]);
      }
    }

    constexpr Iterator &operator++() noexcept {
      ++m_iterator;
      return *this;
    }
    constexpr Iterator operator++(int) noexcept {
      auto tmp = *this;
      ++(*this);
      return tmp;
    }
    constexpr Iterator &operator--() noexcept {
      --m_iterator;
      return *this;
    }
    constexpr Iterator operator--(int) noexcept {
      auto tmp = *this;
      --(*this);
      return tmp;
    }

    constexpr Iterator &operator+=(difference_type n) noexcept {
      m_iterator += n;
      return *this;
    }
    constexpr Iterator &operator-=(difference_type n) noexcept {
      m_iterator -= n;
      return *this;
    }

   private:
    container_type *m_container{};
    subset_iterator m_iterator{};

    friend constexpr Iterator operator+(Iterator it,
                                        difference_type n) noexcept {
      return it += n;
    }

    friend constexpr Iterator operator+(difference_type n,
                                        Iterator it) noexcept {
      return it += n;
    }

    friend constexpr Iterator operator-(Iterator it,
                                        difference_type n) noexcept {
      return it -= n;
    }

    friend constexpr difference_type operator-(const Iterator &lhs,
                                               const Iterator &rhs) noexcept {
      return lhs.m_iterator - rhs.m_iterator;
    }

    friend constexpr auto operator<=>(const Iterator &a,
                                      const Iterator &b) noexcept {
      if (a.m_iterator < b.m_iterator) {
        return std::strong_ordering::less;
      }
      if (a.m_iterator > b.m_iterator) {
        return std::strong_ordering::greater;
      }
      return std::strong_ordering::equal;
    }
    friend constexpr bool operator==(const Iterator &a,
                                     const Iterator &b) noexcept {
      return a.m_iterator == b.m_iterator;
    }
  };
  using iterator = Iterator;

  constexpr ContainerSubset(container_type &container,
                            const index_subset_type &subset) noexcept
      : m_container(&container), m_subset(subset) {}
  template <bool OtherReadOnly>
  explicit constexpr ContainerSubset(
      const ContainerSubset<Derived, Container, Value, Index, OtherReadOnly>
          &other) noexcept
    requires(ReadOnly && !OtherReadOnly)
      : m_container(&other.container()), m_subset(other.subset()) {}

  constexpr ContainerSubset<Derived, Container, Value, Index, true> asConst()
      const noexcept
    requires(!ReadOnly)
  {
    return {*m_container, m_subset};
  }

  constexpr container_type &container() const noexcept { return *m_container; }
  constexpr const index_subset_type &subset() const noexcept {
    return m_subset;
  }

  constexpr std::size_t size() const noexcept { return m_subset.size(); }
  constexpr bool empty() const noexcept { return size() == 0; }

  constexpr Derived subrange(std::size_t offset) const noexcept {
    return {container(), m_subset.subspan(offset)};
  }
  constexpr Derived subrange(std::size_t offset,
                             std::size_t count) const noexcept {
    return {container(), m_subset.subspan(offset, count)};
  }

  constexpr auto front() const noexcept {
    return container()[m_subset.front()];
  }
  constexpr auto back() const noexcept { return container()[m_subset.back()]; }

  constexpr iterator begin() const noexcept {
    return iterator(*m_container, m_subset.begin());
  }
  constexpr iterator end() const noexcept {
    return iterator(*m_container, m_subset.end());
  }

<<<<<<< HEAD
  constexpr auto operator[](std::size_t index) const noexcept {
    static_assert(
        ContainerHasAt<Container> || ContainerHasArrayAccess<Container>,
        "Container must support at() or operator[] for indexing");
    constexpr bool HasArrayAccess = ContainerHasArrayAccess<Container>;

    assert(index < size() && "Index out of bounds");

    if constexpr (HasArrayAccess) {
      return (*m_container)[m_subset[index]];
    } else {
      return m_container->at(m_subset[index]);
    }
  }
  constexpr auto at(std::size_t index) const {
    static_assert(
        ContainerHasAt<Container> || ContainerHasArrayAccess<Container>,
        "Container must support at() or operator[] for indexing");
    constexpr bool HasArrayAccess = ContainerHasArrayAccess<Container>;

    if (index >= size()) {
      throw std::out_of_range("Index out of bounds");
    }

    if constexpr (HasArrayAccess) {
      return (*m_container)[m_subset[index]];
    } else {
      return m_container->at(m_subset[index]);
    }
=======
  constexpr auto operator[](Index index) const noexcept
    requires(ContainerHasArrayAccess<Container>)
  {
    assert(index < size() && "Index out of bounds");
    return (*m_container)[m_subset[index]];
  }
  constexpr auto at(Index index) const
    requires(ContainerHasAt<Container>)
  {
    if (index >= size()) {
      throw std::out_of_range("Index out of bounds");
    }
    return m_container->at(m_subset[index]);
>>>>>>> 28244226
  }

 private:
  container_type *m_container{};
  index_subset_type m_subset{};
};

}  // namespace Acts<|MERGE_RESOLUTION|>--- conflicted
+++ resolved
@@ -182,37 +182,6 @@
     return iterator(*m_container, m_subset.end());
   }
 
-<<<<<<< HEAD
-  constexpr auto operator[](std::size_t index) const noexcept {
-    static_assert(
-        ContainerHasAt<Container> || ContainerHasArrayAccess<Container>,
-        "Container must support at() or operator[] for indexing");
-    constexpr bool HasArrayAccess = ContainerHasArrayAccess<Container>;
-
-    assert(index < size() && "Index out of bounds");
-
-    if constexpr (HasArrayAccess) {
-      return (*m_container)[m_subset[index]];
-    } else {
-      return m_container->at(m_subset[index]);
-    }
-  }
-  constexpr auto at(std::size_t index) const {
-    static_assert(
-        ContainerHasAt<Container> || ContainerHasArrayAccess<Container>,
-        "Container must support at() or operator[] for indexing");
-    constexpr bool HasArrayAccess = ContainerHasArrayAccess<Container>;
-
-    if (index >= size()) {
-      throw std::out_of_range("Index out of bounds");
-    }
-
-    if constexpr (HasArrayAccess) {
-      return (*m_container)[m_subset[index]];
-    } else {
-      return m_container->at(m_subset[index]);
-    }
-=======
   constexpr auto operator[](Index index) const noexcept
     requires(ContainerHasArrayAccess<Container>)
   {
@@ -226,7 +195,6 @@
       throw std::out_of_range("Index out of bounds");
     }
     return m_container->at(m_subset[index]);
->>>>>>> 28244226
   }
 
  private:
