// This file is part of the Acts project.
//
// Copyright (C) 2024 CERN for the benefit of the Acts project
//
// This Source Code Form is subject to the terms of the Mozilla Public
// License, v. 2.0. If a copy of the MPL was not distributed with this
// file, You can obtain one at http://mozilla.org/MPL/2.0/.

#pragma once

#include <concepts>
#include <functional>
#include <type_traits>

namespace Acts::Concepts {
/// @brief Concept that is true if T is the same as any of Ts.
template <typename T, typename... Ts>
concept same_as_any_of = (std::same_as<T, Ts> || ...);

/// @brief Concept that is equivalent to `is_nothrow_move_constructible`.
/// @todo Convert this to a "real" concept.
template <typename T>
concept nothrow_move_constructible =
    std::is_nothrow_move_constructible<T>::value;

/// @brief Concept that is true if T is an arithmetic type.
template <typename T>
concept arithmetic = std::integral<T> || std::floating_point<T>;

/// @brief Concept that is satisfied iff both of its arguments decay to the
/// same type.
template <typename T1, typename T2>
concept decayed_same_as = std::same_as<std::decay_t<T1>, std::decay_t<T2> >;
<<<<<<< HEAD
=======

/// @brief Concept that is satisfied iff type T is callable with arguments
/// Args... and returns type U
template <auto Callable, typename U, typename... Args>
concept invocable_and_returns = requires(Args... args) {
  { std::invoke(Callable, args...) } -> std::same_as<U>;
};
>>>>>>> 1764173d
}  // namespace Acts::Concepts<|MERGE_RESOLUTION|>--- conflicted
+++ resolved
@@ -31,8 +31,6 @@
 /// same type.
 template <typename T1, typename T2>
 concept decayed_same_as = std::same_as<std::decay_t<T1>, std::decay_t<T2> >;
-<<<<<<< HEAD
-=======
 
 /// @brief Concept that is satisfied iff type T is callable with arguments
 /// Args... and returns type U
@@ -40,5 +38,4 @@
 concept invocable_and_returns = requires(Args... args) {
   { std::invoke(Callable, args...) } -> std::same_as<U>;
 };
->>>>>>> 1764173d
 }  // namespace Acts::Concepts