// This file is part of the Acts project.
//
// Copyright (C) 2018-2019 CERN for the benefit of the Acts project
//
// This Source Code Form is subject to the terms of the Mozilla Public
// License, v. 2.0. If a copy of the MPL was not distributed with this
// file, You can obtain one at http://mozilla.org/MPL/2.0/.

#pragma once

#include "Acts/Definitions/Algebra.hpp"
#include "Acts/Utilities/Frustum.hpp"
#include "Acts/Utilities/Ray.hpp"
#include "Acts/Visualization/IVisualization3D.hpp"

#include <array>
#include <memory>
#include <tuple>
#include <vector>

namespace Acts {

/// Implementation of an Axis Aligned Bounding Box. This type is compatible
/// with 2D and 3D boxes
template <typename entity_t, typename value_t, std::size_t DIM>
class AxisAlignedBoundingBox {
 private:
  /// Private self type to capture template parameters
  using self_t = AxisAlignedBoundingBox<entity_t, value_t, DIM>;

  /// Strong type helper, not public
  /// This is only used to provide sensible tag-dispatch below.
  template <typename T, typename P>
  class NamedType {
   public:
    explicit NamedType(const T& value) : m_value(value) {}
    explicit NamedType(T&& value) : m_value(std::move(value)) {}
    T& get() { return m_value; }
    const T& get() const { return m_value; }

   private:
    T m_value;
  };

  /// SizeParameter Tag
  struct SizeParameter {};

 public:
  /// The value type used by this class
  using value_type = value_t;

  /// Re-export vertex type based on value type given
  using VertexType = Eigen::Matrix<value_t, DIM, 1>;

  /// Associated array value to `VertexType`
  using vertex_array_type = Eigen::Array<value_t, DIM, 1>;

  /// Type of stored entity
  using entity_type = entity_t;

  /// The transform type based on the `value_type`
  using transform_type = Eigen::Transform<value_type, DIM, Eigen::Affine>;

  /// Strong type to select the correct constructor
  using Size = NamedType<VertexType, struct SizeParameter>;

  /// Re-export dimension from template parameter
  static const std::size_t dim = DIM;

  /// Copy constructor from other bounding box.
  AxisAlignedBoundingBox(const self_t& other) = default;

  /// Copy assignment operator from other bounding box.
  /// @param other The other AABB
  AxisAlignedBoundingBox& operator=(const self_t& other) = default;

  /// Constructor from an entity pointer, and the min and max vertices.
  /// @param entity The entity to store
  /// @param vmin The minimum vertex.
  /// @param vmax The maximum vertex.
  AxisAlignedBoundingBox(const entity_t* entity, const VertexType& vmin,
                         const VertexType& vmax);

  /// Constructor from a center position, and a width and height.
  /// @param entity The entity to store
  /// @param center The center position
  /// @param size The size (width and height) of the box.
  /// @note The special type @c size is required to disambiguate this constructor
  /// from the other one above. It is a wrapper around a simple @c Vector3.
  AxisAlignedBoundingBox(const entity_t* entity, const VertexType& center,
                         const Size& size);

  /// Constructor from a list of child boxes. This box will wrap around all
  /// boxes
  /// contained in @p boxes, and additional envelope can be given.
  /// @param boxes Vector of child boxes to store in this bounding box.
  /// @param envelope Envelope that will be added/subtracted to the dimension.
  AxisAlignedBoundingBox(
      const std::vector<self_t*>& boxes,
      vertex_array_type envelope = vertex_array_type::Zero());

  /// Helper function to calculate the size of a bounding box enclosing @p boxes.
  /// @param boxes The boxes to wrap (const pointers)
  /// @param envelope Optional envelop to add/subtract to dimension.
  /// @return Pair of vertices: min and max.
  static std::pair<VertexType, VertexType> wrap(
      const std::vector<const self_t*>& boxes,
      vertex_array_type envelope = vertex_array_type::Zero());

  /// Helper function to calculate the size of a bounding box enclosing @p boxes.
  /// Overload which accepts non-const boxes in @p boxes.
  /// @param boxes The boxes to wrap (non-const pointers)
  /// @param envelope Optional envelop to add/subtract to dimension.
  /// @return Pair of vertices: min and max.
  static std::pair<VertexType, VertexType> wrap(
      const std::vector<self_t*>& boxes,
      vertex_array_type envelope = vertex_array_type::Zero());

  /// Helper function to calculate the size of a bounding box enclosing @p boxes.
  /// Overload which accepts a vector in @p boxes which owns the instances
  /// @param boxes The boxes to wrap (by-value vector)
  /// @param envelope Optional envelop to add/subtract to dimension.
  /// @return Pair of vertices: min and max.
  static std::pair<VertexType, VertexType> wrap(
      const std::vector<self_t>& boxes,
      vertex_array_type envelope = vertex_array_type::Zero());

  /// Calculate whether a point is inside this box.
  /// @param point The point to test.
  /// @return Whether the point is inside or not.
  bool intersect(const VertexType& point) const;

  /// @brief Implements the slab method for Ray/AABB intersections.
  ///
  /// See https://tavianator.com/fast-branchless-raybounding-box-intersections/,
  /// https://tavianator.com/fast-branchless-raybounding-box-intersections-part-2-nans/,
  /// https://medium.com/@bromanz/another-view-on-the-classic-ray-aabb-intersection-algorithm-for-bvh-traversal-41125138b525
  /// The original algorithms is described in "Graphics Gems (1990)" [1]
  /// (https://doi.org/10.1016/B978-0-08-050753-8.50084-X)
  ///
  /// @note This implementation may treat parallel rays on any of the slabs
  ///       as **outside** due to how @c NaNs are handled by Eigen.
  ///       See https://eigen.tuxfamily.org/bz/show_bug.cgi?id=564
  /// @param ray The ray to intersect with
  /// @return Whether the ray intersects this AABB
  bool intersect(const Ray<value_type, DIM>& ray) const;

  /// Check if a frustum intersects with this bounding box.
  ///
  /// This method implements an algorithm similar to the one described in
  /// "Optimized View Frustum Culling Algorithms for Bounding Boxes (2012)" [2]
  /// (https://doi.org/10.1080/10867651.2000.10487517), but drops some of the
  /// more sophisticated optimization.
  ///
  /// @param fr The frustum
  /// @return Whether the frustum intersects this AABB
  template <std::size_t sides>
  bool intersect(const Frustum<value_type, DIM, sides>& fr) const;

  /// Set the skip node (bounding box)
  /// @param skip The target skip node pointer
  void setSkip(self_t* skip);

  /// Get the skip node for this box
  /// @return The skip node pointer
  const self_t* getSkip() const;

  /// Get the left child (i.e. the first of the children that are inside this
  /// bounding box).
  /// @return The lest most child.
  const self_t* getLeftChild() const;

  /// Check whether this node as an associated entity. If it does not have one,
  /// this is a purely abstract container box.
  /// @return Whether the box has an entity attached.
  bool hasEntity() const;

  /// Return the entity associated with this box. This might be nullptr if there
  /// is no entity attached.
  /// @return The entity pointer, might be nullptr
  const entity_t* entity() const;

  /// Set the entity associated with with this box.
  /// @param entity The entity
  void setEntity(const entity_t* entity);

  /// Get the center position of this bounding box.
  /// @return The center position
  const VertexType& center() const;

  /// Get the minimum vertex
  /// @return The minimum vertex
  const VertexType& min() const;

  /// Get the maximum vertex
  /// @return The maximum vertex
  const VertexType& max() const;

  /// Write information about this bounding box to a stream.
  /// @param os The output stream.
  /// @return The stream given as an argument.
  std::ostream& toStream(std::ostream& os) const;

  /// Transforms this bounding box using the given transform. This method
  /// modifies the box it is called on.
  /// @param trf The transform
  void transform(const transform_type& trf);

  /// Transforms this bounding box using the given transform. This method
  /// returns a copy of this box, with the transformation applied, and leaves
  /// this instance unchanged.
  /// @param trf The transform
  /// @return The transformed bounding box
  self_t transformed(const transform_type& trf) const;

<<<<<<< HEAD
  /**
   * Draw this bounding box using the given visualization helper. This method is
   * only available for the 3D case.
   * @tparam D (used for SFINAE)
   * @param helper The visualization helper to write to
   * @param color The color to use for drawing
   * @param trf An optional transform to apply first.
   */
  void draw(IVisualization3D& helper, Color color = {120, 120, 120},
=======
  /// Draw this bounding box using the given visualization helper. This method
  /// is only available for the 3D case.
  /// @param helper The visualization helper to write to
  /// @param color The color to use for drawing
  /// @param trf An optional transform to apply first.
  void draw(IVisualization3D& helper,
            std::array<int, 3> color = {120, 120, 120},
>>>>>>> 971be3af
            const transform_type& trf = transform_type::Identity()) const
    requires(DIM == 3);

  /// Draw this bounding box as SVG. This method is only available for the 2D
  /// case.
  /// @param os The output stream to write to
  /// @param w The width of the output SVG.
  /// @param h The height of the output SVG.
  /// @param unit A scale factor to apply before drawing
  /// @param label A label to put next to the box.
  /// @param fillcolor Color to fill the box with.
  /// @return The outstream given in @p os.
  std::ostream& svg(std::ostream& os, value_type w, value_type h,
                    value_type unit = 10, const std::string& label = "",
                    const std::string& fillcolor = "grey") const
    requires(DIM == 2);

 private:
  std::pair<VertexType, VertexType> transformVertices(
      const transform_type& trf) const
    requires(DIM == 2);

  std::pair<VertexType, VertexType> transformVertices(
      const transform_type& trf) const
    requires(DIM == 3);

  const entity_t* m_entity;
  VertexType m_vmin;
  VertexType m_vmax;
  VertexType m_center;
  vertex_array_type m_width;
  vertex_array_type m_iwidth;

  self_t* m_left_child{nullptr};
  self_t* m_right_child{nullptr};
  self_t* m_skip{nullptr};
};

/// Build an octree from a list of bounding boxes.
/// @note @p store and @p prims do not need to contain the same objects. @p store
/// is only used to pass ownership back to the caller while preserving memory
/// location.
/// @tparam box_t Works will all box types.
/// @param store Owns the created boxes by means of `std::unique_ptr`.
/// @param prims Boxes to store. This is a read only vector.
/// @param max_depth No subdivisions beyond this level.
/// @param envelope1 Envelope to add/subtract to dimensions in all directions.
/// @return Pointer to the top most bounding box, containing the entire octree
template <typename box_t>
box_t* make_octree(std::vector<std::unique_ptr<box_t>>& store,
                   const std::vector<box_t*>& prims, std::size_t max_depth = 1,
                   typename box_t::value_type envelope1 = 0);

/// Overload of the << operator for bounding boxes.
/// @tparam T entity type
/// @tparam U value type
/// @tparam V dimension
/// @param os The output stream
/// @param box The bounding box
/// @return The given output stream.
template <typename T, typename U, std::size_t V>
std::ostream& operator<<(std::ostream& os,
                         const AxisAlignedBoundingBox<T, U, V>& box);

}  // namespace Acts

#include "Acts/Utilities/BoundingBox.ipp"<|MERGE_RESOLUTION|>--- conflicted
+++ resolved
@@ -213,25 +213,12 @@
   /// @return The transformed bounding box
   self_t transformed(const transform_type& trf) const;
 
-<<<<<<< HEAD
-  /**
-   * Draw this bounding box using the given visualization helper. This method is
-   * only available for the 3D case.
-   * @tparam D (used for SFINAE)
-   * @param helper The visualization helper to write to
-   * @param color The color to use for drawing
-   * @param trf An optional transform to apply first.
-   */
-  void draw(IVisualization3D& helper, Color color = {120, 120, 120},
-=======
   /// Draw this bounding box using the given visualization helper. This method
   /// is only available for the 3D case.
   /// @param helper The visualization helper to write to
   /// @param color The color to use for drawing
   /// @param trf An optional transform to apply first.
-  void draw(IVisualization3D& helper,
-            std::array<int, 3> color = {120, 120, 120},
->>>>>>> 971be3af
+  void draw(IVisualization3D& helper, Color color = {120, 120, 120},
             const transform_type& trf = transform_type::Identity()) const
     requires(DIM == 3);
 
