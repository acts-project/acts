// This file is part of the Acts project.
//
// Copyright (C) 2016-2018 CERN for the benefit of the Acts project
//
// This Source Code Form is subject to the terms of the Mozilla Public
// License, v. 2.0. If a copy of the MPL was not distributed with this
// file, You can obtain one at http://mozilla.org/MPL/2.0/.

#pragma once

#include "Acts/Definitions/Algebra.hpp"
#include "Acts/Utilities/BinningType.hpp"
#include "Acts/Utilities/Helpers.hpp"
#include "Acts/Utilities/ThrowAssert.hpp"
#include "Acts/Utilities/VectorHelpers.hpp"

#include <algorithm>
#include <cmath>
#include <memory>
#include <sstream>
#include <string>
#include <utility>
#include <vector>

namespace Acts {

/// @class BinningData
///
///   This class holds all the data necessary for the bin calculation
///
///   phi has a very particular behaviour:
///   - there's the change around +/- PI
///
///   - it can be multiplicative or additive
///   multiplicative : each major bin has the same sub structure
///                    i.e. first binnning
///
/// structure is equidistant
///   additive : sub structure replaces one bin (and one bin only)
///
///
class BinningData {
 public:
  BinningType type{};       ///< binning type: equidistant, arbitrary
  BinningOption option{};   ///< binning option: open, closed
  BinningValue binvalue{};  ///< binning value: binX, binY, binZ, binR ...
  float min{};              ///< minimum value
  float max{};              ///< maximum value
  float step{};             ///< binning step
  bool zdim{};              ///< zero dimensional binning : direct access

  /// sub structure: describe some sub binning
  std::unique_ptr<const BinningData> subBinningData;
  /// sub structure: additive or multipicative
  bool subBinningAdditive{};

  /// Constructor for 0D binning
  ///
  /// @param bValue is the binning value: binX, binY, etc.
  /// @param bMin is the minimum value
  /// @param bMax is the maximum value
  BinningData(BinningValue bValue, float bMin, float bMax)
      : type(equidistant),
        option(open),
        binvalue(bValue),
        min(bMin),
        max(bMax),
        step((bMax - bMin)),
        zdim(true),
        subBinningData(nullptr),
        m_bins(1),
        m_boundaries({{min, max}}),
        m_totalBins(1),
        m_totalBoundaries(std::vector<float>()),
        m_functionPtr(&searchEquidistantWithBoundary) {}

  /// Constructor for equidistant binning
  /// and optional sub structure can be
  /// multiplicative or additive
  ///
  /// @param bOption is the binning option : open, closed
  /// @param bValue is the binning value: binX, binY, etc.
  /// @param bBins is number of equidistant bins
  /// @param bMin is the minimum value
  /// @param bMax is the maximum value
  /// @param sBinData is (optional) sub structure
  /// @param sBinAdditive is the prescription for the sub structure
  BinningData(BinningOption bOption, BinningValue bValue, std::size_t bBins,
              float bMin, float bMax,
              std::unique_ptr<const BinningData> sBinData = nullptr,
              bool sBinAdditive = false)
      : type(equidistant),
        option(bOption),
        binvalue(bValue),
        min(bMin),
        max(bMax),
        step((bMax - bMin) / bBins),
        zdim(bBins == 1 ? true : false),
        subBinningData(std::move(sBinData)),
        subBinningAdditive(sBinAdditive),
        m_bins(bBins),
        m_boundaries(std::vector<float>()),
        m_totalBins(bBins),
        m_totalBoundaries(std::vector<float>()) {
    // set to equidistant search
    m_functionPtr = &searchEquidistantWithBoundary;
    // fill the boundary vector for fast access to center & boundaries
    m_boundaries.reserve(m_bins + 1);
    for (std::size_t ib = 0; ib < m_bins + 1; ++ib) {
      m_boundaries.push_back(min + ib * step);
    }
    // the binning data has sub structure - multiplicative or additive
    checkSubStructure();
  }

  /// Constructor for non-equidistant binning
  ///
  /// @param bOption is the binning option : open / closed
  /// @param bValue is the binning value : binX, binY, etc.
  /// @param bBoundaries are the bin boundaries
  /// @param sBinData is (optional) sub structure
  BinningData(BinningOption bOption, BinningValue bValue,
              const std::vector<float>& bBoundaries,
              std::unique_ptr<const BinningData> sBinData = nullptr)
      : type(arbitrary),
        option(bOption),
        binvalue(bValue),
        zdim(bBoundaries.size() == 2 ? true : false),
        subBinningData(std::move(sBinData)),
        subBinningAdditive(true),
        m_bins(bBoundaries.size() - 1),
        m_boundaries(bBoundaries),
        m_totalBins(bBoundaries.size() - 1),
        m_totalBoundaries(bBoundaries) {
    // assert a no-size case
    throw_assert(m_boundaries.size() > 1, "Must have more than one boundary");
    min = m_boundaries[0];
    max = m_boundaries[m_boundaries.size() - 1];
    // set to equidistant search
    m_functionPtr = &searchInVectorWithBoundary;
    // the binning data has sub structure - multiplicative
    checkSubStructure();
  }

  /// Copy constructor
  ///
  /// @param bdata is the source object
  BinningData(const BinningData& bdata)
      : type(bdata.type),
        option(bdata.option),
        binvalue(bdata.binvalue),
        min(bdata.min),
        max(bdata.max),
        step(bdata.step),
        zdim(bdata.zdim),
        subBinningData(nullptr),
        subBinningAdditive(bdata.subBinningAdditive),
        m_bins(bdata.m_bins),
        m_boundaries(bdata.m_boundaries),
        m_totalBins(bdata.m_totalBins),
        m_totalBoundaries(bdata.m_totalBoundaries) {
    // get the binning data
    subBinningData =
        bdata.subBinningData
            ? std::make_unique<const BinningData>(*bdata.subBinningData)
            : nullptr;
    // set the pointer depending on the type
    // set the correct function pointer
    if (type == equidistant) {
      m_functionPtr = &searchEquidistantWithBoundary;
    } else {
      m_functionPtr = &searchInVectorWithBoundary;
    }
  }

  /// Assignment operator
  ///
  /// @param bdata is the source object
  BinningData& operator=(const BinningData& bdata) {
    if (this != &bdata) {
      type = bdata.type;
      option = bdata.option;
      binvalue = bdata.binvalue;
      min = bdata.min;
      max = bdata.max;
      step = bdata.step;
      zdim = bdata.zdim;
      subBinningAdditive = bdata.subBinningAdditive;
      subBinningData =
          bdata.subBinningData
              ? std::make_unique<const BinningData>(*bdata.subBinningData)
              : nullptr;
      m_bins = bdata.m_bins;
      m_boundaries = bdata.m_boundaries;
      m_totalBins = bdata.m_totalBins;
      m_totalBoundaries = bdata.m_totalBoundaries;
      // set the correct function pointer
      if (type == equidistant) {
        m_functionPtr = &searchEquidistantWithBoundary;
      } else {
        m_functionPtr = &searchInVectorWithBoundary;
      }
    }
    return (*this);
  }

  BinningData() = default;
  ~BinningData() = default;

  /// Equality operator
  ///
  /// @param bData is the binning data to be checked against
  ///
  /// @return a boolean indicating if they are the same
  bool operator==(const BinningData& bData) const {
    return (type == bData.type && option == bData.option &&
            binvalue == bData.binvalue && min == bData.min &&
            max == bData.max && step == bData.step && zdim == bData.zdim &&
            ((subBinningData == nullptr && bData.subBinningData == nullptr) ||
             (subBinningData != nullptr && bData.subBinningData != nullptr &&
              (*subBinningData == *bData.subBinningData))) &&
            subBinningAdditive == bData.subBinningAdditive);
  }

  /// Return the number of bins - including sub bins
  std::size_t bins() const { return m_totalBins; }

  /// Return the boundaries  - including sub boundaries
  /// @return vector of floats indicating the boundary values
  const std::vector<float>& boundaries() const {
    if (subBinningData) {
      return m_totalBoundaries;
    }
    return m_boundaries;
  }

  /// Take the right float value
  ///
  /// @param lposition assumes the correct local position expression
  ///
  /// @return float value according to the binning setup
  float value(const Vector2& lposition) const {
    // ordered after occurrence
    if (binvalue == BinningValue::binR || binvalue == BinningValue::binRPhi ||
        binvalue == BinningValue::binX || binvalue == BinningValue::binH) {
      return lposition[0];
    }
<<<<<<< HEAD
    if (binvalue == BinningValue::binPhi) {
      return lposition[1];
    }
=======
>>>>>>> 501bdf8c
    return lposition[1];
  }

  /// Take the right float value
  ///
  /// @param position is the global position
  ///
  /// @return float value according to the binning setup
  float value(const Vector3& position) const {
    using VectorHelpers::eta;
    using VectorHelpers::perp;
    using VectorHelpers::phi;
    // ordered after occurrence
    if (binvalue == BinningValue::binR || binvalue == BinningValue::binH) {
      return (perp(position));
    }
    if (binvalue == BinningValue::binRPhi) {
      return (perp(position) * phi(position));
    }
    if (binvalue == BinningValue::binEta) {
      return (eta(position));
    }
    if (toUnderlying(binvalue) < 3) {
      return position[toUnderlying(binvalue)];
    }
    // phi gauging
    return phi(position);
  }

  /// Get the center value of a bin
  ///
  /// @param bin is the bin for which the center value is requested
  ///
  /// @return float value according to the bin center
  float center(std::size_t bin) const {
    const std::vector<float>& bvals = boundaries();
    // take the center between bin boundaries
    float value =
        bin < (bvals.size() - 1) ? 0.5 * (bvals[bin] + bvals[bin + 1]) : 0.;
    return value;
  }

  /// Get the width of a bin
  ///
  /// @param bin is the bin for which the width is requested
  ///
  /// @return float value of width
  float width(std::size_t bin) const {
    const std::vector<float>& bvals = boundaries();
    // take the center between bin boundaries
    float value = bin < (bvals.size() - 1) ? bvals[bin + 1] - bvals[bin] : 0.;
    return value;
  }

  /// Check if bin is inside from Vector3
  ///
  /// @param position is the search position in global coordinated
  ///
  /// @return boolean if this is inside() method is true
  bool inside(const Vector3& position) const {
    // closed one is always inside
    if (option == closed) {
      return true;
    }
    // all other options
    // @todo remove hard-coded tolerance parameters
    float val = value(position);
    return (val > min - 0.001 && val < max + 0.001);
  }

  /// Check if bin is inside from Vector2
  ///
  /// @param lposition is the search position in global coordinated
  ///
  /// @return boolean if this is inside() method is true
  bool inside(const Vector2& lposition) const {
    // closed one is always inside
    if (option == closed) {
      return true;
    }
    // all other options
    // @todo remove hard-coded tolerance parameters
    float val = value(lposition);
    return (val > min - 0.001 && val < max + 0.001);
  }

  /// Generic search from a 2D position
  /// -- corresponds to local coordinate schema
  /// @param lposition is the search position in local coordinated
  ///
  /// @return bin according tot this
  std::size_t searchLocal(const Vector2& lposition) const {
    if (zdim) {
      return 0;
    }
    return search(value(lposition));
  }

  /// Generic search from a 3D position
  /// -- corresponds to global coordinate schema
  /// @param position is the search position in global coordinated
  ///
  /// @return bin according tot this
  std::size_t searchGlobal(const Vector3& position) const {
    if (zdim) {
      return 0;
    }
    return search(value(position));
  }

  /// Generic search - forwards to correct function pointer
  ///
  /// @param value is the searchvalue as float
  ///
  /// @return bin according tot this
  std::size_t search(float value) const {
    if (zdim) {
      return 0;
    }
    assert(m_functionPtr != nullptr);
    return (!subBinningData) ? (*m_functionPtr)(value, *this)
                             : searchWithSubStructure(value);
  }

  ///  Generic search with sub structure
  /// - forwards to correct function pointer
  ///
  /// @param value is the searchvalue as float
  ///
  /// @return bin according tot this
  std::size_t searchWithSubStructure(float value) const {
    // find the masterbin with the correct function pointer
    std::size_t masterbin = (*m_functionPtr)(value, *this);
    // additive sub binning -
    if (subBinningAdditive) {
      // no gauging done, for additive sub structure
      return masterbin + subBinningData->search(value);
    }
    // gauge the value to the subBinData
    float gvalue =
        value - masterbin * (subBinningData->max - subBinningData->min);
    // now go / additive or multiplicative
    std::size_t subbin = subBinningData->search(gvalue);
    // now return
    return masterbin * subBinningData->bins() + subbin;
  }

  /// Layer next direction is needed
  ///
  /// @param position is the start search position
  /// @param dir is the direction
  /// @todo check if this can be changed
  ///
  /// @return integer that indicates which direction to move
  int nextDirection(const Vector3& position, const Vector3& dir) const {
    if (zdim) {
      return 0;
    }
    float val = value(position);
    Vector3 probe = position + dir.normalized();
    float nextval = value(probe);
    return (nextval > val) ? 1 : -1;
  }

  /// access to the center value
  /// this uses the bin boundary vector, it also works with sub structure
  ///
  /// @param bin is the bin for which the value is requested, if bin > nbins
  /// it is set to max
  ///
  /// @return the center value of the bin is given
  float centerValue(std::size_t bin) const {
    if (zdim) {
      return 0.5 * (min + max);
    }
    float bmin = m_boundaries[bin];
    float bmax = bin < m_boundaries.size() ? m_boundaries[bin + 1] : max;
    return 0.5 * (bmin + bmax);
  }

 private:
  std::size_t m_bins{};             ///< number of bins
  std::vector<float> m_boundaries;  ///< vector of holding the bin boundaries
  std::size_t m_totalBins{};        ///< including potential substructure
  std::vector<float> m_totalBoundaries;  ///< including potential substructure

  std::size_t (*m_functionPtr)(float,
                               const BinningData&){};  /// function pointer

  /// helper method to set the sub structure
  void checkSubStructure() {
    // sub structure is only checked when sBinData is defined
    if (subBinningData) {
      m_totalBoundaries.clear();
      // (A) additive sub structure
      if (subBinningAdditive) {
        // one bin is replaced by the sub bins
        m_totalBins = m_bins + subBinningData->bins() - 1;
        // the tricky one - exchange one bin by many others
        m_totalBoundaries.reserve(m_totalBins + 1);
        // get the sub bin boundaries
        const std::vector<float>& subBinBoundaries =
            subBinningData->boundaries();
        float sBinMin = subBinBoundaries[0];
        // get the min value of the sub bin boundaries
        std::vector<float>::const_iterator mbvalue = m_boundaries.begin();
        for (; mbvalue != m_boundaries.end(); ++mbvalue) {
          // should define numerically stable
          if (std::abs((*mbvalue) - sBinMin) < 10e-10) {
            // copy the sub bin boundaries into the vector
            m_totalBoundaries.insert(m_totalBoundaries.begin(),
                                     subBinBoundaries.begin(),
                                     subBinBoundaries.end());
            ++mbvalue;
          } else {
            m_totalBoundaries.push_back(*mbvalue);
          }
        }
      } else {  // (B) multiplicative sub structure
        // every bin is just replaced by the sub binning structure
        m_totalBins = m_bins * subBinningData->bins();
        m_totalBoundaries.reserve(m_totalBins + 1);
        // get the sub bin boundaries if there are any
        const std::vector<float>& subBinBoundaries =
            subBinningData->boundaries();
        // create the boundary vector
        m_totalBoundaries.push_back(min);
        for (std::size_t ib = 0; ib < m_bins; ++ib) {
          float offset = ib * step;
          for (std::size_t isb = 1; isb < subBinBoundaries.size(); ++isb) {
            m_totalBoundaries.push_back(offset + subBinBoundaries[isb]);
          }
        }
      }
      // sort the total boundary vector
      std::sort(m_totalBoundaries.begin(), m_totalBoundaries.end());
    }
  }

  // Equidistant search
  // - fastest method
  static std::size_t searchEquidistantWithBoundary(float value,
                                                   const BinningData& bData) {
    // vanilla

    int bin = static_cast<int>((value - bData.min) / bData.step);
    // special treatment of the 0 bin for closed
    if (bData.option == closed) {
      if (value < bData.min) {
        return (bData.m_bins - 1);
      }
      if (value > bData.max) {
        return 0;
      }
    }
    // if outside boundary : return boundary for open, opposite bin for closed
    bin = bin < 0 ? ((bData.option == open) ? 0 : (bData.m_bins - 1)) : bin;
    return static_cast<std::size_t>(
        (bin <= static_cast<int>(bData.m_bins - 1))
            ? bin
            : ((bData.option == open) ? (bData.m_bins - 1) : 0));
  }

  // Search in arbitrary boundary
  static std::size_t searchInVectorWithBoundary(float value,
                                                const BinningData& bData) {
    // lower boundary
    if (value <= bData.m_boundaries[0]) {
      return (bData.option == closed) ? (bData.m_bins - 1) : 0;
    }
    // higher boundary
    if (value >= bData.max) {
      return (bData.option == closed) ? 0 : (bData.m_bins - 1);
    }

    auto lb = std::lower_bound(bData.m_boundaries.begin(),
                               bData.m_boundaries.end(), value);
    return static_cast<std::size_t>(
        std::distance(bData.m_boundaries.begin(), lb) - 1);
  }

 public:
  /// String screen output method
  /// @param indent the current indentation
  /// @return a string containing the screen information
  std::string toString(const std::string& indent) const {
    std::stringstream sl;
    sl << indent << "BinngingData object:" << '\n';
    sl << indent << "  - type       : " << static_cast<std::size_t>(type)
       << '\n';
    sl << indent << "  - option     : " << static_cast<std::size_t>(option)
       << '\n';
    sl << indent << "  - value      : " << static_cast<std::size_t>(binvalue)
       << '\n';
    sl << indent << "  - bins       : " << bins() << '\n';
    sl << indent << "  - min/max    : " << min << " / " << max << '\n';
    if (type == equidistant) {
      sl << indent << "  - step       : " << step << '\n';
    }
    sl << indent << "  - boundaries : | ";
    for (const auto& b : boundaries()) {
      sl << b << " | ";
    }
    sl << '\n';
    return sl.str();
  }
};
}  // namespace Acts<|MERGE_RESOLUTION|>--- conflicted
+++ resolved
@@ -245,12 +245,7 @@
         binvalue == BinningValue::binX || binvalue == BinningValue::binH) {
       return lposition[0];
     }
-<<<<<<< HEAD
-    if (binvalue == BinningValue::binPhi) {
-      return lposition[1];
-    }
-=======
->>>>>>> 501bdf8c
+
     return lposition[1];
   }
 
