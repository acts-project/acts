--- conflicted
+++ resolved
@@ -683,16 +683,10 @@
   /// @tparam track_proxy_t the other track proxy's type
   /// @param other The track proxy
   /// @param copyTrackStates Copy the track state sequence from @p other
-<<<<<<< HEAD
   template <TrackProxyConcept track_proxy_t>
-  void copyFrom(const track_proxy_t& other,
-                bool copyTrackStates = true) requires(!ReadOnly) {
-=======
-  template <typename track_proxy_t>
   void copyFrom(const track_proxy_t& other, bool copyTrackStates = true)
     requires(!ReadOnly)
   {
->>>>>>> ef092ca9
     // @TODO: Add constraint on which track proxies are allowed,
     // this is only implicit right now
 
