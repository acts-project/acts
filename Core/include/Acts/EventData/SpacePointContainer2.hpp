--- conflicted
+++ resolved
@@ -708,17 +708,9 @@
    public:
     static constexpr bool ReadOnly = read_only;
     using Container = const_if_t<ReadOnly, SpacePointContainer2>;
-<<<<<<< HEAD
-
-    using iterator = Iterator<read_only>;
-    using const_iterator = Iterator<true>;
-
-    Range(Container &container, const IndexRangeType &range) noexcept
-=======
     using RangeIterator = Iterator<read_only>;
 
     Range(Container &container, const IndexRange &range) noexcept
->>>>>>> e76b5bc4
         : m_container(&container), m_range(range) {}
     explicit Range(const Range<false> &other) noexcept
       requires(ReadOnly)
@@ -726,7 +718,7 @@
     Range(const Range &other) noexcept = default;
 
     Container &container() const noexcept { return *m_container; }
-    const IndexRangeType &range() const noexcept { return m_range; }
+    const IndexRange &range() const noexcept { return m_range; }
 
     std::size_t size() const noexcept { return m_range.second - m_range.first; }
     bool empty() const noexcept { return size() == 0; }
@@ -740,11 +732,7 @@
 
    private:
     Container *m_container{};
-<<<<<<< HEAD
-    IndexRangeType m_range{};
-=======
     IndexRange m_range{};
->>>>>>> e76b5bc4
   };
   using MutableRange = Range<false>;
   using ConstRange = Range<true>;
