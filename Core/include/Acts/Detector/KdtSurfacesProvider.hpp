// This file is part of the Acts project.
//
// Copyright (C) 2023 CERN for the benefit of the Acts project
//
// This Source Code Form is subject to the terms of the Mozilla Public
// License, v. 2.0. If a copy of the MPL was not distributed with this
// file, You can obtain one at http://mozilla.org/MPL/2.0/.

#pragma once

#include "Acts/Definitions/Algebra.hpp"
#include "Acts/Detector/detail/ReferenceGenerators.hpp"
#include "Acts/Detector/interface/ISurfacesProvider.hpp"
#include "Acts/Surfaces/Surface.hpp"
#include "Acts/Utilities/BinningData.hpp"
#include "Acts/Utilities/KDTree.hpp"

#include <array>
#include <stdexcept>
#include <tuple>
#include <vector>

namespace Acts {

namespace Experimental {

/// @brief A wrapper class around a KDTree of surfaces
///
/// It also deals with the conversion from global query to
/// KDTree lookup positions
///
template <size_t kDIM = 2u, size_t bSize = 100u,
          typename reference_generator =
<<<<<<< HEAD
              detail::PolyhedronReferenceGenerator<1, false>>
=======
              detail::PolyhedronReferenceGenerator<1u, false>>
>>>>>>> 410ed375
class KdtSurfaces {
 public:
  /// Broadcast the surface KDT type
  using KDTS =
      KDTree<kDIM, std::shared_ptr<Surface>, ActsScalar, std::array, bSize>;

  /// Broadcast the query definition
  using Query = std::array<ActsScalar, kDIM>;

  /// Broadcast the entry
  using Entry = std::pair<Query, std::shared_ptr<Surface>>;

  /// Constructor from a vector of surfaces
  ///
  /// @param gctx the geometry context of this call
  /// @param surfaces the surfaces to be filled into the tree
  /// @param casts the cast list from global position into kdtree local
  /// @param rgen the reference point generator
  KdtSurfaces(const GeometryContext& gctx,
              const std::vector<std::shared_ptr<Surface>>& surfaces,
              const std::array<BinningValue, kDIM>& casts,
              const reference_generator& rgen =
<<<<<<< HEAD
                  detail::PolyhedronReferenceGenerator<1, false>{})
=======
                  detail::PolyhedronReferenceGenerator<1u, false>{})
>>>>>>> 410ed375
      : m_kdt(nullptr), m_casts(casts), m_rGenerator(rgen) {
    // Simple check if the dimension is correct
    if (kDIM == 0u) {
      throw std::invalid_argument(
          "KdtSurfaces: dimension and/or cast rules are incorrect.");
    }
    // Fill the tree from surfaces
    std::vector<Entry> kdtEntries;
    kdtEntries.reserve(surfaces.size());
    for (auto& s : surfaces) {
      // Generate the references and the center of gravity from it
      const auto references = m_rGenerator.references(gctx, *s);
      std::vector<Query> castedReferences;
      castedReferences.reserve(references.size());
      for (const auto& r : references) {
        //  Now cast into the correct fill position
        Query rc = {};
        fillCasts(r, rc, std::make_integer_sequence<std::size_t, kDIM>{});
        castedReferences.push_back(rc);
      }
<<<<<<< HEAD
      // DEBUG info
      if (s->type() == Acts::Surface::SurfaceType::Cylinder) {
        std::cout << "Cylinder surface with " << references.size()
                  << " references and " << castedReferences.size()
                  << " casted references" << std::endl;
        std::cout << " Results in the following casted references: "
                  << std::endl;
        auto cc = cog(castedReferences);
        std::for_each(cc.begin(), cc.end(),
                      [](auto& v) { std::cout << " " << v; });
        std::cout << std::endl;
      }

=======
>>>>>>> 410ed375
      // Calculate the center of gravity in casted frame
      kdtEntries.push_back({cog(castedReferences), s});
    }
    // Create the KDTree
    m_kdt = std::make_unique<KDTS>(std::move(kdtEntries));
  }

  /// Query with a Range object
  ///
  /// @param range is the range to be queried
  ///
  /// @return the matching surfaces from the KDT structure
  std::vector<std::shared_ptr<Surface>> surfaces(
      const RangeXD<kDIM, ActsScalar>& range) const {
    // Strip the surfaces
    std::vector<std::shared_ptr<Surface>> surfacePtrs;
    auto surfaceQuery = m_kdt->rangeSearchWithKey(range);
    std::for_each(surfaceQuery.begin(), surfaceQuery.end(),
                  [&](auto& s) { surfacePtrs.push_back(s.second); });
    return surfacePtrs;
  }

  /// Query with an Extent object
  ///
  /// @param extent is the range Extent to be queried
  ///
  /// @return the matching surfaces fpulled from the KDT structure
  std::vector<std::shared_ptr<Surface>> surfaces(const Extent& extent) const {
    RangeXD<kDIM, ActsScalar> qRange;
    for (auto [ibv, v] : enumerate(m_casts)) {
      qRange[ibv] = extent.range(v);
    }
    return surfaces(qRange);
  }

 private:
  /// The KDTree as single source for the surfaces (maybe shared)
  std::unique_ptr<KDTS> m_kdt = nullptr;

  /// Cast values that turn a global position to lookup position
  std::array<BinningValue, kDIM> m_casts = {};

  /// Helper to generate reference points for filling
  reference_generator m_rGenerator;

  /// Unroll the cast loop
  /// @param position is the position of the update call
  /// @param a is the array to be filled
  template <typename Array, std::size_t... idx>
  void fillCasts(const Vector3& position, Array& a,
                 std::index_sequence<idx...> /*indices*/) const {
    ((a[idx] = VectorHelpers::cast(position, m_casts[idx])), ...);
  }

  /// Helper method to calculate the center of gravity in the
  /// casted frame (i.e. query frame)
  ///
  /// @param cQueries are the casted query positions
  /// @note will do nothing if vector size is equal to 1
  ///
  /// @note no checking on qQueries.empty() is done as the
  /// positions are to be provided by a generator which itself
  /// is tested for consistency
  ///
  /// @return the center of gravity as a query object
  Query cog(const std::vector<Query>& cQueries) const {
    // If there is only one position, return it
    if (cQueries.size() == 1) {
      return cQueries.front();
    }
    // Build the center of gravity of the n positions
    Query c{};
    float weight = 1. / cQueries.size();
    for (auto& q : cQueries) {
      std::transform(c.begin(), c.end(), q.begin(), c.begin(),
                     std::plus<ActsScalar>());
    }
    std::for_each(c.begin(), c.end(), [&](auto& v) { v *= weight; });
    return c;
  }
};

/// @brief Callable struct wrapper around the KDT surface structure
///
/// This allows to create small region based callable structs at
/// configuration level that are then connected to an InternalStructureBuilder
template <size_t kDIM = 2u, size_t bSize = 100u,
          typename reference_generator =
<<<<<<< HEAD
              detail::PolyhedronReferenceGenerator<1, false>>
=======
              detail::PolyhedronReferenceGenerator<1u, false>>
>>>>>>> 410ed375
class KdtSurfacesProvider : public ISurfacesProvider {
 public:
  /// The prefilled surfaces in a KD tree structure, it is generally shared
  /// amongst different providers
  ///
  /// @param kdts the prefilled KDTree structure
  /// @param kregion the region where these are pulled from
  KdtSurfacesProvider(
      std::shared_ptr<KdtSurfaces<kDIM, bSize, reference_generator>> kdts,
      const Extent& kregion)
      : m_kdt(std::move(kdts)), m_region(kregion) {
    /// Sanity check that the KDTree is not empty
    if (m_kdt == nullptr) {
      throw std::invalid_argument(
          "KdtSurfacesProvider: no KDTree structure provided.");
    }
  }

  /// The call to provide the surfaces
  std::vector<std::shared_ptr<Surface>> surfaces(
      [[maybe_unused]] const GeometryContext& gctx) const final {
    return m_kdt->surfaces(m_region);
  }

 private:
  std::shared_ptr<KdtSurfaces<kDIM, bSize, reference_generator>> m_kdt =
      nullptr;
  /// The query region
  Extent m_region;
};

}  // namespace Experimental

}  // namespace Acts<|MERGE_RESOLUTION|>--- conflicted
+++ resolved
@@ -31,11 +31,7 @@
 ///
 template <size_t kDIM = 2u, size_t bSize = 100u,
           typename reference_generator =
-<<<<<<< HEAD
-              detail::PolyhedronReferenceGenerator<1, false>>
-=======
               detail::PolyhedronReferenceGenerator<1u, false>>
->>>>>>> 410ed375
 class KdtSurfaces {
  public:
   /// Broadcast the surface KDT type
@@ -58,11 +54,7 @@
               const std::vector<std::shared_ptr<Surface>>& surfaces,
               const std::array<BinningValue, kDIM>& casts,
               const reference_generator& rgen =
-<<<<<<< HEAD
-                  detail::PolyhedronReferenceGenerator<1, false>{})
-=======
                   detail::PolyhedronReferenceGenerator<1u, false>{})
->>>>>>> 410ed375
       : m_kdt(nullptr), m_casts(casts), m_rGenerator(rgen) {
     // Simple check if the dimension is correct
     if (kDIM == 0u) {
@@ -83,22 +75,6 @@
         fillCasts(r, rc, std::make_integer_sequence<std::size_t, kDIM>{});
         castedReferences.push_back(rc);
       }
-<<<<<<< HEAD
-      // DEBUG info
-      if (s->type() == Acts::Surface::SurfaceType::Cylinder) {
-        std::cout << "Cylinder surface with " << references.size()
-                  << " references and " << castedReferences.size()
-                  << " casted references" << std::endl;
-        std::cout << " Results in the following casted references: "
-                  << std::endl;
-        auto cc = cog(castedReferences);
-        std::for_each(cc.begin(), cc.end(),
-                      [](auto& v) { std::cout << " " << v; });
-        std::cout << std::endl;
-      }
-
-=======
->>>>>>> 410ed375
       // Calculate the center of gravity in casted frame
       kdtEntries.push_back({cog(castedReferences), s});
     }
@@ -187,11 +163,7 @@
 /// configuration level that are then connected to an InternalStructureBuilder
 template <size_t kDIM = 2u, size_t bSize = 100u,
           typename reference_generator =
-<<<<<<< HEAD
-              detail::PolyhedronReferenceGenerator<1, false>>
-=======
               detail::PolyhedronReferenceGenerator<1u, false>>
->>>>>>> 410ed375
 class KdtSurfacesProvider : public ISurfacesProvider {
  public:
   /// The prefilled surfaces in a KD tree structure, it is generally shared
