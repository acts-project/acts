--- conflicted
+++ resolved
@@ -186,37 +186,12 @@
                                                 << " volumes.");
 
   // The return boundaries
-<<<<<<< HEAD
-  std::array<std::vector<ActsScalar>, 3u> boundaries;
-
-  // The map for collecting
-  std::array<std::map<ActsScalar, size_t>, 3u> valueMaps;
-  auto& rMap = valueMaps[0u];
-  auto& zMap = valueMaps[1u];
-  auto& phiMap = valueMaps[2u];
-
-  auto fillMap = [&](std::map<ActsScalar, size_t>& map,
-                     const std::array<ActsScalar, 2u>& values) {
-    for (auto v : values) {
-      if (map.find(v) != map.end()) {
-        ++map[v];
-      } else {
-        map[v] = 1u;
-      }
-    }
-  };
-=======
   std::array<std::set<ActsScalar>, 3u> uniqueBoundaries;
->>>>>>> 817c58c5
 
   // Loop over the volumes and collect boundaries
   for (const auto& v : volumes) {
     if (v->volumeBounds().type() == VolumeBounds::BoundsType::eCylinder) {
-<<<<<<< HEAD
-      auto bValues = v->volumeBounds().values();
-=======
       const auto& bValues = v->volumeBounds().values();
->>>>>>> 817c58c5
       // The min/max values
       ActsScalar rMin = bValues[CylinderVolumeBounds::BoundValues::eMinR];
       ActsScalar rMax = bValues[CylinderVolumeBounds::BoundValues::eMaxR];
@@ -231,28 +206,6 @@
           bValues[CylinderVolumeBounds::BoundValues::eHalfPhiSector];
       ActsScalar phiMin = phiCenter - phiSector;
       ActsScalar phiMax = phiCenter + phiSector;
-<<<<<<< HEAD
-      // Fill the maps
-      fillMap(rMap, {rMin, rMax});
-      fillMap(zMap, {zMin, zMax});
-      fillMap(phiMap, {phiMin, phiMax});
-    }
-  }
-
-  for (auto [im, map] : enumerate(valueMaps)) {
-    for (auto [key, value] : map) {
-      boundaries[im].push_back(key);
-    }
-    std::sort(boundaries[im].begin(), boundaries[im].end());
-  }
-
-  ACTS_VERBOSE("- did yield " << boundaries[0u].size() << " boundaries in R.");
-  ACTS_VERBOSE("- did yield " << boundaries[1u].size() << " boundaries in z.");
-  ACTS_VERBOSE("- did yield " << boundaries[2u].size()
-                              << " boundaries in phi.");
-
-  return boundaries;
-=======
       // Fill the sets
       uniqueBoundaries[0].insert(rMin);
       uniqueBoundaries[0].insert(rMax);
@@ -276,7 +229,6 @@
                                    uniqueBoundaries[1].end()),
            std::vector<ActsScalar>(uniqueBoundaries[2].begin(),
                                    uniqueBoundaries[2].end())}};
->>>>>>> 817c58c5
 }
 
 }  // namespace CylindricalDetectorHelper
