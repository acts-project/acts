--- conflicted
+++ resolved
@@ -20,7 +20,6 @@
 ///
 class InfiniteBounds : public SurfaceBounds {
  public:
-<<<<<<< HEAD
   SurfaceBounds::BoundsType type() const final { return eBoundless; }
 
   bool isCartesian() const final { return true; }
@@ -39,9 +38,6 @@
     (void)lposition;
     return SquareMatrix2::Identity();
   }
-=======
-  BoundsType type() const final { return SurfaceBounds::eBoundless; }
->>>>>>> 72145fca
 
   std::vector<double> values() const final { return {}; }
 
