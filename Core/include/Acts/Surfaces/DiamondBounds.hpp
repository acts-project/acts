--- conflicted
+++ resolved
@@ -66,11 +66,7 @@
             Vector2{*std::max_element(values.begin(), values.begin() + 2),
                     values[eHalfLengthYpos]}) {}
 
-<<<<<<< HEAD
   BoundsType type() const final { return eDiamond; }
-=======
-  BoundsType type() const final { return SurfaceBounds::eDiamond; }
->>>>>>> 72145fca
 
   /// Return the bound values as dynamically sized vector
   ///
