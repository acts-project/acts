--- conflicted
+++ resolved
@@ -63,15 +63,9 @@
     checkConsistency();
   }
 
-<<<<<<< HEAD
-  BoundsType type() const final;
-=======
-  BoundsType type() const final { return SurfaceBounds::eRectangle; }
->>>>>>> 72145fca
+  BoundsType type() const final { return eRectangle; }
 
-  std::vector<double> values() const final {
-    return {m_min.x(), m_min.y(), m_max.x(), m_max.y()};
-  }
+  std::vector<double> values() const final;
 
   bool inside(const Vector2& lposition) const final;
 
