--- conflicted
+++ resolved
@@ -8,8 +8,6 @@
 
 #pragma once
 
-#include "Acts/Definitions/Algebra.hpp"
-#include "Acts/Definitions/Direction.hpp"
 #include "Acts/Definitions/Units.hpp"
 #include "Acts/Propagator/ConstrainedStep.hpp"
 #include "Acts/Surfaces/BoundaryTolerance.hpp"
@@ -18,9 +16,6 @@
 #include "Acts/Utilities/Logger.hpp"
 
 #include <limits>
-#include <optional>
-#include <sstream>
-#include <string>
 
 namespace Acts {
 
@@ -55,12 +50,7 @@
                                           << distance);
       return true;
     }
-<<<<<<< HEAD
-    stepper.updateStepSize(state.stepping, distance, ConstrainedStep::actor,
-                           false);
-=======
     stepper.updateStepSize(state.stepping, distance, ConstrainedStep::actor);
->>>>>>> 567db0c7
     ACTS_VERBOSE("PathLimit aborter | "
                  << "Target stepSize (path limit) updated to "
                  << stepper.outputStepSize(state.stepping));
@@ -138,11 +128,7 @@
           detail::checkPathLength(intersection.pathLength(), nearLimit,
                                   farLimit, logger)) {
         stepper.updateStepSize(state.stepping, intersection.pathLength(),
-<<<<<<< HEAD
-                               ConstrainedStep::actor, false);
-=======
                                ConstrainedStep::actor);
->>>>>>> 567db0c7
         ACTS_VERBOSE(
             "SurfaceReached aborter | "
             "Target stepSize (surface) updated to "
