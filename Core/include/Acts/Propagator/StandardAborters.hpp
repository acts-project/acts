--- conflicted
+++ resolved
@@ -106,11 +106,7 @@
     // not using the stepper overstep limit here because it does not always work
     // for perigee surfaces
     // note: the near limit is necessary for surfaces with more than one
-<<<<<<< HEAD
-    // intersections in order to discard the ones which are behind us
-=======
     // intersection in order to discard the ones which are behind us
->>>>>>> 57576e59
     const double farLimit = std::numeric_limits<double>::max();
     const double tolerance = state.options.surfaceTolerance;
 
