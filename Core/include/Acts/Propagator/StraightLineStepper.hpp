--- conflicted
+++ resolved
@@ -16,10 +16,6 @@
 #include "Acts/Definitions/TrackParametrization.hpp"
 #include "Acts/EventData/TrackParameters.hpp"
 #include "Acts/EventData/detail/CorrectedTransformationFreeToBound.hpp"
-<<<<<<< HEAD
-=======
-#include "Acts/Geometry/GeometryContext.hpp"
->>>>>>> 567db0c7
 #include "Acts/MagneticField/NullBField.hpp"
 #include "Acts/Propagator/ConstrainedStep.hpp"
 #include "Acts/Propagator/PropagatorTraits.hpp"
@@ -57,12 +53,7 @@
   struct Config {};
 
   struct Options : public StepperPlainOptions {
-<<<<<<< HEAD
-    explicit Options(const GeometryContext& gctx,
-                     const MagneticFieldContext& mctx)
-=======
     Options(const GeometryContext& gctx, const MagneticFieldContext& mctx)
->>>>>>> 567db0c7
         : StepperPlainOptions(gctx, mctx) {}
 
     void setPlainOptions(const StepperPlainOptions& options) {
@@ -75,17 +66,10 @@
   struct State {
     /// Constructor from the initial bound track parameters
     ///
-<<<<<<< HEAD
-    /// @param [in] optionsIn The stepper options
-    ///
-    /// @note the covariance matrix is copied when needed
-    State(const Options& optionsIn) : options(optionsIn) {}
-=======
     /// @param [in] optionsIn The options for the stepper
     ///
     /// @note the covariance matrix is copied when needed
     explicit State(const Options& optionsIn) : options(optionsIn) {}
->>>>>>> 567db0c7
 
     Options options;
 
@@ -126,12 +110,6 @@
     // Previous step size for overstep estimation (ignored for SL stepper)
     double previousStepSize = 0.;
 
-<<<<<<< HEAD
-=======
-    /// The tolerance for the stepping
-    double tolerance = s_onSurfaceTolerance;
-
->>>>>>> 567db0c7
     /// Statistics of the stepper
     StepperStatistics statistics;
   };
@@ -150,11 +128,8 @@
     state.pars.template segment<3>(eFreeDir0) = direction;
     state.pars[eFreeTime] = par.time();
     state.pars[eFreeQOverP] = par.parameters()[eBoundQOverP];
-<<<<<<< HEAD
-=======
 
     // Init the jacobian matrix if needed
->>>>>>> 567db0c7
     if (par.covariance()) {
       // Get the reference surface for navigation
       const auto& surface = par.referenceSurface();
@@ -253,29 +228,16 @@
   /// @param [in] navDir The navigation direction
   /// @param [in] boundaryTolerance The boundary check for this status update
   /// @param [in] surfaceTolerance Surface tolerance used for intersection
-<<<<<<< HEAD
-  /// @param [in] stype The step size type
-  /// @param [in] release Do we release the step size?
-=======
   /// @param [in] stype The step size type to be set
->>>>>>> 567db0c7
   /// @param [in] logger A logger instance
   IntersectionStatus updateSurfaceStatus(
       State& state, const Surface& surface, std::uint8_t index,
       Direction navDir, const BoundaryTolerance& boundaryTolerance,
-<<<<<<< HEAD
-      double surfaceTolerance, ConstrainedStep::Type stype, bool release,
-      const Logger& logger = getDummyLogger()) const {
-    return detail::updateSingleSurfaceStatus<StraightLineStepper>(
-        *this, state, surface, index, navDir, boundaryTolerance,
-        surfaceTolerance, stype, release, logger);
-=======
       double surfaceTolerance, ConstrainedStep::Type stype,
       const Logger& logger = getDummyLogger()) const {
     return detail::updateSingleSurfaceStatus<StraightLineStepper>(
         *this, state, surface, index, navDir, boundaryTolerance,
         surfaceTolerance, stype, logger);
->>>>>>> 567db0c7
   }
 
   /// Update step size
@@ -285,18 +247,6 @@
   ///
   /// @param state [in,out] The stepping state (thread-local cache)
   /// @param oIntersection [in] The ObjectIntersection to layer, boundary, etc
-<<<<<<< HEAD
-  /// @param direction [in] The direction of the propagation
-  /// @param stype [in] The step size type to be set
-  /// @param release [in] boolean to trigger step size release
-  template <typename object_intersection_t>
-  void updateStepSize(State& state, const object_intersection_t& oIntersection,
-                      Direction direction, ConstrainedStep::Type stype,
-                      bool release) const {
-    (void)direction;
-    double stepSize = oIntersection.pathLength();
-    updateStepSize(state, stepSize, stype, release);
-=======
   /// @param direction [in] The propagation direction
   /// @param stype [in] The step size type to be set
   template <typename object_intersection_t>
@@ -305,7 +255,6 @@
     (void)direction;
     double stepSize = oIntersection.pathLength();
     updateStepSize(state, stepSize, stype);
->>>>>>> 567db0c7
   }
 
   /// Update step size - explicitly with a double
@@ -314,11 +263,7 @@
   /// @param stepSize [in] The step size value
   /// @param stype [in] The step size type to be set
   void updateStepSize(State& state, double stepSize,
-<<<<<<< HEAD
-                      ConstrainedStep::Type stype, bool release) const {
-=======
                       ConstrainedStep::Type stype) const {
->>>>>>> 567db0c7
     state.previousStepSize = state.stepSize.value();
     state.stepSize.update(stepSize, stype);
   }
