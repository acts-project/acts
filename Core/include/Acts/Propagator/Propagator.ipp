// This file is part of the ACTS project.
//
<<<<<<< HEAD
// Copyright (C) 2019-2024 CERN for the benefit of the Acts project
=======
// Copyright (C) 2016 CERN for the benefit of the ACTS project
>>>>>>> 2f25b25c
//
// This Source Code Form is subject to the terms of the Mozilla Public
// License, v. 2.0. If a copy of the MPL was not distributed with this
// file, You can obtain one at https://mozilla.org/MPL/2.0/.

#include "Acts/EventData/TrackParametersConcept.hpp"
#include "Acts/Propagator/ActorList.hpp"
#include "Acts/Propagator/ConstrainedStep.hpp"
#include "Acts/Propagator/Navigator.hpp"
#include "Acts/Propagator/PropagatorError.hpp"
#include "Acts/Propagator/StandardAborters.hpp"
#include "Acts/Propagator/detail/LoopProtection.hpp"
#include "Acts/Surfaces/BoundaryTolerance.hpp"
#include "Acts/Utilities/Intersection.hpp"

#include <concepts>

namespace Acts::detail {
template <typename Stepper, typename StateType, typename N>
concept propagator_stepper_compatible_with =
    requires(const Stepper& s, StateType& st, const N& n) {
      { s.step(st, n) } -> std::same_as<Acts::Result<double>>;
    };
}  // namespace Acts::detail

template <typename S, typename N>
template <typename propagator_state_t>
auto Acts::Propagator<S, N>::propagate(propagator_state_t& state) const
    -> Result<void> {
  // Pre-stepping call to the navigator and actor list
  ACTS_VERBOSE("Entering propagation.");

  state.stage = PropagatorStage::prePropagation;

<<<<<<< HEAD
  // Pre-Stepping call to the action list
  state.options.actionList(state, m_stepper, m_navigator, logger());
=======
  // Pre-Stepping call to the actor list
  state.options.actorList.act(state, m_stepper, m_navigator, logger());
  // assume negative outcome, only set to true later if we actually have
  // a positive outcome.
>>>>>>> 2f25b25c

  // start at true, if we don't begin the stepping loop we're fine.
  bool terminatedNormally = true;

  // Pre-Stepping: abort condition check
<<<<<<< HEAD
  if (state.options.abortList(state, m_stepper, m_navigator, logger())) {
    ACTS_VERBOSE("Propagation terminated without going into stepping loop.");
  } else {
=======
  if (!state.options.actorList.checkAbort(state, m_stepper, m_navigator,
                                          logger())) {
>>>>>>> 2f25b25c
    // Stepping loop
    ACTS_VERBOSE("Starting stepping loop.");

    // priming error condition
    terminatedNormally = false;

    if constexpr (std::is_same_v<N, Acts::Navigator>) {
      auto getNextTargetIntersection = [&]() -> Result<SurfaceIntersection> {
        for (int i = 0; i < 100; ++i) {
          SurfaceIntersection nextTargetIntersection =
              m_navigator.estimateNextTarget(
                  state.navigation, state.position,
                  state.options.direction * state.direction);
          if (!nextTargetIntersection.isValid()) {
            return SurfaceIntersection::invalid();
          }
          IntersectionStatus preStepSurfaceStatus =
              m_stepper.updateSurfaceStatus(
                  state.stepping, *nextTargetIntersection.object(),
                  nextTargetIntersection.index(), state.options.direction,
                  BoundaryTolerance::None(), s_onSurfaceTolerance, logger());
          if (preStepSurfaceStatus >= Acts::IntersectionStatus::reachable) {
            return nextTargetIntersection;
          }
          m_navigator.registerSurfaceStatus(
              state.navigation, state.position,
              state.options.direction * state.direction,
              *nextTargetIntersection.object(), preStepSurfaceStatus);
        }

        ACTS_ERROR(
            "getNextTargetIntersection failed to find a valid target surface.");
        return Result<SurfaceIntersection>::failure(PropagatorError::Failure);
      };

      // Pre-Stepping: target setting
      state.stage = PropagatorStage::preStep;

      auto nextTargetIntersectionResult = getNextTargetIntersection();
      if (!nextTargetIntersectionResult.ok()) {
        return nextTargetIntersectionResult.error();
      }
      SurfaceIntersection nextTargetIntersection =
          *nextTargetIntersectionResult;

      // Propagation loop : stepping
      for (; state.steps < state.options.maxSteps; ++state.steps) {
        // Perform a propagation step - it takes the propagation state
        Result<double> res = m_stepper.step(state, m_navigator);
        if (!res.ok()) {
          ACTS_ERROR("Step failed with " << res.error() << ": "
                                         << res.error().message());
          // pass error to caller
          return res.error();
        }
        // Accumulate the path length
        state.pathLength += *res;
        // Update the position and direction
        state.position = m_stepper.position(state.stepping);
        state.direction = m_stepper.direction(state.stepping);

        ACTS_VERBOSE("Step with size = "
                     << *res << " performed. We are now at: "
                     << state.position.transpose()
                     << " with direction: " << state.direction.transpose());

        // release actor and aborter constrains after step was performed
        m_stepper.releaseStepSize(state.stepping, ConstrainedStep::actor);
        m_stepper.releaseStepSize(state.stepping, ConstrainedStep::aborter);

        // Post-stepping:
        // navigator - action list - aborter list
        state.stage = PropagatorStage::postStep;

        if (nextTargetIntersection.isValid()) {
          IntersectionStatus postStepSurfaceStatus =
              m_stepper.updateSurfaceStatus(
                  state.stepping, *nextTargetIntersection.object(),
                  nextTargetIntersection.index(), state.options.direction,
                  BoundaryTolerance::None(), s_onSurfaceTolerance, logger());
          m_navigator.registerSurfaceStatus(
              state.navigation, state.position,
              state.options.direction * state.direction,
              *nextTargetIntersection.object(), postStepSurfaceStatus);
          if (postStepSurfaceStatus != IntersectionStatus::reachable) {
            nextTargetIntersection = SurfaceIntersection::invalid();
          }
        }

        state.options.actionList(state, m_stepper, m_navigator, logger());

        if (state.options.abortList(state, m_stepper, m_navigator, logger())) {
          terminatedNormally = true;
          break;
        }

        // Update the position and direction because actors might have changed
        // it
        state.position = m_stepper.position(state.stepping);
        state.direction = m_stepper.direction(state.stepping);

        // Pre-Stepping: target setting
        state.stage = PropagatorStage::preStep;

        if (m_navigator.currentSurface(state.navigation) != nullptr) {
          nextTargetIntersectionResult = getNextTargetIntersection();
          if (!nextTargetIntersectionResult.ok()) {
            return nextTargetIntersectionResult.error();
          }
          nextTargetIntersection = *nextTargetIntersectionResult;
        }
      }
<<<<<<< HEAD
    } else {
      for (; state.steps < state.options.maxSteps; ++state.steps) {
        // Pre-Stepping: target setting
        state.stage = PropagatorStage::preStep;
        m_navigator.preStep(state, m_stepper);
        // Perform a propagation step - it takes the propagation state
        Result<double> res = m_stepper.step(state, m_navigator);
        if (res.ok()) {
          // Accumulate the path length
          double s = *res;
          state.pathLength += s;
          ACTS_VERBOSE("Step with size = " << s << " performed");
        } else {
          ACTS_ERROR("Step failed with " << res.error() << ": "
                                         << res.error().message());
          // pass error to caller
          return res.error();
        }
        // release actor and aborter constrains after step was performed
        m_stepper.releaseStepSize(state.stepping, ConstrainedStep::actor);
        m_stepper.releaseStepSize(state.stepping, ConstrainedStep::aborter);
        // Post-stepping:
        // navigator post step call - action list - aborter list
        state.stage = PropagatorStage::postStep;
        m_navigator.postStep(state, m_stepper);
        state.options.actionList(state, m_stepper, m_navigator, logger());
        if (state.options.abortList(state, m_stepper, m_navigator, logger())) {
          terminatedNormally = true;
          break;
        }
=======
      // release actor and aborter constrains after step was performed
      m_stepper.releaseStepSize(state.stepping, ConstrainedStep::actor);
      m_stepper.releaseStepSize(state.stepping, ConstrainedStep::aborter);
      // Post-stepping:
      // navigator post step call - actor list act - actor list check
      state.stage = PropagatorStage::postStep;
      m_navigator.postStep(state, m_stepper);
      state.options.actorList.act(state, m_stepper, m_navigator, logger());
      if (state.options.actorList.checkAbort(state, m_stepper, m_navigator,
                                             logger())) {
        terminatedNormally = true;
        break;
>>>>>>> 2f25b25c
      }
    }
  }

  state.stage = PropagatorStage::postPropagation;

  // if we didn't terminate normally (via aborters) set navigation break.
  // this will trigger error output in the lines below
  if (!terminatedNormally) {
    m_navigator.navigationBreak(state.navigation, true);
    ACTS_ERROR("Propagation reached the step count limit of "
               << state.options.maxSteps << " (did " << state.steps
               << " steps)");
    return PropagatorError::StepCountLimitReached;
  }

  // Post-stepping call to the actor list
  ACTS_VERBOSE("Stepping loop done.");
  state.options.actorList.act(state, m_stepper, m_navigator, logger());

  // return progress flag here, decide on SUCCESS later
  return Result<void>::success();
}

template <typename S, typename N>
template <typename parameters_t, typename propagator_options_t,
          typename path_aborter_t>
auto Acts::Propagator<S, N>::propagate(const parameters_t& start,
                                       const propagator_options_t& options,
                                       bool makeCurvilinear) const
    -> Result<
        actor_list_t_result_t<StepperCurvilinearTrackParameters,
                              typename propagator_options_t::actor_list_type>> {
  static_assert(std::copy_constructible<StepperCurvilinearTrackParameters>,
                "return track parameter type must be copy-constructible");

  auto state = makeState(start, options);

  // Perform the actual propagation
  auto propagationResult = propagate(state);

  return makeResult(std::move(state), propagationResult, options,
                    makeCurvilinear);
}

template <typename S, typename N>
template <typename parameters_t, typename propagator_options_t,
          typename target_aborter_t, typename path_aborter_t>
auto Acts::Propagator<S, N>::propagate(
    const parameters_t& start, const Surface& target,
    const propagator_options_t& options) const
<<<<<<< HEAD
    -> Result<action_list_t_result_t<
        StepperBoundTrackParameters,
        typename propagator_options_t::action_list_type>> {
  static_assert(Concepts::BoundTrackParametersConcept<parameters_t>,
=======
    -> Result<
        actor_list_t_result_t<StepperBoundTrackParameters,
                              typename propagator_options_t::actor_list_type>> {
  static_assert(BoundTrackParametersConcept<parameters_t>,
>>>>>>> 2f25b25c
                "Parameters do not fulfill bound parameters concept.");

  auto state = makeState<parameters_t, propagator_options_t, target_aborter_t,
                         path_aborter_t>(start, target, options);

  // Perform the actual propagation
  auto propagationResult = propagate(state);

  return makeResult(std::move(state), propagationResult, target, options);
}

template <typename S, typename N>
template <typename parameters_t, typename propagator_options_t,
          typename path_aborter_t>
auto Acts::Propagator<S, N>::makeState(
    const parameters_t& start, const propagator_options_t& options) const {
  static_assert(BoundTrackParametersConcept<parameters_t>,
                "Parameters do not fulfill bound parameters concept.");

  // Type of track parameters produced by the propagation
  using ReturnParameterType = StepperCurvilinearTrackParameters;

  static_assert(std::copy_constructible<ReturnParameterType>,
                "return track parameter type must be copy-constructible");

  // Expand the abort list with a path aborter
  path_aborter_t pathAborter;
  pathAborter.internalLimit = options.pathLimit;

  auto actorList = options.actorList.append(pathAborter);

  // The expanded options (including path limit)
  auto eOptions = options.extend(actorList);
  eOptions.navigation.startSurface = &start.referenceSurface();
  eOptions.navigation.targetSurface = nullptr;
  using OptionsType = decltype(eOptions);
  using StateType =
      actor_list_t_state_t<OptionsType,
                           typename propagator_options_t::actor_list_type>;
  // Initialize the internal propagator state
  StateType state{
      eOptions,
      m_stepper.makeState(eOptions.geoContext, eOptions.magFieldContext, start,
                          eOptions.stepping.maxStepSize),
      m_navigator.makeState(eOptions.navigation)};

  static_assert(
      detail::propagator_stepper_compatible_with<S, StateType, N>,
      "Step method of the Stepper is not compatible with the propagator "
      "state");

  initialize<StateType, path_aborter_t>(state);

  return state;
}

template <typename S, typename N>
template <typename parameters_t, typename propagator_options_t,
          typename target_aborter_t, typename path_aborter_t>
auto Acts::Propagator<S, N>::makeState(
    const parameters_t& start, const Surface& target,
    const propagator_options_t& options) const {
  static_assert(BoundTrackParametersConcept<parameters_t>,
                "Parameters do not fulfill bound parameters concept.");

  // Type of provided options
  target_aborter_t targetAborter;
  targetAborter.surface = &target;
  path_aborter_t pathAborter;
  pathAborter.internalLimit = options.pathLimit;
  auto actorList = options.actorList.append(targetAborter, pathAborter);

  // Create the extended options and declare their type
  auto eOptions = options.extend(actorList);
  eOptions.navigation.startSurface = &start.referenceSurface();
  eOptions.navigation.targetSurface = &target;
  using OptionsType = decltype(eOptions);

  // Initialize the internal propagator state
  using StateType =
      actor_list_t_state_t<OptionsType,
                           typename propagator_options_t::actor_list_type>;
  StateType state{
      eOptions,
      m_stepper.makeState(eOptions.geoContext, eOptions.magFieldContext, start,
                          eOptions.stepping.maxStepSize),
      m_navigator.makeState(eOptions.navigation)};

  static_assert(
      detail::propagator_stepper_compatible_with<S, StateType, N>,
      "Step method of the Stepper is not compatible with the propagator "
      "state");

  initialize<StateType, path_aborter_t>(state);

  return state;
}

template <typename S, typename N>
template <typename propagator_state_t, typename propagator_options_t>
auto Acts::Propagator<S, N>::makeResult(propagator_state_t state,
                                        Result<void> propagationResult,
                                        const propagator_options_t& /*options*/,
                                        bool makeCurvilinear) const
    -> Result<
        actor_list_t_result_t<StepperCurvilinearTrackParameters,
                              typename propagator_options_t::actor_list_type>> {
  // Type of track parameters produced by the propagation
  using ReturnParameterType = StepperCurvilinearTrackParameters;

  static_assert(std::copy_constructible<ReturnParameterType>,
                "return track parameter type must be copy-constructible");

  // Type of the full propagation result, including output from actors
  using ResultType =
      actor_list_t_result_t<ReturnParameterType,
                            typename propagator_options_t::actor_list_type>;

  if (!propagationResult.ok()) {
    return propagationResult.error();
  }

  ResultType result{};
  moveStateToResult(state, result);

  if (makeCurvilinear) {
    if (!m_stepper.prepareCurvilinearState(state, m_navigator)) {
      // information to compute curvilinearState is incomplete.
      return propagationResult.error();
    }
    /// Convert into return type and fill the result object
    auto curvState = m_stepper.curvilinearState(state.stepping);
    // Fill the end parameters
    result.endParameters =
        std::get<StepperCurvilinearTrackParameters>(curvState);
    // Only fill the transport jacobian when covariance transport was done
    if (state.stepping.covTransport) {
      result.transportJacobian = std::get<Jacobian>(curvState);
    }
  }

  return Result<ResultType>::success(std::move(result));
}

template <typename S, typename N>
template <typename propagator_state_t, typename propagator_options_t>
auto Acts::Propagator<S, N>::makeResult(
    propagator_state_t state, Result<void> propagationResult,
    const Surface& target, const propagator_options_t& /*options*/) const
<<<<<<< HEAD
    -> Result<action_list_t_result_t<
        StepperBoundTrackParameters,
        typename propagator_options_t::action_list_type>> {
=======
    -> Result<
        actor_list_t_result_t<StepperBoundTrackParameters,
                              typename propagator_options_t::actor_list_type>> {
>>>>>>> 2f25b25c
  // Type of track parameters produced at the end of the propagation
  using ReturnParameterType = StepperBoundTrackParameters;

  static_assert(std::copy_constructible<ReturnParameterType>,
                "return track parameter type must be copy-constructible");

  // Type of the full propagation result, including output from actors
  using ResultType =
      actor_list_t_result_t<ReturnParameterType,
                            typename propagator_options_t::actor_list_type>;

  if (!propagationResult.ok()) {
    return propagationResult.error();
  }

  ResultType result{};
  moveStateToResult(state, result);

  // Compute the final results and mark the propagation as successful
  auto bsRes = m_stepper.boundState(state.stepping, target);
  if (!bsRes.ok()) {
    return bsRes.error();
  }
  const auto& bs = *bsRes;

  // Fill the end parameters
  result.endParameters = std::get<StepperBoundTrackParameters>(bs);
  // Only fill the transport jacobian when covariance transport was done
  if (state.stepping.covTransport) {
    result.transportJacobian = std::get<Jacobian>(bs);
  }
  return Result<ResultType>::success(std::move(result));
}

template <typename S, typename N>
template <typename propagator_state_t, typename path_aborter_t>
void Acts::Propagator<S, N>::initialize(propagator_state_t& state) const {
  state.position = m_stepper.position(state.stepping);
  state.direction = m_stepper.direction(state.stepping);

  // Navigator initialize state call
  m_navigator.initialize(state, m_stepper);

  // Apply the loop protection - it resets the internal path limit
  detail::setupLoopProtection(
      state, m_stepper, state.options.actorList.template get<path_aborter_t>(),
      false, logger());
}

template <typename S, typename N>
template <typename propagator_state_t, typename result_t>
void Acts::Propagator<S, N>::moveStateToResult(propagator_state_t& state,
                                               result_t& result) const {
  result.tuple() = std::move(state.tuple());

  result.steps = state.steps;
  result.pathLength = state.pathLength;
}

template <typename derived_t>
Acts::Result<Acts::BoundTrackParameters>
Acts::detail::BasePropagatorHelper<derived_t>::propagateToSurface(
    const BoundTrackParameters& start, const Surface& target,
    const Options& options) const {
  using ResultType = Result<typename derived_t::template actor_list_t_result_t<
      BoundTrackParameters, ActorList<>>>;
  using DerivedOptions = typename derived_t::template Options<>;

  DerivedOptions derivedOptions(options);

  // dummy initialization
  ResultType res = ResultType::failure(PropagatorError::Failure);

  // Due to the geometry of the perigee surface the overstepping tolerance
  // is sometimes not met.
  if (target.type() == Surface::SurfaceType::Perigee) {
    res = static_cast<const derived_t*>(this)
              ->template propagate<BoundTrackParameters, DerivedOptions,
                                   ForcedSurfaceReached, PathLimitReached>(
                  start, target, derivedOptions);
  } else {
    res = static_cast<const derived_t*>(this)
              ->template propagate<BoundTrackParameters, DerivedOptions,
                                   SurfaceReached, PathLimitReached>(
                  start, target, derivedOptions);
  }

  if (res.ok()) {
    // Without errors we can expect a valid endParameters when propagating to a
    // target surface
    assert((*res).endParameters);
    return std::move((*res).endParameters.value());
  } else {
    return res.error();
  }
}<|MERGE_RESOLUTION|>--- conflicted
+++ resolved
@@ -1,10 +1,6 @@
 // This file is part of the ACTS project.
 //
-<<<<<<< HEAD
-// Copyright (C) 2019-2024 CERN for the benefit of the Acts project
-=======
 // Copyright (C) 2016 CERN for the benefit of the ACTS project
->>>>>>> 2f25b25c
 //
 // This Source Code Form is subject to the terms of the Mozilla Public
 // License, v. 2.0. If a copy of the MPL was not distributed with this
@@ -39,28 +35,19 @@
 
   state.stage = PropagatorStage::prePropagation;
 
-<<<<<<< HEAD
-  // Pre-Stepping call to the action list
-  state.options.actionList(state, m_stepper, m_navigator, logger());
-=======
   // Pre-Stepping call to the actor list
   state.options.actorList.act(state, m_stepper, m_navigator, logger());
   // assume negative outcome, only set to true later if we actually have
   // a positive outcome.
->>>>>>> 2f25b25c
 
   // start at true, if we don't begin the stepping loop we're fine.
   bool terminatedNormally = true;
 
   // Pre-Stepping: abort condition check
-<<<<<<< HEAD
-  if (state.options.abortList(state, m_stepper, m_navigator, logger())) {
+  if (state.options.actorList.checkAbort(state, m_stepper, m_navigator,
+                                         logger())) {
     ACTS_VERBOSE("Propagation terminated without going into stepping loop.");
   } else {
-=======
-  if (!state.options.actorList.checkAbort(state, m_stepper, m_navigator,
-                                          logger())) {
->>>>>>> 2f25b25c
     // Stepping loop
     ACTS_VERBOSE("Starting stepping loop.");
 
@@ -150,9 +137,10 @@
           }
         }
 
-        state.options.actionList(state, m_stepper, m_navigator, logger());
-
-        if (state.options.abortList(state, m_stepper, m_navigator, logger())) {
+        state.options.actorList.act(state, m_stepper, m_navigator, logger());
+
+        if (state.options.actorList.checkAbort(state, m_stepper, m_navigator,
+                                               logger())) {
           terminatedNormally = true;
           break;
         }
@@ -173,7 +161,6 @@
           nextTargetIntersection = *nextTargetIntersectionResult;
         }
       }
-<<<<<<< HEAD
     } else {
       for (; state.steps < state.options.maxSteps; ++state.steps) {
         // Pre-Stepping: target setting
@@ -199,25 +186,12 @@
         // navigator post step call - action list - aborter list
         state.stage = PropagatorStage::postStep;
         m_navigator.postStep(state, m_stepper);
-        state.options.actionList(state, m_stepper, m_navigator, logger());
-        if (state.options.abortList(state, m_stepper, m_navigator, logger())) {
+        state.options.actorList.act(state, m_stepper, m_navigator, logger());
+        if (state.options.actorList.checkAbort(state, m_stepper, m_navigator,
+                                               logger())) {
           terminatedNormally = true;
           break;
         }
-=======
-      // release actor and aborter constrains after step was performed
-      m_stepper.releaseStepSize(state.stepping, ConstrainedStep::actor);
-      m_stepper.releaseStepSize(state.stepping, ConstrainedStep::aborter);
-      // Post-stepping:
-      // navigator post step call - actor list act - actor list check
-      state.stage = PropagatorStage::postStep;
-      m_navigator.postStep(state, m_stepper);
-      state.options.actorList.act(state, m_stepper, m_navigator, logger());
-      if (state.options.actorList.checkAbort(state, m_stepper, m_navigator,
-                                             logger())) {
-        terminatedNormally = true;
-        break;
->>>>>>> 2f25b25c
       }
     }
   }
@@ -269,17 +243,10 @@
 auto Acts::Propagator<S, N>::propagate(
     const parameters_t& start, const Surface& target,
     const propagator_options_t& options) const
-<<<<<<< HEAD
-    -> Result<action_list_t_result_t<
-        StepperBoundTrackParameters,
-        typename propagator_options_t::action_list_type>> {
-  static_assert(Concepts::BoundTrackParametersConcept<parameters_t>,
-=======
     -> Result<
         actor_list_t_result_t<StepperBoundTrackParameters,
                               typename propagator_options_t::actor_list_type>> {
   static_assert(BoundTrackParametersConcept<parameters_t>,
->>>>>>> 2f25b25c
                 "Parameters do not fulfill bound parameters concept.");
 
   auto state = makeState<parameters_t, propagator_options_t, target_aborter_t,
@@ -429,15 +396,9 @@
 auto Acts::Propagator<S, N>::makeResult(
     propagator_state_t state, Result<void> propagationResult,
     const Surface& target, const propagator_options_t& /*options*/) const
-<<<<<<< HEAD
-    -> Result<action_list_t_result_t<
-        StepperBoundTrackParameters,
-        typename propagator_options_t::action_list_type>> {
-=======
     -> Result<
         actor_list_t_result_t<StepperBoundTrackParameters,
                               typename propagator_options_t::actor_list_type>> {
->>>>>>> 2f25b25c
   // Type of track parameters produced at the end of the propagation
   using ReturnParameterType = StepperBoundTrackParameters;
 
