// This file is part of the ACTS project.
//
// Copyright (C) 2016 CERN for the benefit of the ACTS project
//
// This Source Code Form is subject to the terms of the Mozilla Public
// License, v. 2.0. If a copy of the MPL was not distributed with this
// file, You can obtain one at https://mozilla.org/MPL/2.0/.

#pragma once

#include "Acts/Definitions/Tolerance.hpp"
#include "Acts/Geometry/GeometryIdentifier.hpp"
#include "Acts/Geometry/Layer.hpp"
#include "Acts/Geometry/TrackingGeometry.hpp"
#include "Acts/Geometry/TrackingVolume.hpp"
#include "Acts/Navigation/NavigationStream.hpp"
#include "Acts/Propagator/NavigationTarget.hpp"
#include "Acts/Propagator/NavigatorError.hpp"
#include "Acts/Propagator/NavigatorOptions.hpp"
#include "Acts/Propagator/NavigatorStatistics.hpp"
#include "Acts/Surfaces/BoundaryTolerance.hpp"
#include "Acts/Surfaces/Surface.hpp"
#include "Acts/Utilities/Intersection.hpp"
#include "Acts/Utilities/Logger.hpp"
#include "Acts/Utilities/StringHelpers.hpp"

#include <algorithm>
#include <map>
#include <optional>
#include <sstream>
#include <string>

#include <boost/container/small_vector.hpp>

namespace Acts {

/// @brief The navigation options for the tracking geometry
///
/// @tparam object_t Type of the object for navigation to check against
template <typename object_t>
struct NavigationOptions {
  /// The boundary check directive
  BoundaryTolerance boundaryTolerance = BoundaryTolerance::None();

  // How to resolve the geometry
  /// Always look for sensitive
  bool resolveSensitive = true;
  /// Always look for material
  bool resolveMaterial = true;
  /// always look for passive
  bool resolvePassive = false;

  /// Hint for start object
  const object_t* startObject = nullptr;
  /// Hint for end object
  const object_t* endObject = nullptr;

  /// External surface identifier for which the boundary check is ignored
  std::vector<GeometryIdentifier> externalSurfaces = {};

  /// The minimum distance for a surface to be considered
  double nearLimit = 0;
  /// The maximum distance for a surface to be considered
  double farLimit = std::numeric_limits<double>::max();
};

/// @brief Steers the propagation through the geometry by providing the next
/// surface to be targeted.
///
/// The Navigator is part of the propagation and responsible for steering
/// the surface sequence to encounter all the relevant surfaces which are
/// intersected by the trajectory.
///
/// The current navigation stage is cached in the state struct and updated
/// when necessary. If any surface in the extrapolation flow is hit, it is
/// set to the navigation state, such that other actors can deal with it.
///
/// The current target surface is referenced by an index which points into
/// the navigation candidates. The navigation candidates are ordered by the
/// path length to the surface. If a surface is hit, the
/// `state.currentSurface` pointer is set. This actors to observe
/// that we are on a surface.
///
class Navigator {
 public:
  /// Type alias for navigation surface candidates container
  using NavigationSurfaces =
      boost::container::small_vector<NavigationTarget, 10>;

  /// Type alias for navigation layer candidates container
  using NavigationLayers = boost::container::small_vector<NavigationTarget, 10>;

  /// Type alias for navigation boundary candidates container
  using NavigationBoundaries =
      boost::container::small_vector<NavigationTarget, 4>;
<<<<<<< HEAD

  /// Type alias for generic navigation candidates container
  using NavigationCandidates =
      boost::container::small_vector<NavigationTarget, 10>;
=======
>>>>>>> 337bb991

  /// Type alias for external surfaces map indexed by layer ID
  using ExternalSurfaces = std::multimap<std::uint64_t, GeometryIdentifier>;

  /// Type alias for geometry version enumeration
  using GeometryVersion = TrackingGeometry::GeometryVersion;

  /// The navigation stage
  enum struct Stage : int {
    initial = 0,
    surfaceTarget = 1,
    layerTarget = 2,
    boundaryTarget = 3,
  };

  /// The navigator configuration
  struct Config {
    /// Tracking Geometry for this Navigator
    std::shared_ptr<const TrackingGeometry> trackingGeometry{nullptr};

    /// stop at every sensitive surface (whether it has material or not)
    bool resolveSensitive = true;
    /// stop at every material surface (whether it is passive or not)
    bool resolveMaterial = true;
    /// stop at every surface regardless what it is
    bool resolvePassive = false;
  };

  /// The navigator options
  struct Options : public NavigatorPlainOptions {
    /// Constructor with geometry context
    /// @param gctx The geometry context for the navigation
    explicit Options(const GeometryContext& gctx)
        : NavigatorPlainOptions(gctx) {}

    /// The surface tolerance
    double surfaceTolerance = s_onSurfaceTolerance;

    /// The near limit to resolve surfaces
    double nearLimit = s_onSurfaceTolerance;

    /// The far limit to resolve surfaces
    double farLimit = std::numeric_limits<double>::max();

    /// Externally provided surfaces - these are tried to be hit
    ExternalSurfaces externalSurfaces = {};

    /// Insert an external surface to be considered during navigation
    /// @param geoid Geometry identifier of the surface to insert
    void insertExternalSurface(GeometryIdentifier geoid) {
      externalSurfaces.insert(
          std::pair<std::uint64_t, GeometryIdentifier>(geoid.layer(), geoid));
    }

    /// Set the plain navigation options
    /// @param options The plain navigator options to set
    void setPlainOptions(const NavigatorPlainOptions& options) {
      static_cast<NavigatorPlainOptions&>(*this) = options;
    }
  };

  /// @brief Nested State struct
  ///
  /// It acts as an internal state which is created for every propagation and
  /// meant to keep thread-local navigation information.
  struct State {
    /// Constructor with navigation options
    /// @param options_ The navigation options for this state
    explicit State(const Options& options_) : options(options_) {}

    /// Navigation options configuration
    Options options;

    // Navigation on surface level
    /// the vector of navigation surfaces to work through
    NavigationSurfaces navSurfaces = {};
    /// the current surface index of the navigation state
    std::optional<std::size_t> navSurfaceIndex;

    // Navigation on layer level
    /// the vector of navigation layers to work through
    NavigationLayers navLayers = {};
    /// the current layer index of the navigation state
    std::optional<std::size_t> navLayerIndex;

    // Navigation on volume level
    /// the vector of boundary surfaces to work through
    NavigationBoundaries navBoundaries = {};
    /// the current boundary index of the navigation state
    std::optional<std::size_t> navBoundaryIndex;

<<<<<<< HEAD
    // Navigation candidates(portals and surfaces together)
    /// the vector of navigation candidates to work through
    NavigationCandidates navCandidates = {};
    /// the current candidate index of the navigation state
    std::optional<std::size_t> navCandidateIndex;

=======
    /// Get reference to current navigation surface
    /// @return Reference to current surface target
>>>>>>> 337bb991
    NavigationTarget& navSurface() {
      return navSurfaces.at(navSurfaceIndex.value());
    }

    /// Get reference to current navigation layer
    /// @return Reference to current layer intersection
    NavigationTarget& navLayer() { return navLayers.at(navLayerIndex.value()); }

    /// Get reference to current navigation boundary
    /// @return Reference to current boundary intersection
    NavigationTarget& navBoundary() {
      return navBoundaries.at(navBoundaryIndex.value());
    }

<<<<<<< HEAD
    /// Get reference to current navigation candidate
    /// @return Reference to current boundary intersection
    NavigationTarget& navCandidate() {
      return navCandidates.at(navCandidateIndex.value());
    }

=======
    /// Volume where the navigation started
>>>>>>> 337bb991
    const TrackingVolume* startVolume = nullptr;
    /// Layer where the navigation started
    const Layer* startLayer = nullptr;
    /// Surface where the navigation started
    const Surface* startSurface = nullptr;
    /// Current volume during navigation
    const TrackingVolume* currentVolume = nullptr;
    /// Current layer during navigation
    const Layer* currentLayer = nullptr;
    /// Current surface during navigation
    const Surface* currentSurface = nullptr;
    /// Target surface for navigation
    const Surface* targetSurface = nullptr;

    /// Flag to break navigation loop
    bool navigationBreak = false;
    /// Current navigation stage in the state machine
    Stage navigationStage = Stage::initial;

    /// Statistics collection for navigation performance
    NavigatorStatistics statistics;

    /// Stream for navigation debugging and monitoring
    NavigationStream stream;

    /// Reset navigation state after switching layers
    void resetAfterLayerSwitch() {
      navSurfaces.clear();
      navSurfaceIndex.reset();
    }

    /// Reset navigation state after switching volumes
    void resetAfterVolumeSwitch() {
      resetAfterLayerSwitch();

      navLayers.clear();
      navLayerIndex.reset();
      navBoundaries.clear();
      navBoundaryIndex.reset();
      navCandidates.clear();
      navCandidateIndex.reset();

      currentLayer = nullptr;
    }

    /// Completely reset navigation state to initial conditions
    void reset() {
      resetAfterVolumeSwitch();

      currentVolume = nullptr;
      currentSurface = nullptr;

      navigationBreak = false;
      navigationStage = Stage::initial;
    }
  };

  /// Constructor with configuration object
  ///
  /// @param cfg The navigator configuration
  /// @param _logger a logger instance
  explicit Navigator(Config cfg,
                     std::shared_ptr<const Logger> _logger =
                         getDefaultLogger("Navigator", Logging::Level::INFO))
      : m_cfg{std::move(cfg)}, m_logger{std::move(_logger)} {
    if (m_cfg.trackingGeometry == nullptr) {
      throw std::invalid_argument("Navigator: No tracking geometry provided.");
    }
    m_geometryVersion = m_cfg.trackingGeometry->geometryVersion();
  }

  /// Create a navigation state from options
  /// @param options The navigation options
  /// @return A new navigation state
  State makeState(const Options& options) const {
    State state(options);
    return state;
  }

  /// Get the current surface from navigation state
  /// @param state The navigation state
  /// @return Pointer to current surface, or nullptr if none
  const Surface* currentSurface(const State& state) const {
    return state.currentSurface;
  }

  /// Get the current volume from navigation state
  /// @param state The navigation state
  /// @return Pointer to current volume, or nullptr if none
  const TrackingVolume* currentVolume(const State& state) const {
    return state.currentVolume;
  }

  /// Get material properties of the current volume
  /// @param state The navigation state
  /// @return Pointer to volume material, or nullptr if no volume or material
  const IVolumeMaterial* currentVolumeMaterial(const State& state) const {
    if (state.currentVolume == nullptr) {
      return nullptr;
    }
    return state.currentVolume->volumeMaterial();
  }

  /// Get the starting surface from navigation state
  /// @param state The navigation state
  /// @return Pointer to start surface, or nullptr if none
  const Surface* startSurface(const State& state) const {
    return state.startSurface;
  }

  /// Get the target surface from navigation state
  /// @param state The navigation state
  /// @return Pointer to target surface, or nullptr if none
  const Surface* targetSurface(const State& state) const {
    return state.targetSurface;
  }

  /// Check if navigation has reached the end of the world (no current volume)
  /// @param state The navigation state
  /// @return True if end of world is reached
  bool endOfWorldReached(const State& state) const {
    return state.currentVolume == nullptr;
  }

  /// Check if navigation should be interrupted
  /// @param state The navigation state
  /// @return True if navigation break flag is set
  bool navigationBreak(const State& state) const {
    return state.navigationBreak;
  }

  /// @brief Initialize the navigator state
  ///
  /// This function initializes the navigator state for a new propagation.
  ///
  /// @param state The navigation state
  /// @param position The start position
  /// @param direction The start direction
  /// @param propagationDirection The propagation direction
  ///
  /// @return Indication if the initialization was successful
  [[nodiscard]] Result<void> initialize(State& state, const Vector3& position,
                                        const Vector3& direction,
                                        Direction propagationDirection) const {
    (void)propagationDirection;

    ACTS_VERBOSE(volInfo(state) << "Initialization.");

    auto printGeometryVersion = [](auto ver) {
      using enum TrackingGeometry::GeometryVersion;
      switch (ver) {
        case Gen1:
          return "Gen1";
        case Gen3:
          return "Gen3";
        default:
          throw std::runtime_error("Unknown geometry version.");
      }
    };
    ACTS_VERBOSE(volInfo(state) << "Geometry version is: "
                                << printGeometryVersion(m_geometryVersion));

    state.reset();

    // Empirical pre-allocation of candidates for the next navigation iteration.
    // @TODO: Make this user configurable through the configuration
    state.stream.candidates().reserve(50);

    state.startSurface = state.options.startSurface;
    state.targetSurface = state.options.targetSurface;

    // @TODO: Implement fast initialization with Gen3. This requires the volume lookup to work properly

    // Fast Navigation initialization for start condition:
    // - short-cut through object association, saves navigation in the
    // - geometry and volume tree search for the lowest volume
    if (state.startSurface != nullptr &&
        state.startSurface->associatedLayer() != nullptr) {
      ACTS_VERBOSE(
          volInfo(state)
          << "Fast start initialization through association from Surface.");

      state.startLayer = state.startSurface->associatedLayer();
      state.startVolume = state.startLayer->trackingVolume();
    } else if (state.startVolume != nullptr) {
      ACTS_VERBOSE(
          volInfo(state)
          << "Fast start initialization through association from Volume.");

      state.startLayer = state.startVolume->associatedLayer(
          state.options.geoContext, position);
    } else {
      ACTS_VERBOSE(volInfo(state)
                   << "Slow start initialization through search.");
      ACTS_VERBOSE(volInfo(state)
                   << "Starting from position " << toString(position)
                   << " and direction " << toString(direction));

      // current volume and layer search through global search
      state.startVolume = m_cfg.trackingGeometry->lowestTrackingVolume(
          state.options.geoContext, position);

      if (state.startVolume != nullptr) {
        state.startLayer = state.startVolume->associatedLayer(
            state.options.geoContext, position);
      } else {
        ACTS_ERROR(volInfo(state)
                   << "No start volume resolved. Nothing left to do.");
        state.navigationBreak = true;
      }
    }

    state.currentVolume = state.startVolume;
    state.currentLayer = state.startLayer;
    state.currentSurface = state.startSurface;

    if (state.currentVolume != nullptr) {
      ACTS_VERBOSE(volInfo(state) << "Start volume resolved "
                                  << state.currentVolume->geometryId());

      if (!state.currentVolume->inside(position,
                                       state.options.surfaceTolerance)) {
        ACTS_DEBUG(
            volInfo(state)
            << "We did not end up inside the expected volume. position = "
            << position.transpose());

        return Result<void>::failure(NavigatorError::NotInsideExpectedVolume);
      }
    }
    if (state.currentLayer != nullptr) {
      ACTS_VERBOSE(volInfo(state) << "Start layer resolved "
                                  << state.currentLayer->geometryId());
    }
    if (state.currentSurface != nullptr) {
      ACTS_VERBOSE(volInfo(state) << "Start surface resolved "
                                  << state.currentSurface->geometryId());

      if (!state.currentSurface->isOnSurface(
              state.options.geoContext, position, direction,
              BoundaryTolerance::Infinite(), state.options.surfaceTolerance)) {
        ACTS_DEBUG(volInfo(state)
                   << "We did not end up on the expected surface. surface = "
                   << state.currentSurface->geometryId()
                   << " position = " << position.transpose()
                   << " direction = " << direction.transpose());

        return Result<void>::failure(NavigatorError::NotOnExpectedSurface);
      }
    }

    return Result<void>::success();
  }

  /// @brief Get the next target surface
  ///
  /// This function gets the next target surface for the propagation.
  ///
  /// @param state The navigation state
  /// @param position The current position
  /// @param direction The current direction
  ///
  /// @return The next target surface
  NavigationTarget nextTarget(State& state, const Vector3& position,
                              const Vector3& direction) const {
    // Reset the current surface
    state.currentSurface = nullptr;

    if (inactive(state)) {
      return NavigationTarget::None();
    }

    ACTS_VERBOSE(volInfo(state) << "Entering Navigator::nextTarget.");

<<<<<<< HEAD
    NavigationTarget nextTarget = tryGetNextTarget(state, position, direction);
=======
    auto tryGetNextTarget = [&]() -> NavigationTarget {
      // Try targeting the surfaces - then layers - then boundaries

      if (state.navigationStage == Stage::initial) {
        ACTS_VERBOSE(volInfo(state) << "Target surfaces.");
        state.navigationStage = Stage::surfaceTarget;
      }

      if (state.navigationStage == Stage::surfaceTarget) {
        if (!state.navSurfaceIndex.has_value()) {
          // First time, resolve the surfaces
          resolveSurfaces(state, position, direction);
          state.navSurfaceIndex = 0;
        } else {
          ++state.navSurfaceIndex.value();
        }
        if (state.navSurfaceIndex.value() < state.navSurfaces.size()) {
          ACTS_VERBOSE(volInfo(state) << "Target set to next surface.");
          return state.navSurface();
        } else {
          // This was the last surface, switch to layers
          ACTS_VERBOSE(volInfo(state) << "Target layers.");
          if (m_geometryVersion == GeometryVersion::Gen1) {
            state.navigationStage = Stage::layerTarget;
          } else {
            state.navigationStage = Stage::boundaryTarget;
          }
        }
      }

      if (state.navigationStage == Stage::layerTarget) {
        if (!state.navLayerIndex.has_value()) {
          // First time, resolve the layers
          resolveLayers(state, position, direction);
          state.navLayerIndex = 0;
        } else {
          ++state.navLayerIndex.value();
        }
        if (state.navLayerIndex.value() < state.navLayers.size()) {
          ACTS_VERBOSE(volInfo(state) << "Target set to next layer.");
          return state.navLayer();
        } else {
          // This was the last layer, switch to boundaries
          ACTS_VERBOSE(volInfo(state) << "Target boundaries.");
          state.navigationStage = Stage::boundaryTarget;
        }
      }

      if (state.navigationStage == Stage::boundaryTarget) {
        if (!state.navBoundaryIndex.has_value()) {
          // First time, resolve the boundaries
          resolveBoundaries(state, position, direction);
          state.navBoundaryIndex = 0;
        } else {
          ++state.navBoundaryIndex.value();
        }
        if (state.navBoundaryIndex.value() < state.navBoundaries.size()) {
          ACTS_VERBOSE(volInfo(state) << "Target set to next boundary.");
          return state.navBoundary();
        } else {
          // This was the last boundary, we have to leave the volume somehow,
          // renavigate
          ACTS_VERBOSE(volInfo(state)
                       << "Boundary targets exhausted. Renavigate.");
        }
      }

      ACTS_VERBOSE(volInfo(state)
                   << "Unknown state. No target found. Renavigate.");
      return NavigationTarget::None();
    };

    NavigationTarget nextTarget = tryGetNextTarget();
>>>>>>> 337bb991
    if (!nextTarget.isNone()) {
      return nextTarget;
    }

    state.reset();
    ++state.statistics.nRenavigations;

    // We might have punched through a boundary and entered another volume
    // so we have to reinitialize
    state.currentVolume = m_cfg.trackingGeometry->lowestTrackingVolume(
        state.options.geoContext, position);

    if (state.currentVolume == nullptr) {
      ACTS_VERBOSE(volInfo(state) << "No volume found, stop navigation.");
      state.navigationBreak = true;
      return NavigationTarget::None();
    }

    state.currentLayer = state.currentVolume->associatedLayer(
        state.options.geoContext, position);

    ACTS_VERBOSE(volInfo(state) << "Resolved volume and layer.");

    // Rerun the targeting
    nextTarget = tryGetNextTarget(state, position, direction);
    if (!nextTarget.isNone()) {
      return nextTarget;
    }

    ACTS_VERBOSE(
        volInfo(state)
        << "No targets found again, we got really lost! Stop navigation.");
    state.navigationBreak = true;
    return NavigationTarget::None();
  }

  /// @brief Check if the current target is still valid
  ///
  /// This function checks if the target is valid.
  ///
  /// @param state The navigation state
  /// @param position The current position
  /// @param direction The current direction
  ///
  /// @return True if the target is valid
  bool checkTargetValid(const State& state, const Vector3& position,
                        const Vector3& direction) const {
    (void)position;
    (void)direction;

    return state.navigationStage != Stage::initial;
  }

  /// @brief Handle the surface reached
  ///
  /// This function handles the surface reached.
  ///
  /// @param state The navigation state
  /// @param position The current position
  /// @param direction The current direction
  /// @param surface The surface reached
  void handleSurfaceReached(State& state, const Vector3& position,
                            const Vector3& direction,
                            const Surface& surface) const {
    if (inactive(state)) {
      return;
    }

    ACTS_VERBOSE(volInfo(state) << "Entering Navigator::handleSurfaceReached.");

    state.currentSurface = &surface;

    ACTS_VERBOSE(volInfo(state)
                 << "Current surface: " << state.currentSurface->geometryId());

    // handling portals in gen3 configuration
    if (m_geometryVersion == GeometryVersion::Gen3) {
      if (state.navCandidate().isPortalTarget() &&
          &state.navCandidate().surface() == &surface) {
        ACTS_VERBOSE(volInfo(state) << "Handling portal status.");

        // Switch to the next volume using the portal
        const Portal* portal = &state.navCandidate().portal();
        auto res = portal->resolveVolume(state.options.geoContext, position,
                                         direction);
        if (!res.ok()) {
          ACTS_ERROR(volInfo(state)
                     << "Failed to resolve volume through portal: "
                     << res.error().message());
          return;
        }

        state.currentVolume = res.value();

        // partial reset
        state.resetAfterVolumeSwitch();

        if (state.currentVolume != nullptr) {
          ACTS_VERBOSE(volInfo(state) << "Volume updated.");

          // this is set only for the check target validity since gen3 does not
          // care
          state.navigationStage = Stage::surfaceTarget;
        } else {
          ACTS_VERBOSE(
              volInfo(state)
              << "No more volume to progress to, stopping navigation.");
          state.navigationBreak = true;
        }
      }
      return;
    }

    if (state.navigationStage == Stage::surfaceTarget &&
        &state.navSurface().surface() == &surface) {
      ACTS_VERBOSE(volInfo(state) << "Handling surface status.");

      return;
    }

    if (state.navigationStage == Stage::layerTarget &&
        &state.navLayer().surface() == &surface) {
      ACTS_VERBOSE(volInfo(state) << "Handling layer status.");

      // Switch to the next layer
      state.currentLayer = &state.navLayer().layer();
      state.navigationStage = Stage::surfaceTarget;

      // partial reset
      state.resetAfterLayerSwitch();

      return;
    }

    if (state.navigationStage == Stage::boundaryTarget &&
        &state.navBoundary().surface() == &surface) {
      ACTS_VERBOSE(volInfo(state) << "Handling boundary status.");

<<<<<<< HEAD
      // Switch to the next volume using the boundary
      const BoundarySurface* boundary = &state.navBoundary().boundarySurface();
      assert(boundary != nullptr && "Retrieved boundary surface is nullptr");
      state.currentVolume = boundary->attachedVolume(state.options.geoContext,
                                                     position, direction);
=======
      if (m_geometryVersion == GeometryVersion::Gen1) {
        // Switch to the next volume using the boundary
        const BoundarySurface* boundary =
            &state.navBoundary().boundarySurface();
        assert(boundary != nullptr && "Retrieved boundary surface is nullptr");
        state.currentVolume = boundary->attachedVolume(state.options.geoContext,
                                                       position, direction);
      } else {
        const Portal* portal = &state.navBoundary().portal();
        assert(portal != nullptr && "Retrieved portal is nullptr");
        auto res = portal->resolveVolume(state.options.geoContext, position,
                                         direction);
        if (!res.ok()) {
          ACTS_ERROR(volInfo(state)
                     << "Failed to resolve volume through portal: "
                     << res.error().message());
          return;
        }

        state.currentVolume = res.value();
      }
>>>>>>> 337bb991

      // partial reset
      state.resetAfterVolumeSwitch();

      if (state.currentVolume != nullptr) {
        ACTS_VERBOSE(volInfo(state) << "Volume updated.");
        state.navigationStage = Stage::layerTarget;
      } else {
        ACTS_VERBOSE(volInfo(state)
                     << "No more volume to progress to, stopping navigation.");
        state.navigationBreak = true;
      }

      return;
    }

    ACTS_ERROR(volInfo(state) << "Surface reached but unknown state.");
  }

 private:
  ///@brief NextTarget helper function for gen3 navigation
  ///
  /// This function is called when gen3 configuration is found and it does not
  /// use the two separated piles for surfaces and portals
  ///
  /// @param state The navigation state
  /// @param position The current position
  /// @param direction The current direction
  NavigationTarget tryGetNextTarget(State& state, const Vector3& position,
                                    const Vector3& direction) const {
    // Try different approach to get navigation target for gen1 and gen3
    // configuration

    // This is common, in gen1 we start by surfaces and in gen3 we always look
    // for surfaces

    if (state.navigationStage == Stage::initial) {
      ACTS_VERBOSE(volInfo(state) << "Target surfaces.");
      state.navigationStage = Stage::surfaceTarget;
    }

    if (m_geometryVersion == GeometryVersion::Gen1) {
      // Try targeting the surfaces - then layers - then boundaries
      if (state.navigationStage == Stage::surfaceTarget) {
        if (!state.navSurfaceIndex.has_value()) {
          // First time, resolve the surfaces
          resolveSurfaces(state, position, direction);
          state.navSurfaceIndex = 0;
        } else {
          ++state.navSurfaceIndex.value();
        }
        if (state.navSurfaceIndex.value() < state.navSurfaces.size()) {
          ACTS_VERBOSE(volInfo(state) << "Target set to next surface.");
          return state.navSurface();
        } else {
          // This was the last surface, switch to layers
          ACTS_VERBOSE(volInfo(state) << "Target layers.");
          state.navigationStage = Stage::layerTarget;
        }
      }

      if (state.navigationStage == Stage::layerTarget) {
        if (!state.navLayerIndex.has_value()) {
          // First time, resolve the layers
          resolveLayers(state, position, direction);
          state.navLayerIndex = 0;
        } else {
          ++state.navLayerIndex.value();
        }
        if (state.navLayerIndex.value() < state.navLayers.size()) {
          ACTS_VERBOSE(volInfo(state) << "Target set to next layer.");
          return state.navLayer();
        } else {
          // This was the last layer, switch to boundaries
          ACTS_VERBOSE(volInfo(state) << "Target boundaries.");
          state.navigationStage = Stage::boundaryTarget;
        }
      }

      if (state.navigationStage == Stage::boundaryTarget) {
        if (!state.navBoundaryIndex.has_value()) {
          // First time, resolve the boundaries
          resolveBoundaries(state, position, direction);
          state.navBoundaryIndex = 0;
        } else {
          ++state.navBoundaryIndex.value();
        }
        if (state.navBoundaryIndex.value() < state.navBoundaries.size()) {
          ACTS_VERBOSE(volInfo(state) << "Target set to next boundary.");
          return state.navBoundary();
        } else {
          // This was the last boundary, we have to leave the volume somehow,
          // renavigate
          ACTS_VERBOSE(volInfo(state)
                       << "Boundary targets exhausted. Renavigate.");
          return NavigationTarget::None();
        }
      }

<<<<<<< HEAD
      ACTS_VERBOSE(volInfo(state)
                   << "Unknown state. No target found. Renavigate.");
      return NavigationTarget::None();

    } else {  // gen3 handling of the next target

      if (!state.navCandidateIndex.has_value()) {
        // first time, resolve the candidates
        resolveCandidates(state, position, direction);
        state.navCandidateIndex = 0;
      } else {
        ++state.navCandidateIndex.value();
      }
      if (state.navCandidateIndex.value() < state.navCandidates.size()) {
        ACTS_VERBOSE(volInfo(state) << "Target set to next candidate.");
        return state.navCandidate();
      } else {
=======
      // Request the compatible surfaces
      state.navSurfaces = currentLayer->compatibleSurfaces(
          state.options.geoContext, position, direction, navOpts);
      // Sort the surfaces by path length.
      // Special care is taken for the external surfaces which should always
      // come first, so they are preferred to be targeted and hit first.
      std::ranges::sort(state.navSurfaces, [&state](const NavigationTarget& a,
                                                    const NavigationTarget& b) {
        // Prefer to sort by path length. We assume surfaces are at the same
        // distance if the difference is smaller than the tolerance.
        if (std::abs(a.pathLength() - b.pathLength()) >
            state.options.surfaceTolerance) {
          return NavigationTarget::pathLengthOrder(a, b);
        }
        // If the path length is practically the same, sort by geometry.
        // First we check if one of the surfaces is external.
        bool aIsExternal = a.boundaryTolerance().isInfinite();
        bool bIsExternal = b.boundaryTolerance().isInfinite();
        if (aIsExternal == bIsExternal) {
          // If both are external or both are not external, sort by geometry
          // identifier
          return a.surface().geometryId() < b.surface().geometryId();
        }
        // If only one is external, it should come first
        return aIsExternal;
      });
      // For now we implicitly remove overlapping surfaces.
      // For track finding it might be useful to discover overlapping surfaces
      // and check for compatible measurements. This is under investigation
      // and might be implemented in the future.
      auto toBeRemoved = std::ranges::unique(
          state.navSurfaces, [&](const auto& a, const auto& b) {
            return std::abs(a.pathLength() - b.pathLength()) <
                   state.options.surfaceTolerance;
          });
      if (toBeRemoved.begin() != toBeRemoved.end()) {
>>>>>>> 337bb991
        ACTS_VERBOSE(volInfo(state)
                     << "Candidate targets exhausted. Renavigate.");
        return NavigationTarget::None();
      }
    }
  }

  /// @brief Resolve compatible candidates (surfaces or portals) for gen3 navigation
  ///
  /// This function is called when gen3 configuration is found and it resolves
  /// at the same time for portals and surfaces
  /// @param state The navigation state
  /// @param position The current position
  /// @param direction The current direction

  void resolveCandidates(State& state, const Vector3& position,
                         const Vector3& direction) const {
    if (state.currentVolume == nullptr) {
      ACTS_VERBOSE(volInfo(state) << "No volume to resolve candidates.");
      return;
    }
    ACTS_VERBOSE(volInfo(state) << "Searching for compatible candidates.");

    state.stream.reset();
    AppendOnlyNavigationStream appendOnly{state.stream};
    NavigationArguments args;
    args.position = position;
    args.direction = direction;
    state.currentVolume->initializeNavigationCandidates(args, appendOnly,
                                                        logger());

    ACTS_VERBOSE(volInfo(state) << "Found " << state.stream.candidates().size()
                                << " navigation candidates.");

    state.stream.initialize(state.options.geoContext, {position, direction},
                            BoundaryTolerance::None(),
                            state.options.surfaceTolerance);

<<<<<<< HEAD
    ACTS_VERBOSE(volInfo(state)
                 << "Now " << state.stream.candidates().size()
                 << " navigation candidates after initialization");

    state.navCandidates.clear();

    for (auto& candidate : state.stream.candidates()) {
      if (!detail::checkPathLength(candidate.intersection().pathLength(),
                                   state.options.nearLimit,
                                   state.options.farLimit, logger())) {
        continue;
      }

      state.navCandidates.emplace_back(candidate);
=======
      auto it = std::ranges::find_if(
          state.stream.candidates(), [&](const auto& candidate) {
            return detail::checkPathLength(candidate.pathLength(),
                                           state.options.nearLimit,
                                           state.options.farLimit, logger());
          });

      std::ranges::copy(
          std::ranges::subrange(it, state.stream.candidates().end()),
          std::back_inserter(state.navSurfaces));
>>>>>>> 337bb991
    }

    // Sort the candidates with the path length
    std::ranges::sort(state.navCandidates, [](const auto& a, const auto& b) {
      return a.intersection().pathLength() < b.intersection().pathLength();
    });

    // Print the navigation candidates

    if (logger().doPrint(Logging::VERBOSE)) {
      std::ostringstream os;
      os << "Navigation candidates: " << state.navCandidates.size() << "\n";
      for (auto& candidate : state.navCandidates) {
        os << "Candidate: " << candidate.surface().geometryId()
           << " at path length: " << candidate.intersection().pathLength()
           << "  ";
      }

      logger().log(Logging::VERBOSE, os.str());
    }
  }

  /// @brief Resolve compatible surfaces
  ///
  /// This function resolves the compatible surfaces for the navigation.
  ///
  /// @param state The navigation state
  /// @param position The current position
  /// @param direction The current direction
  void resolveSurfaces(State& state, const Vector3& position,
                       const Vector3& direction) const {
    ACTS_VERBOSE(volInfo(state) << "Searching for compatible surfaces.");

    const Layer* currentLayer = state.currentLayer;

    if (currentLayer == nullptr) {
      ACTS_VERBOSE(volInfo(state) << "No layer to resolve surfaces.");
      return;
    }

    const Surface* layerSurface = &currentLayer->surfaceRepresentation();

    NavigationOptions<Surface> navOpts;
    navOpts.resolveSensitive = m_cfg.resolveSensitive;
    navOpts.resolveMaterial = m_cfg.resolveMaterial;
    navOpts.resolvePassive = m_cfg.resolvePassive;
    navOpts.startObject = state.currentSurface;
    navOpts.endObject = state.targetSurface;
    navOpts.nearLimit = state.options.nearLimit;
    navOpts.farLimit = state.options.farLimit;

    if (!state.options.externalSurfaces.empty()) {
      auto layerId = layerSurface->geometryId().layer();
      auto externalSurfaceRange =
          state.options.externalSurfaces.equal_range(layerId);
      navOpts.externalSurfaces.reserve(
          state.options.externalSurfaces.count(layerId));
      for (auto itSurface = externalSurfaceRange.first;
           itSurface != externalSurfaceRange.second; itSurface++) {
        navOpts.externalSurfaces.push_back(itSurface->second);
      }
    }

    // Request the compatible surfaces
    state.navSurfaces = currentLayer->compatibleSurfaces(
        state.options.geoContext, position, direction, navOpts);
    // Sort the surfaces by path length.
    // Special care is taken for the external surfaces which should always
    // come first, so they are preferred to be targeted and hit first.
    std::ranges::sort(state.navSurfaces, [&state](const NavigationTarget& a,
                                                  const NavigationTarget& b) {
      // Prefer to sort by path length. We assume surfaces are at the same
      // distance if the difference is smaller than the tolerance.
      if (std::abs(a.pathLength() - b.pathLength()) >
          state.options.surfaceTolerance) {
        return NavigationTarget::pathLengthOrder(a, b);
      }
      // If the path length is practically the same, sort by geometry.
      // First we check if one of the surfaces is external.
      bool aIsExternal = a.boundaryTolerance().isInfinite();
      bool bIsExternal = b.boundaryTolerance().isInfinite();
      if (aIsExternal == bIsExternal) {
        // If both are external or both are not external, sort by geometry
        // identifier
        return a.surface().geometryId() < b.surface().geometryId();
      }
      // If only one is external, it should come first
      return aIsExternal;
    });
    // For now we implicitly remove overlapping surfaces.
    // For track finding it might be useful to discover overlapping surfaces
    // and check for compatible measurements. This is under investigation
    // and might be implemented in the future.
    auto toBeRemoved = std::ranges::unique(
        state.navSurfaces, [&](const auto& a, const auto& b) {
          return std::abs(a.pathLength() - b.pathLength()) <
                 state.options.surfaceTolerance;
        });
    if (toBeRemoved.begin() != toBeRemoved.end()) {
      ACTS_VERBOSE(volInfo(state)
                   << "Removing "
                   << std::distance(toBeRemoved.begin(), toBeRemoved.end())
                   << " overlapping surfaces.");
    }
    state.navSurfaces.erase(toBeRemoved.begin(), toBeRemoved.end());

    // Print surface information
    if (logger().doPrint(Logging::VERBOSE)) {
      std::ostringstream os;
      os << state.navSurfaces.size();
      os << " surface candidates found at path(s): ";
      for (auto& sfc : state.navSurfaces) {
        os << sfc.pathLength() << "  ";
      }
      logger().log(Logging::VERBOSE, os.str());
    }

    if (state.navSurfaces.empty()) {
      ACTS_VERBOSE(volInfo(state) << "No surface candidates found.");
    }
  }

  /// @brief Resolve compatible layers
  ///
  /// This function resolves the compatible layers for the navigation.
  ///
  /// @param state The navigation state
  /// @param position The current position
  /// @param direction The current direction
  void resolveLayers(State& state, const Vector3& position,
                     const Vector3& direction) const {
    ACTS_VERBOSE(volInfo(state) << "Searching for compatible layers.");

    NavigationOptions<Layer> navOpts;
    navOpts.resolveSensitive = m_cfg.resolveSensitive;
    navOpts.resolveMaterial = m_cfg.resolveMaterial;
    navOpts.resolvePassive = m_cfg.resolvePassive;
    navOpts.startObject = state.currentLayer;
    navOpts.nearLimit = state.options.nearLimit;
    navOpts.farLimit = state.options.farLimit;

    // Request the compatible layers
    state.navLayers = state.currentVolume->compatibleLayers(
        state.options.geoContext, position, direction, navOpts);
    std::ranges::sort(state.navLayers, NavigationTarget::pathLengthOrder);

    // Print layer information
    if (logger().doPrint(Logging::VERBOSE)) {
      std::ostringstream os;
      os << state.navLayers.size();
      os << " layer candidates found at path(s): ";
      for (auto& lc : state.navLayers) {
        os << lc.pathLength() << "  ";
      }
      logger().log(Logging::VERBOSE, os.str());
    }

    if (state.navLayers.empty()) {
      ACTS_VERBOSE(volInfo(state) << "No layer candidates found.");
    }
  }

  /// @brief Resolve compatible boundaries
  ///
  /// This function resolves the compatible boundaries for the navigation.
  ///
  /// @param state The navigation state
  /// @param position The current position
  /// @param direction The current direction
  void resolveBoundaries(State& state, const Vector3& position,
                         const Vector3& direction) const {
    ACTS_VERBOSE(volInfo(state) << "Searching for compatible boundaries.");

    NavigationOptions<Surface> navOpts;
    navOpts.startObject = state.currentSurface;
    navOpts.nearLimit = state.options.nearLimit;
    navOpts.farLimit = state.options.farLimit;

    ACTS_VERBOSE(volInfo(state)
                 << "Try to find boundaries, we are at: " << toString(position)
                 << ", dir: " << toString(direction));

<<<<<<< HEAD
    // Request the compatible boundaries
    state.navBoundaries = state.currentVolume->compatibleBoundaries(
        state.options.geoContext, position, direction, navOpts, logger());
    std::ranges::sort(state.navBoundaries, NavigationTarget::pathLengthOrder);
=======
    if (m_geometryVersion == GeometryVersion::Gen1) {
      // Request the compatible boundaries
      state.navBoundaries = state.currentVolume->compatibleBoundaries(
          state.options.geoContext, position, direction, navOpts, logger());
      std::ranges::sort(state.navBoundaries, NavigationTarget::pathLengthOrder);
    } else {
      // Gen 3 !
      state.stream.reset();
      AppendOnlyNavigationStream appendOnly{state.stream};
      NavigationArguments args;
      args.position = position;
      args.direction = direction;
      args.wantsPortals = true;
      args.wantsSurfaces = false;
      state.currentVolume->initializeNavigationCandidates(args, appendOnly,
                                                          logger());

      ACTS_VERBOSE(volInfo(state)
                   << "Found " << state.stream.candidates().size()
                   << " navigation candidates.");

      state.stream.initialize(state.options.geoContext, {position, direction},
                              BoundaryTolerance::None(),
                              state.options.surfaceTolerance);

      state.navBoundaries.clear();
      for (const NavigationTarget& candidate : state.stream.candidates()) {
        if (!detail::checkPathLength(candidate.pathLength(),
                                     state.options.nearLimit,
                                     state.options.farLimit, logger())) {
          continue;
        }

        state.navBoundaries.push_back(candidate);
      }
    }
>>>>>>> 337bb991

    // Print boundary information
    if (logger().doPrint(Logging::VERBOSE)) {
      std::ostringstream os;
      os << state.navBoundaries.size();
      os << " boundary candidates found at path(s): ";
      for (const auto& bc : state.navBoundaries) {
        os << bc.pathLength() << "  ";
      }
      logger().log(Logging::VERBOSE, os.str());
    }

    if (state.navBoundaries.empty()) {
      ACTS_VERBOSE(volInfo(state) << "No boundary candidates found.");
    }
  }

  /// @brief Check if the navigator is inactive
  ///
  /// This function checks if the navigator is inactive.
  ///
  /// @param state The navigation state
  ///
  /// @return True if the navigator is inactive
  bool inactive(const State& state) const {
    // Turn the navigator into void when you are instructed to do nothing
    if (!m_cfg.resolveSensitive && !m_cfg.resolveMaterial &&
        !m_cfg.resolvePassive) {
      return true;
    }

    if (state.navigationBreak) {
      return true;
    }

    return false;
  }

 private:
  template <typename propagator_state_t>
  std::string volInfo(const propagator_state_t& state) const {
    return (state.currentVolume != nullptr ? state.currentVolume->volumeName()
                                           : "No Volume") +
           " | ";
  }

  const Logger& logger() const { return *m_logger; }

  Config m_cfg;

  // Cached so we don't have to query the TrackingGeometry constantly.
  TrackingGeometry::GeometryVersion m_geometryVersion;

  std::shared_ptr<const Logger> m_logger;
};

}  // namespace Acts<|MERGE_RESOLUTION|>--- conflicted
+++ resolved
@@ -93,13 +93,11 @@
   /// Type alias for navigation boundary candidates container
   using NavigationBoundaries =
       boost::container::small_vector<NavigationTarget, 4>;
-<<<<<<< HEAD
 
   /// Type alias for generic navigation candidates container
   using NavigationCandidates =
       boost::container::small_vector<NavigationTarget, 10>;
-=======
->>>>>>> 337bb991
+
 
   /// Type alias for external surfaces map indexed by layer ID
   using ExternalSurfaces = std::multimap<std::uint64_t, GeometryIdentifier>;
@@ -191,17 +189,14 @@
     /// the current boundary index of the navigation state
     std::optional<std::size_t> navBoundaryIndex;
 
-<<<<<<< HEAD
     // Navigation candidates(portals and surfaces together)
     /// the vector of navigation candidates to work through
     NavigationCandidates navCandidates = {};
     /// the current candidate index of the navigation state
     std::optional<std::size_t> navCandidateIndex;
 
-=======
     /// Get reference to current navigation surface
     /// @return Reference to current surface target
->>>>>>> 337bb991
     NavigationTarget& navSurface() {
       return navSurfaces.at(navSurfaceIndex.value());
     }
@@ -216,16 +211,13 @@
       return navBoundaries.at(navBoundaryIndex.value());
     }
 
-<<<<<<< HEAD
     /// Get reference to current navigation candidate
     /// @return Reference to current boundary intersection
     NavigationTarget& navCandidate() {
       return navCandidates.at(navCandidateIndex.value());
     }
 
-=======
     /// Volume where the navigation started
->>>>>>> 337bb991
     const TrackingVolume* startVolume = nullptr;
     /// Layer where the navigation started
     const Layer* startLayer = nullptr;
@@ -500,83 +492,8 @@
 
     ACTS_VERBOSE(volInfo(state) << "Entering Navigator::nextTarget.");
 
-<<<<<<< HEAD
     NavigationTarget nextTarget = tryGetNextTarget(state, position, direction);
-=======
-    auto tryGetNextTarget = [&]() -> NavigationTarget {
-      // Try targeting the surfaces - then layers - then boundaries
-
-      if (state.navigationStage == Stage::initial) {
-        ACTS_VERBOSE(volInfo(state) << "Target surfaces.");
-        state.navigationStage = Stage::surfaceTarget;
-      }
-
-      if (state.navigationStage == Stage::surfaceTarget) {
-        if (!state.navSurfaceIndex.has_value()) {
-          // First time, resolve the surfaces
-          resolveSurfaces(state, position, direction);
-          state.navSurfaceIndex = 0;
-        } else {
-          ++state.navSurfaceIndex.value();
-        }
-        if (state.navSurfaceIndex.value() < state.navSurfaces.size()) {
-          ACTS_VERBOSE(volInfo(state) << "Target set to next surface.");
-          return state.navSurface();
-        } else {
-          // This was the last surface, switch to layers
-          ACTS_VERBOSE(volInfo(state) << "Target layers.");
-          if (m_geometryVersion == GeometryVersion::Gen1) {
-            state.navigationStage = Stage::layerTarget;
-          } else {
-            state.navigationStage = Stage::boundaryTarget;
-          }
-        }
-      }
-
-      if (state.navigationStage == Stage::layerTarget) {
-        if (!state.navLayerIndex.has_value()) {
-          // First time, resolve the layers
-          resolveLayers(state, position, direction);
-          state.navLayerIndex = 0;
-        } else {
-          ++state.navLayerIndex.value();
-        }
-        if (state.navLayerIndex.value() < state.navLayers.size()) {
-          ACTS_VERBOSE(volInfo(state) << "Target set to next layer.");
-          return state.navLayer();
-        } else {
-          // This was the last layer, switch to boundaries
-          ACTS_VERBOSE(volInfo(state) << "Target boundaries.");
-          state.navigationStage = Stage::boundaryTarget;
-        }
-      }
-
-      if (state.navigationStage == Stage::boundaryTarget) {
-        if (!state.navBoundaryIndex.has_value()) {
-          // First time, resolve the boundaries
-          resolveBoundaries(state, position, direction);
-          state.navBoundaryIndex = 0;
-        } else {
-          ++state.navBoundaryIndex.value();
-        }
-        if (state.navBoundaryIndex.value() < state.navBoundaries.size()) {
-          ACTS_VERBOSE(volInfo(state) << "Target set to next boundary.");
-          return state.navBoundary();
-        } else {
-          // This was the last boundary, we have to leave the volume somehow,
-          // renavigate
-          ACTS_VERBOSE(volInfo(state)
-                       << "Boundary targets exhausted. Renavigate.");
-        }
-      }
-
-      ACTS_VERBOSE(volInfo(state)
-                   << "Unknown state. No target found. Renavigate.");
-      return NavigationTarget::None();
-    };
-
-    NavigationTarget nextTarget = tryGetNextTarget();
->>>>>>> 337bb991
+
     if (!nextTarget.isNone()) {
       return nextTarget;
     }
@@ -715,35 +632,11 @@
         &state.navBoundary().surface() == &surface) {
       ACTS_VERBOSE(volInfo(state) << "Handling boundary status.");
 
-<<<<<<< HEAD
       // Switch to the next volume using the boundary
       const BoundarySurface* boundary = &state.navBoundary().boundarySurface();
       assert(boundary != nullptr && "Retrieved boundary surface is nullptr");
       state.currentVolume = boundary->attachedVolume(state.options.geoContext,
                                                      position, direction);
-=======
-      if (m_geometryVersion == GeometryVersion::Gen1) {
-        // Switch to the next volume using the boundary
-        const BoundarySurface* boundary =
-            &state.navBoundary().boundarySurface();
-        assert(boundary != nullptr && "Retrieved boundary surface is nullptr");
-        state.currentVolume = boundary->attachedVolume(state.options.geoContext,
-                                                       position, direction);
-      } else {
-        const Portal* portal = &state.navBoundary().portal();
-        assert(portal != nullptr && "Retrieved portal is nullptr");
-        auto res = portal->resolveVolume(state.options.geoContext, position,
-                                         direction);
-        if (!res.ok()) {
-          ACTS_ERROR(volInfo(state)
-                     << "Failed to resolve volume through portal: "
-                     << res.error().message());
-          return;
-        }
-
-        state.currentVolume = res.value();
-      }
->>>>>>> 337bb991
 
       // partial reset
       state.resetAfterVolumeSwitch();
@@ -843,7 +736,6 @@
         }
       }
 
-<<<<<<< HEAD
       ACTS_VERBOSE(volInfo(state)
                    << "Unknown state. No target found. Renavigate.");
       return NavigationTarget::None();
@@ -861,44 +753,7 @@
         ACTS_VERBOSE(volInfo(state) << "Target set to next candidate.");
         return state.navCandidate();
       } else {
-=======
-      // Request the compatible surfaces
-      state.navSurfaces = currentLayer->compatibleSurfaces(
-          state.options.geoContext, position, direction, navOpts);
-      // Sort the surfaces by path length.
-      // Special care is taken for the external surfaces which should always
-      // come first, so they are preferred to be targeted and hit first.
-      std::ranges::sort(state.navSurfaces, [&state](const NavigationTarget& a,
-                                                    const NavigationTarget& b) {
-        // Prefer to sort by path length. We assume surfaces are at the same
-        // distance if the difference is smaller than the tolerance.
-        if (std::abs(a.pathLength() - b.pathLength()) >
-            state.options.surfaceTolerance) {
-          return NavigationTarget::pathLengthOrder(a, b);
-        }
-        // If the path length is practically the same, sort by geometry.
-        // First we check if one of the surfaces is external.
-        bool aIsExternal = a.boundaryTolerance().isInfinite();
-        bool bIsExternal = b.boundaryTolerance().isInfinite();
-        if (aIsExternal == bIsExternal) {
-          // If both are external or both are not external, sort by geometry
-          // identifier
-          return a.surface().geometryId() < b.surface().geometryId();
-        }
-        // If only one is external, it should come first
-        return aIsExternal;
-      });
-      // For now we implicitly remove overlapping surfaces.
-      // For track finding it might be useful to discover overlapping surfaces
-      // and check for compatible measurements. This is under investigation
-      // and might be implemented in the future.
-      auto toBeRemoved = std::ranges::unique(
-          state.navSurfaces, [&](const auto& a, const auto& b) {
-            return std::abs(a.pathLength() - b.pathLength()) <
-                   state.options.surfaceTolerance;
-          });
-      if (toBeRemoved.begin() != toBeRemoved.end()) {
->>>>>>> 337bb991
+
         ACTS_VERBOSE(volInfo(state)
                      << "Candidate targets exhausted. Renavigate.");
         return NavigationTarget::None();
@@ -937,7 +792,6 @@
                             BoundaryTolerance::None(),
                             state.options.surfaceTolerance);
 
-<<<<<<< HEAD
     ACTS_VERBOSE(volInfo(state)
                  << "Now " << state.stream.candidates().size()
                  << " navigation candidates after initialization");
@@ -952,18 +806,7 @@
       }
 
       state.navCandidates.emplace_back(candidate);
-=======
-      auto it = std::ranges::find_if(
-          state.stream.candidates(), [&](const auto& candidate) {
-            return detail::checkPathLength(candidate.pathLength(),
-                                           state.options.nearLimit,
-                                           state.options.farLimit, logger());
-          });
-
-      std::ranges::copy(
-          std::ranges::subrange(it, state.stream.candidates().end()),
-          std::back_inserter(state.navSurfaces));
->>>>>>> 337bb991
+
     }
 
     // Sort the candidates with the path length
@@ -1145,50 +988,12 @@
     ACTS_VERBOSE(volInfo(state)
                  << "Try to find boundaries, we are at: " << toString(position)
                  << ", dir: " << toString(direction));
-
-<<<<<<< HEAD
+    
     // Request the compatible boundaries
     state.navBoundaries = state.currentVolume->compatibleBoundaries(
         state.options.geoContext, position, direction, navOpts, logger());
     std::ranges::sort(state.navBoundaries, NavigationTarget::pathLengthOrder);
-=======
-    if (m_geometryVersion == GeometryVersion::Gen1) {
-      // Request the compatible boundaries
-      state.navBoundaries = state.currentVolume->compatibleBoundaries(
-          state.options.geoContext, position, direction, navOpts, logger());
-      std::ranges::sort(state.navBoundaries, NavigationTarget::pathLengthOrder);
-    } else {
-      // Gen 3 !
-      state.stream.reset();
-      AppendOnlyNavigationStream appendOnly{state.stream};
-      NavigationArguments args;
-      args.position = position;
-      args.direction = direction;
-      args.wantsPortals = true;
-      args.wantsSurfaces = false;
-      state.currentVolume->initializeNavigationCandidates(args, appendOnly,
-                                                          logger());
-
-      ACTS_VERBOSE(volInfo(state)
-                   << "Found " << state.stream.candidates().size()
-                   << " navigation candidates.");
-
-      state.stream.initialize(state.options.geoContext, {position, direction},
-                              BoundaryTolerance::None(),
-                              state.options.surfaceTolerance);
-
-      state.navBoundaries.clear();
-      for (const NavigationTarget& candidate : state.stream.candidates()) {
-        if (!detail::checkPathLength(candidate.pathLength(),
-                                     state.options.nearLimit,
-                                     state.options.farLimit, logger())) {
-          continue;
-        }
-
-        state.navBoundaries.push_back(candidate);
-      }
-    }
->>>>>>> 337bb991
+
 
     // Print boundary information
     if (logger().doPrint(Logging::VERBOSE)) {
