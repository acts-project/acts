// This file is part of the ACTS project.
//
// Copyright (C) 2016 CERN for the benefit of the ACTS project
//
// This Source Code Form is subject to the terms of the Mozilla Public
// License, v. 2.0. If a copy of the MPL was not distributed with this
// file, You can obtain one at https://mozilla.org/MPL/2.0/.

#pragma once

#include "Acts/Definitions/Tolerance.hpp"
#include "Acts/Geometry/GeometryIdentifier.hpp"
#include "Acts/Geometry/Layer.hpp"
#include "Acts/Geometry/TrackingGeometry.hpp"
#include "Acts/Geometry/TrackingVolume.hpp"
#include "Acts/Navigation/NavigationStream.hpp"
#include "Acts/Propagator/NavigationTarget.hpp"
#include "Acts/Propagator/NavigatorError.hpp"
#include "Acts/Propagator/NavigatorOptions.hpp"
#include "Acts/Propagator/NavigatorStatistics.hpp"
#include "Acts/Surfaces/BoundaryTolerance.hpp"
#include "Acts/Surfaces/Surface.hpp"
#include "Acts/Utilities/Intersection.hpp"
#include "Acts/Utilities/Logger.hpp"
#include "Acts/Utilities/StringHelpers.hpp"

#include <algorithm>
#include <map>
#include <optional>
#include <sstream>
#include <string>

#include <boost/container/small_vector.hpp>

namespace Acts {

/// @brief The navigation options for the tracking geometry
///
/// @tparam object_t Type of the object for navigation to check against
template <typename object_t>
struct NavigationOptions {
  /// The boundary check directive
  BoundaryTolerance boundaryTolerance = BoundaryTolerance::None();

  // How to resolve the geometry
  /// Always look for sensitive
  bool resolveSensitive = true;
  /// Always look for material
  bool resolveMaterial = true;
  /// always look for passive
  bool resolvePassive = false;

  /// Hint for start object
  const object_t* startObject = nullptr;
  /// Hint for end object
  const object_t* endObject = nullptr;

  /// External surface identifier for which the boundary check is ignored
  std::vector<GeometryIdentifier> externalSurfaces = {};

  /// The minimum distance for a surface to be considered
  double nearLimit = 0;
  /// The maximum distance for a surface to be considered
  double farLimit = std::numeric_limits<double>::max();
};

/// @brief Steers the propagation through the geometry by providing the next
/// surface to be targeted.
///
/// The Navigator is part of the propagation and responsible for steering
/// the surface sequence to encounter all the relevant surfaces which are
/// intersected by the trajectory.
///
/// The current navigation stage is cached in the state struct and updated
/// when necessary. If any surface in the extrapolation flow is hit, it is
/// set to the navigation state, such that other actors can deal with it.
///
/// The current target surface is referenced by an index which points into
/// the navigation candidates. The navigation candidates are ordered by the
/// path length to the surface. If a surface is hit, the
/// `state.currentSurface` pointer is set. This actors to observe
/// that we are on a surface.
///
class Navigator {
 public:
  using NavigationSurfaces =
      boost::container::small_vector<SurfaceIntersection, 10>;

  using NavigationLayers =
      boost::container::small_vector<LayerIntersection, 10>;

  using NavigationBoundaries =
      boost::container::small_vector<BoundaryIntersection, 4>;

  using ExternalSurfaces = std::multimap<std::uint64_t, GeometryIdentifier>;

  using GeometryVersion = TrackingGeometry::GeometryVersion;

  /// The navigation stage
  enum struct Stage : int {
    initial = 0,
    surfaceTarget = 1,
    layerTarget = 2,
    boundaryTarget = 3,
  };

  /// The navigator configuration
  struct Config {
    /// Tracking Geometry for this Navigator
    std::shared_ptr<const TrackingGeometry> trackingGeometry{nullptr};

    /// stop at every sensitive surface (whether it has material or not)
    bool resolveSensitive = true;
    /// stop at every material surface (whether it is passive or not)
    bool resolveMaterial = true;
    /// stop at every surface regardless what it is
    bool resolvePassive = false;
  };

  /// The navigator options
  struct Options : public NavigatorPlainOptions {
    explicit Options(const GeometryContext& gctx)
        : NavigatorPlainOptions(gctx) {}

    /// The surface tolerance
    double surfaceTolerance = s_onSurfaceTolerance;

    /// The near limit to resolve surfaces
    double nearLimit = s_onSurfaceTolerance;

    /// The far limit to resolve surfaces
    double farLimit = std::numeric_limits<double>::max();

    /// Externally provided surfaces - these are tried to be hit
    ExternalSurfaces externalSurfaces = {};

    void insertExternalSurface(GeometryIdentifier geoid) {
      externalSurfaces.insert(
          std::pair<std::uint64_t, GeometryIdentifier>(geoid.layer(), geoid));
    }

    void setPlainOptions(const NavigatorPlainOptions& options) {
      static_cast<NavigatorPlainOptions&>(*this) = options;
    }
  };

  /// @brief Nested State struct
  ///
  /// It acts as an internal state which is created for every propagation and
  /// meant to keep thread-local navigation information.
  struct State {
    explicit State(const Options& options_) : options(options_) {}

    Options options;

    // Navigation on surface level
    /// the vector of navigation surfaces to work through
    NavigationSurfaces navSurfaces = {};
    /// the current surface index of the navigation state
    std::optional<std::size_t> navSurfaceIndex;

    // Navigation on layer level
    /// the vector of navigation layers to work through
    NavigationLayers navLayers = {};
    /// the current layer index of the navigation state
    std::optional<std::size_t> navLayerIndex;

    // Navigation on volume level
    /// the vector of boundary surfaces to work through
    NavigationBoundaries navBoundaries = {};
    /// the current boundary index of the navigation state
    std::optional<std::size_t> navBoundaryIndex;

    SurfaceIntersection& navSurface() {
      return navSurfaces.at(navSurfaceIndex.value());
    }
    LayerIntersection& navLayer() {
      return navLayers.at(navLayerIndex.value());
    }
    BoundaryIntersection& navBoundary() {
      return navBoundaries.at(navBoundaryIndex.value());
    }

    const TrackingVolume* startVolume = nullptr;
    const Layer* startLayer = nullptr;
    const Surface* startSurface = nullptr;
    const TrackingVolume* currentVolume = nullptr;
    const Layer* currentLayer = nullptr;
    const Surface* currentSurface = nullptr;
    const Surface* targetSurface = nullptr;

    bool navigationBreak = false;
    Stage navigationStage = Stage::initial;

    NavigatorStatistics statistics;

    NavigationStream stream;

    void resetAfterLayerSwitch() {
      navSurfaces.clear();
      navSurfaceIndex.reset();
    }

    void resetAfterVolumeSwitch() {
      resetAfterLayerSwitch();

      navLayers.clear();
      navLayerIndex.reset();
      navBoundaries.clear();
      navBoundaryIndex.reset();

      currentLayer = nullptr;
    }

    void reset() {
      resetAfterVolumeSwitch();

      currentVolume = nullptr;
      currentSurface = nullptr;

      navigationBreak = false;
      navigationStage = Stage::initial;
    }
  };

  /// Constructor with configuration object
  ///
  /// @param cfg The navigator configuration
  /// @param _logger a logger instance
  explicit Navigator(Config cfg,
                     std::shared_ptr<const Logger> _logger =
                         getDefaultLogger("Navigator", Logging::Level::INFO))
      : m_cfg{std::move(cfg)}, m_logger{std::move(_logger)} {
    if (m_cfg.trackingGeometry == nullptr) {
      throw std::invalid_argument("Navigator: No tracking geometry provided.");
    }
    m_geometryVersion = m_cfg.trackingGeometry->geometryVersion();
  }

  State makeState(const Options& options) const {
    State state(options);
    return state;
  }

  const Surface* currentSurface(const State& state) const {
    return state.currentSurface;
  }

  const TrackingVolume* currentVolume(const State& state) const {
    return state.currentVolume;
  }

  const IVolumeMaterial* currentVolumeMaterial(const State& state) const {
    if (state.currentVolume == nullptr) {
      return nullptr;
    }
    return state.currentVolume->volumeMaterial();
  }

  const Surface* startSurface(const State& state) const {
    return state.startSurface;
  }

  const Surface* targetSurface(const State& state) const {
    return state.targetSurface;
  }

  bool endOfWorldReached(const State& state) const {
    return state.currentVolume == nullptr;
  }

  bool navigationBreak(const State& state) const {
    return state.navigationBreak;
  }

  /// @brief Initialize the navigator state
  ///
  /// This function initializes the navigator state for a new propagation.
  ///
  /// @param state The navigation state
  /// @param position The start position
  /// @param direction The start direction
  /// @param propagationDirection The propagation direction
  ///
  /// @return Indication if the initialization was successful
  [[nodiscard]] Result<void> initialize(State& state, const Vector3& position,
                                        const Vector3& direction,
                                        Direction propagationDirection) const {
    (void)propagationDirection;

    ACTS_VERBOSE(volInfo(state) << "Initialization.");

    auto printGeometryVersion = [](auto ver) {
      using enum TrackingGeometry::GeometryVersion;
      switch (ver) {
        case Gen1:
          return "Gen1";
        case Gen3:
          return "Gen3";
        default:
          throw std::runtime_error("Unknown geometry version.");
      }
    };
    ACTS_VERBOSE(volInfo(state) << "Geometry version is: "
                                << printGeometryVersion(m_geometryVersion));

    state.reset();

    // Empirical pre-allocation of candidates for the next navigation iteration.
    // @TODO: Make this user configurable through the configuration
    state.stream.candidates().reserve(50);

    state.startSurface = state.options.startSurface;
    state.targetSurface = state.options.targetSurface;

    // @TODO: Implement fast initialization with Gen3. This requires the volume lookup to work properly

    // Fast Navigation initialization for start condition:
    // - short-cut through object association, saves navigation in the
    // - geometry and volume tree search for the lowest volume
    if (state.startSurface != nullptr &&
        state.startSurface->associatedLayer() != nullptr) {
      ACTS_VERBOSE(
          volInfo(state)
          << "Fast start initialization through association from Surface.");

      state.startLayer = state.startSurface->associatedLayer();
      state.startVolume = state.startLayer->trackingVolume();
    } else if (state.startVolume != nullptr) {
      ACTS_VERBOSE(
          volInfo(state)
          << "Fast start initialization through association from Volume.");

      state.startLayer = state.startVolume->associatedLayer(
          state.options.geoContext, position);
    } else {
      ACTS_VERBOSE(volInfo(state)
                   << "Slow start initialization through search.");
      ACTS_VERBOSE(volInfo(state)
                   << "Starting from position " << toString(position)
                   << " and direction " << toString(direction));

      // current volume and layer search through global search
      state.startVolume = m_cfg.trackingGeometry->lowestTrackingVolume(
          state.options.geoContext, position);

      if (state.startVolume != nullptr) {
        state.startLayer = state.startVolume->associatedLayer(
            state.options.geoContext, position);
      } else {
        ACTS_ERROR(volInfo(state)
                   << "No start volume resolved. Nothing left to do.");
        state.navigationBreak = true;
      }
    }

    state.currentVolume = state.startVolume;
    state.currentLayer = state.startLayer;
    state.currentSurface = state.startSurface;

    if (state.currentVolume != nullptr) {
      ACTS_VERBOSE(volInfo(state) << "Start volume resolved "
                                  << state.currentVolume->geometryId());

      if (!state.currentVolume->inside(position,
                                       state.options.surfaceTolerance)) {
        ACTS_DEBUG(
            volInfo(state)
            << "We did not end up inside the expected volume. position = "
            << position.transpose());

        return Result<void>::failure(NavigatorError::NotInsideExpectedVolume);
      }
    }
    if (state.currentLayer != nullptr) {
      ACTS_VERBOSE(volInfo(state) << "Start layer resolved "
                                  << state.currentLayer->geometryId());
    }
    if (state.currentSurface != nullptr) {
      ACTS_VERBOSE(volInfo(state) << "Start surface resolved "
                                  << state.currentSurface->geometryId());

      if (!state.currentSurface->isOnSurface(
              state.options.geoContext, position, direction,
              BoundaryTolerance::Infinite(), state.options.surfaceTolerance)) {
        ACTS_DEBUG(volInfo(state)
                   << "We did not end up on the expected surface. surface = "
                   << state.currentSurface->geometryId()
                   << " position = " << position.transpose()
                   << " direction = " << direction.transpose());

        return Result<void>::failure(NavigatorError::NotOnExpectedSurface);
      }
    }

    return Result<void>::success();
  }

  /// @brief Get the next target surface
  ///
  /// This function gets the next target surface for the propagation.
  ///
  /// @param state The navigation state
  /// @param position The current position
  /// @param direction The current direction
  ///
  /// @return The next target surface
  NavigationTarget nextTarget(State& state, const Vector3& position,
                              const Vector3& direction) const {
    // Reset the current surface
    state.currentSurface = nullptr;

    if (inactive(state)) {
      return NavigationTarget::None();
    }

    ACTS_VERBOSE(volInfo(state) << "Entering Navigator::nextTarget.");

    auto tryGetNextTarget = [&]() -> NavigationTarget {
      // Try targeting the surfaces - then layers - then boundaries

      if (state.navigationStage == Stage::initial) {
        ACTS_VERBOSE(volInfo(state) << "Target surfaces.");
        state.navigationStage = Stage::surfaceTarget;
      }

      if (state.navigationStage == Stage::surfaceTarget) {
        if (!state.navSurfaceIndex.has_value()) {
          // First time, resolve the surfaces
          resolveSurfaces(state, position, direction);
          state.navSurfaceIndex = 0;
        } else {
          ++state.navSurfaceIndex.value();
        }
        if (state.navSurfaceIndex.value() < state.navSurfaces.size()) {
          ACTS_VERBOSE(volInfo(state) << "Target set to next surface.");
          return NavigationTarget(*state.navSurface().object(),
                                  state.navSurface().index(),
                                  BoundaryTolerance::None());
        } else {
          // This was the last surface, switch to layers
          ACTS_VERBOSE(volInfo(state) << "Target layers.");
          if (m_geometryVersion == GeometryVersion::Gen1) {
            state.navigationStage = Stage::layerTarget;
          } else {
            state.navigationStage = Stage::boundaryTarget;
          }
        }
      }

      if (state.navigationStage == Stage::layerTarget) {
        if (!state.navLayerIndex.has_value()) {
          // First time, resolve the layers
          resolveLayers(state, position, direction);
          state.navLayerIndex = 0;
        } else {
          ++state.navLayerIndex.value();
        }
        if (state.navLayerIndex.value() < state.navLayers.size()) {
          ACTS_VERBOSE(volInfo(state) << "Target set to next layer.");
          return NavigationTarget(*state.navLayer().first.object(),
                                  state.navLayer().first.index(),
                                  BoundaryTolerance::None());
        } else {
          // This was the last layer, switch to boundaries
          ACTS_VERBOSE(volInfo(state) << "Target boundaries.");
          state.navigationStage = Stage::boundaryTarget;
        }
      }

      if (state.navigationStage == Stage::boundaryTarget) {
        if (!state.navBoundaryIndex.has_value()) {
          // First time, resolve the boundaries
          resolveBoundaries(state, position, direction);
          state.navBoundaryIndex = 0;
        } else {
          ++state.navBoundaryIndex.value();
        }
        if (state.navBoundaryIndex.value() < state.navBoundaries.size()) {
          ACTS_VERBOSE(volInfo(state) << "Target set to next boundary.");
          return NavigationTarget(*state.navBoundary().intersection.object(),
                                  state.navBoundary().intersection.index(),
                                  BoundaryTolerance::None());
        } else {
          // This was the last boundary, we have to leave the volume somehow,
          // renavigate
          ACTS_VERBOSE(volInfo(state)
                       << "Boundary targets exhausted. Renavigate.");
        }
      }

      ACTS_VERBOSE(volInfo(state)
                   << "Unknown state. No target found. Renavigate.");
      return NavigationTarget::None();
    };

    NavigationTarget nextTarget = tryGetNextTarget();
    if (!nextTarget.isNone()) {
      return nextTarget;
    }

    state.reset();
    ++state.statistics.nRenavigations;

    // We might have punched through a boundary and entered another volume
    // so we have to reinitialize
    state.currentVolume = m_cfg.trackingGeometry->lowestTrackingVolume(
        state.options.geoContext, position);

    if (state.currentVolume == nullptr) {
      ACTS_VERBOSE(volInfo(state) << "No volume found, stop navigation.");
      state.navigationBreak = true;
      return NavigationTarget::None();
    }

    state.currentLayer = state.currentVolume->associatedLayer(
        state.options.geoContext, position);

    ACTS_VERBOSE(volInfo(state) << "Resolved volume and layer.");

    // Rerun the targeting
    nextTarget = tryGetNextTarget();
    if (!nextTarget.isNone()) {
      return nextTarget;
    }

    ACTS_VERBOSE(
        volInfo(state)
        << "No targets found again, we got really lost! Stop navigation.");
    state.navigationBreak = true;
    return NavigationTarget::None();
  }

  /// @brief Check if the current target is still valid
  ///
  /// This function checks if the target is valid.
  ///
  /// @param state The navigation state
  /// @param position The current position
  /// @param direction The current direction
  ///
  /// @return True if the target is valid
  bool checkTargetValid(const State& state, const Vector3& position,
                        const Vector3& direction) const {
    (void)position;
    (void)direction;

    return state.navigationStage != Stage::initial;
  }

  /// @brief Handle the surface reached
  ///
  /// This function handles the surface reached.
  ///
  /// @param state The navigation state
  /// @param position The current position
  /// @param direction The current direction
  /// @param surface The surface reached
  void handleSurfaceReached(State& state, const Vector3& position,
                            const Vector3& direction,
                            const Surface& surface) const {
    if (inactive(state)) {
      return;
    }

    ACTS_VERBOSE(volInfo(state) << "Entering Navigator::handleSurfaceReached.");

    state.currentSurface = &surface;

    ACTS_VERBOSE(volInfo(state)
                 << "Current surface: " << state.currentSurface->geometryId());

    if (state.navigationStage == Stage::surfaceTarget &&
        state.navSurface().object() == &surface) {
      ACTS_VERBOSE(volInfo(state) << "Handling surface status.");

      return;
    }

    if (state.navigationStage == Stage::layerTarget &&
        state.navLayer().first.object() == &surface) {
      ACTS_VERBOSE(volInfo(state) << "Handling layer status.");

      // Switch to the next layer
      state.currentLayer = state.navLayer().second;
      state.navigationStage = Stage::surfaceTarget;

      // partial reset
      state.resetAfterLayerSwitch();

      return;
    }

    if (state.navigationStage == Stage::boundaryTarget &&
        state.navBoundary().intersection.object() == &surface) {
      ACTS_VERBOSE(volInfo(state) << "Handling boundary status.");

      if (m_geometryVersion == GeometryVersion::Gen1) {
        // Switch to the next volume using the boundary
        const BoundarySurface* boundary = state.navBoundary().boundarySurface;
        assert(boundary != nullptr && "Retrieved boundary surface is nullptr");
        state.currentVolume = boundary->attachedVolume(state.options.geoContext,
                                                       position, direction);
      } else {
        const Portal* portal = state.navBoundary().portal;
        assert(portal != nullptr && "Retrieved portal is nullptr");
        auto res = portal->resolveVolume(state.options.geoContext, position,
                                         direction);
        if (!res.ok()) {
          ACTS_ERROR(volInfo(state)
                     << "Failed to resolve volume through portal: "
                     << res.error().message());
          return;
        }

        state.currentVolume = res.value();
      }

      // partial reset
      state.resetAfterVolumeSwitch();

      if (state.currentVolume != nullptr) {
        ACTS_VERBOSE(volInfo(state) << "Volume updated.");
        if (m_geometryVersion == GeometryVersion::Gen1) {
          state.navigationStage = Stage::layerTarget;
        } else {
          state.navigationStage = Stage::surfaceTarget;
        }
      } else {
        ACTS_VERBOSE(volInfo(state)
                     << "No more volume to progress to, stopping navigation.");
        state.navigationBreak = true;
      }

      return;
    }

    ACTS_ERROR(volInfo(state) << "Surface reached but unknown state.");
  }

 private:
  /// @brief Resolve compatible surfaces
  ///
  /// This function resolves the compatible surfaces for the navigation.
  ///
  /// @param state The navigation state
  /// @param position The current position
  /// @param direction The current direction
  void resolveSurfaces(State& state, const Vector3& position,
                       const Vector3& direction) const {
    ACTS_VERBOSE(volInfo(state) << "Searching for compatible surfaces.");

    if (m_geometryVersion == GeometryVersion::Gen1) {
      const Layer* currentLayer = state.currentLayer;

      if (currentLayer == nullptr) {
        ACTS_VERBOSE(volInfo(state) << "No layer to resolve surfaces.");
        return;
      }

      const Surface* layerSurface = &currentLayer->surfaceRepresentation();

      NavigationOptions<Surface> navOpts;
      navOpts.resolveSensitive = m_cfg.resolveSensitive;
      navOpts.resolveMaterial = m_cfg.resolveMaterial;
      navOpts.resolvePassive = m_cfg.resolvePassive;
      navOpts.startObject = state.currentSurface;
      navOpts.endObject = state.targetSurface;
      navOpts.nearLimit = state.options.nearLimit;
      navOpts.farLimit = state.options.farLimit;

      if (!state.options.externalSurfaces.empty()) {
        auto layerId = layerSurface->geometryId().layer();
        auto externalSurfaceRange =
            state.options.externalSurfaces.equal_range(layerId);
        navOpts.externalSurfaces.reserve(
            state.options.externalSurfaces.count(layerId));
        for (auto itSurface = externalSurfaceRange.first;
             itSurface != externalSurfaceRange.second; itSurface++) {
          navOpts.externalSurfaces.push_back(itSurface->second);
        }
      }

      // Request the compatible surfaces
      state.navSurfaces = currentLayer->compatibleSurfaces(
          state.options.geoContext, position, direction, navOpts);
      std::ranges::sort(state.navSurfaces,
                        SurfaceIntersection::pathLengthOrder);
    } else {
      // @TODO: What to do with external surfaces?
      // Gen 3 !
      state.stream.reset();
      AppendOnlyNavigationStream appendOnly{state.stream};
      NavigationArguments args;
      args.position = position;
      args.direction = direction;
      args.wantsPortals = false;
      args.wantsSurfaces = true;
      state.currentVolume->initializeNavigationCandidates(args, appendOnly,
                                                          logger());

      // Filter out portals before intersection

      ACTS_VERBOSE(volInfo(state)
                   << "Found " << state.stream.candidates().size()
                   << " navigation candidates.");

      state.stream.initialize(state.options.geoContext, {position, direction},
                              BoundaryTolerance::None(),
                              state.options.surfaceTolerance);
      ACTS_VERBOSE(volInfo(state)
                   << "Now " << state.stream.candidates().size()
                   << " navigation candidates after initialization");

      state.navSurfaces.clear();

      auto it = std::ranges::find_if(
          state.stream.candidates(), [&](const auto& candidate) {
            return detail::checkPathLength(candidate.intersection.pathLength(),
                                           state.options.nearLimit,
                                           state.options.farLimit, logger());
          });

      for (; it != state.stream.candidates().end(); ++it) {
        state.navSurfaces.emplace_back(it->intersection);
      }
    }

<<<<<<< HEAD
    // Request the compatible surfaces
    state.navSurfaces = currentLayer->compatibleSurfaces(
        state.options.geoContext, position, direction, navOpts);
    // Sort the surfaces by path length.
    // Special care is taken for the external surfaces which should always come
    // first, so they are preferred to be targeted and hit first.
    std::ranges::sort(
        state.navSurfaces, [&state, &navOpts](const SurfaceIntersection& a,
                                              const SurfaceIntersection& b) {
          // Prefer to sort by path length. We assume surfaces are at the same
          // distance if the difference is smaller than the tolerance.
          if (std::abs(a.pathLength() - b.pathLength()) >
              state.options.surfaceTolerance) {
            return SurfaceIntersection::pathLengthOrder(a, b);
          }
          // If the path length is practically the same, sort by geometry. First
          // we check if one of the surfaces is external.
          bool aIsExternal = rangeContainsValue(navOpts.externalSurfaces,
                                                a.object()->geometryId());
          bool bIsExternal = rangeContainsValue(navOpts.externalSurfaces,
                                                b.object()->geometryId());
          if (aIsExternal == bIsExternal) {
            // If both are external or both are not external, sort by geometry
            // identifier
            return a.object()->geometryId() < b.object()->geometryId();
          }
          // If only one is external, it should come first
          return aIsExternal;
        });

=======
>>>>>>> 71adcfd6
    // Print surface information
    if (logger().doPrint(Logging::VERBOSE)) {
      std::ostringstream os;
      os << state.navSurfaces.size();
      os << " surface candidates found at path(s): ";
      for (auto& sfc : state.navSurfaces) {
        os << sfc.pathLength() << "  ";
      }
      logger().log(Logging::VERBOSE, os.str());
    }

    if (state.navSurfaces.empty()) {
      ACTS_VERBOSE(volInfo(state) << "No surface candidates found.");
    }
  }

  /// @brief Resolve compatible layers
  ///
  /// This function resolves the compatible layers for the navigation.
  ///
  /// @param state The navigation state
  /// @param position The current position
  /// @param direction The current direction
  void resolveLayers(State& state, const Vector3& position,
                     const Vector3& direction) const {
    ACTS_VERBOSE(volInfo(state) << "Searching for compatible layers.");

    NavigationOptions<Layer> navOpts;
    navOpts.resolveSensitive = m_cfg.resolveSensitive;
    navOpts.resolveMaterial = m_cfg.resolveMaterial;
    navOpts.resolvePassive = m_cfg.resolvePassive;
    navOpts.startObject = state.currentLayer;
    navOpts.nearLimit = state.options.nearLimit;
    navOpts.farLimit = state.options.farLimit;

    // Request the compatible layers
    state.navLayers = state.currentVolume->compatibleLayers(
        state.options.geoContext, position, direction, navOpts);
    std::ranges::sort(state.navLayers, [](const auto& a, const auto& b) {
      return SurfaceIntersection::pathLengthOrder(a.first, b.first);
    });

    // Print layer information
    if (logger().doPrint(Logging::VERBOSE)) {
      std::ostringstream os;
      os << state.navLayers.size();
      os << " layer candidates found at path(s): ";
      for (auto& lc : state.navLayers) {
        os << lc.first.pathLength() << "  ";
      }
      logger().log(Logging::VERBOSE, os.str());
    }

    if (state.navLayers.empty()) {
      ACTS_VERBOSE(volInfo(state) << "No layer candidates found.");
    }
  }

  /// @brief Resolve compatible boundaries
  ///
  /// This function resolves the compatible boundaries for the navigation.
  ///
  /// @param state The navigation state
  /// @param position The current position
  /// @param direction The current direction
  void resolveBoundaries(State& state, const Vector3& position,
                         const Vector3& direction) const {
    ACTS_VERBOSE(volInfo(state) << "Searching for compatible boundaries.");

    NavigationOptions<Surface> navOpts;
    navOpts.startObject = state.currentSurface;
    navOpts.nearLimit = state.options.nearLimit;
    navOpts.farLimit = state.options.farLimit;

    ACTS_VERBOSE(volInfo(state)
                 << "Try to find boundaries, we are at: " << toString(position)
                 << ", dir: " << toString(direction));

    if (m_geometryVersion == GeometryVersion::Gen1) {
      // Request the compatible boundaries
      state.navBoundaries = state.currentVolume->compatibleBoundaries(
          state.options.geoContext, position, direction, navOpts, logger());
      std::ranges::sort(state.navBoundaries, [](const auto& a, const auto& b) {
        return SurfaceIntersection::pathLengthOrder(a.intersection,
                                                    b.intersection);
      });
    } else {
      // Gen 3 !
      state.stream.reset();
      AppendOnlyNavigationStream appendOnly{state.stream};
      NavigationArguments args;
      args.position = position;
      args.direction = direction;
      args.wantsPortals = true;
      args.wantsSurfaces = false;
      state.currentVolume->initializeNavigationCandidates(args, appendOnly,
                                                          logger());

      ACTS_VERBOSE(volInfo(state)
                   << "Found " << state.stream.candidates().size()
                   << " navigation candidates.");

      state.stream.initialize(state.options.geoContext, {position, direction},
                              BoundaryTolerance::None(),
                              state.options.surfaceTolerance);

      state.navBoundaries.clear();
      for (auto& candidate : state.stream.candidates()) {
        if (!detail::checkPathLength(candidate.intersection.pathLength(),
                                     state.options.nearLimit,
                                     state.options.farLimit, logger())) {
          continue;
        }

        state.navBoundaries.emplace_back(candidate.intersection, nullptr,
                                         candidate.portal);
      }
    }

    // Print boundary information
    if (logger().doPrint(Logging::VERBOSE)) {
      std::ostringstream os;
      os << state.navBoundaries.size();
      os << " boundary candidates found at path(s): ";
      for (auto& bc : state.navBoundaries) {
        os << bc.intersection.pathLength() << "  ";
      }
      logger().log(Logging::VERBOSE, os.str());
    }

    if (state.navBoundaries.empty()) {
      ACTS_VERBOSE(volInfo(state) << "No boundary candidates found.");
    }
  }

  /// @brief Check if the navigator is inactive
  ///
  /// This function checks if the navigator is inactive.
  ///
  /// @param state The navigation state
  ///
  /// @return True if the navigator is inactive
  bool inactive(const State& state) const {
    // Turn the navigator into void when you are instructed to do nothing
    if (!m_cfg.resolveSensitive && !m_cfg.resolveMaterial &&
        !m_cfg.resolvePassive) {
      return true;
    }

    if (state.navigationBreak) {
      return true;
    }

    return false;
  }

 private:
  template <typename propagator_state_t>
  std::string volInfo(const propagator_state_t& state) const {
    return (state.currentVolume != nullptr ? state.currentVolume->volumeName()
                                           : "No Volume") +
           " | ";
  }

  const Logger& logger() const { return *m_logger; }

  Config m_cfg;

  // Cached so we don't have to query the TrackingGeometry constantly.
  TrackingGeometry::GeometryVersion m_geometryVersion;

  std::shared_ptr<const Logger> m_logger;
};

}  // namespace Acts<|MERGE_RESOLUTION|>--- conflicted
+++ resolved
@@ -684,8 +684,32 @@
       // Request the compatible surfaces
       state.navSurfaces = currentLayer->compatibleSurfaces(
           state.options.geoContext, position, direction, navOpts);
-      std::ranges::sort(state.navSurfaces,
-                        SurfaceIntersection::pathLengthOrder);
+      // Sort the surfaces by path length.
+      // Special care is taken for the external surfaces which should always
+      // come first, so they are preferred to be targeted and hit first.
+      std::ranges::sort(
+          state.navSurfaces, [&state, &navOpts](const SurfaceIntersection& a,
+                                                const SurfaceIntersection& b) {
+            // Prefer to sort by path length. We assume surfaces are at the same
+            // distance if the difference is smaller than the tolerance.
+            if (std::abs(a.pathLength() - b.pathLength()) >
+                state.options.surfaceTolerance) {
+              return SurfaceIntersection::pathLengthOrder(a, b);
+            }
+            // If the path length is practically the same, sort by geometry.
+            // First we check if one of the surfaces is external.
+            bool aIsExternal = rangeContainsValue(navOpts.externalSurfaces,
+                                                  a.object()->geometryId());
+            bool bIsExternal = rangeContainsValue(navOpts.externalSurfaces,
+                                                  b.object()->geometryId());
+            if (aIsExternal == bIsExternal) {
+              // If both are external or both are not external, sort by geometry
+              // identifier
+              return a.object()->geometryId() < b.object()->geometryId();
+            }
+            // If only one is external, it should come first
+            return aIsExternal;
+          });
     } else {
       // @TODO: What to do with external surfaces?
       // Gen 3 !
@@ -726,39 +750,6 @@
       }
     }
 
-<<<<<<< HEAD
-    // Request the compatible surfaces
-    state.navSurfaces = currentLayer->compatibleSurfaces(
-        state.options.geoContext, position, direction, navOpts);
-    // Sort the surfaces by path length.
-    // Special care is taken for the external surfaces which should always come
-    // first, so they are preferred to be targeted and hit first.
-    std::ranges::sort(
-        state.navSurfaces, [&state, &navOpts](const SurfaceIntersection& a,
-                                              const SurfaceIntersection& b) {
-          // Prefer to sort by path length. We assume surfaces are at the same
-          // distance if the difference is smaller than the tolerance.
-          if (std::abs(a.pathLength() - b.pathLength()) >
-              state.options.surfaceTolerance) {
-            return SurfaceIntersection::pathLengthOrder(a, b);
-          }
-          // If the path length is practically the same, sort by geometry. First
-          // we check if one of the surfaces is external.
-          bool aIsExternal = rangeContainsValue(navOpts.externalSurfaces,
-                                                a.object()->geometryId());
-          bool bIsExternal = rangeContainsValue(navOpts.externalSurfaces,
-                                                b.object()->geometryId());
-          if (aIsExternal == bIsExternal) {
-            // If both are external or both are not external, sort by geometry
-            // identifier
-            return a.object()->geometryId() < b.object()->geometryId();
-          }
-          // If only one is external, it should come first
-          return aIsExternal;
-        });
-
-=======
->>>>>>> 71adcfd6
     // Print surface information
     if (logger().doPrint(Logging::VERBOSE)) {
       std::ostringstream os;
