// This file is part of the Acts project.
//
// Copyright (C) 2016-2024 CERN for the benefit of the Acts project
//
// This Source Code Form is subject to the terms of the Mozilla Public
// License, v. 2.0. If a copy of the MPL was not distributed with this
// file, You can obtain one at http://mozilla.org/MPL/2.0/.

#pragma once

#include "Acts/Definitions/Units.hpp"
#include "Acts/Geometry/GeometryIdentifier.hpp"
#include "Acts/Geometry/Layer.hpp"
#include "Acts/Geometry/TrackingGeometry.hpp"
#include "Acts/Geometry/TrackingVolume.hpp"
#include "Acts/Propagator/ConstrainedStep.hpp"
#include "Acts/Propagator/NavigatorOptions.hpp"
#include "Acts/Surfaces/BoundaryTolerance.hpp"
#include "Acts/Surfaces/Surface.hpp"
#include "Acts/Utilities/Logger.hpp"
#include "Acts/Utilities/StringHelpers.hpp"

#include <sstream>
#include <string>

#include <boost/container/small_vector.hpp>

namespace Acts {

/// @brief struct for the Navigation options that are forwarded to
///        the geometry
///
/// @tparam object_t Type of the object for navigation to check against
template <typename object_t>
struct NavigationOptions {
  /// The boundary check directive
  BoundaryTolerance boundaryTolerance = BoundaryTolerance::None();

  // How to resolve the geometry
  /// Always look for sensitive
  bool resolveSensitive = true;
  /// Always look for material
  bool resolveMaterial = true;
  /// always look for passive
  bool resolvePassive = false;

  /// Hint for start object
  const object_t* startObject = nullptr;
  /// Hint for end object
  const object_t* endObject = nullptr;

  /// External surface identifier for which the boundary check is ignored
  std::vector<GeometryIdentifier> externalSurfaces = {};

  /// The minimum distance for a surface to be considered
  double nearLimit = 0;
  /// The maximum distance for a surface to be considered
  double farLimit = std::numeric_limits<double>::max();
};

/// @brief Steers the propagation through the geometry by adjusting the step
///        size and providing the next surface to be targeted.
///
/// The Navigator is part of the propagation and responsible for steering
/// the step size in order to encounter all the relevant surfaces which are
/// intersected by the trajectory.
///
/// The current navigation stage is cached in the state struct and updated
/// when necessary. If any surface in the extrapolation flow is hit, it is
/// set to the navigation state, such that other actors can deal with it.
///
/// The current target surface is referenced by an index which points into
/// the navigation candidates. The navigation candidates are ordered by the
/// path length to the surface. If a surface is hit, the
/// `state.navigation.currentSurface` pointer is set. This actors to observe
/// that we are on a surface.
///
class Navigator {
 public:
  using Surfaces = std::vector<const Surface*>;

  using NavigationSurfaces =
      boost::container::small_vector<SurfaceIntersection, 10>;

  using NavigationLayers =
      boost::container::small_vector<LayerIntersection, 10>;

  using NavigationBoundaries =
      boost::container::small_vector<BoundaryIntersection, 4>;

  using ExternalSurfaces = std::multimap<std::uint64_t, GeometryIdentifier>;

  /// The navigation stage
  enum struct Stage : int {
    undefined = 0,
    surfaceTarget = 1,
    layerTarget = 2,
    boundaryTarget = 3
  };

  struct Config {
    /// Tracking Geometry for this Navigator
    std::shared_ptr<const TrackingGeometry> trackingGeometry{nullptr};

    /// stop at every sensitive surface (whether it has material or not)
    bool resolveSensitive = true;
    /// stop at every material surface (whether it is passive or not)
    bool resolveMaterial = true;
    /// stop at every surface regardless what it is
    bool resolvePassive = false;
  };

  struct Options : public NavigatorPlainOptions {
    /// Externally provided surfaces - these are tried to be hit
    ExternalSurfaces externalSurfaces = {};

    void insertExternalSurface(GeometryIdentifier geoid) {
      externalSurfaces.insert(
          std::pair<std::uint64_t, GeometryIdentifier>(geoid.layer(), geoid));
    }

    void setPlainOptions(const NavigatorPlainOptions& options) {
      static_cast<NavigatorPlainOptions&>(*this) = options;
    }
  };

  /// @brief Nested State struct
  ///
  /// It acts as an internal state which is created for every propagation and
  /// meant to keep thread-local navigation information.
  struct State {
    Options options;

    // Navigation on surface level
    /// the vector of navigation surfaces to work through
    NavigationSurfaces navSurfaces = {};
    /// the current surface index of the navigation state
    std::size_t navSurfaceIndex = navSurfaces.size();

    // Navigation on layer level
    /// the vector of navigation layers to work through
    NavigationLayers navLayers = {};
    /// the current layer index of the navigation state
    std::size_t navLayerIndex = navLayers.size();

    // Navigation on volume level
    /// the vector of boundary surfaces to work through
    NavigationBoundaries navBoundaries = {};
    /// the current boundary index of the navigation state
    std::size_t navBoundaryIndex = navBoundaries.size();

    auto navSurface() const { return navSurfaces.at(navSurfaceIndex); }
    auto navLayer() const { return navLayers.at(navLayerIndex); }
    auto navBoundary() const { return navBoundaries.at(navBoundaryIndex); }

    /// Navigation state: the world volume
    const TrackingVolume* worldVolume = nullptr;

    /// Navigation state: the start volume
    const TrackingVolume* startVolume = nullptr;
    /// Navigation state: the start layer
    const Layer* startLayer = nullptr;
    /// Navigation state: the start surface
    const Surface* startSurface = nullptr;
    /// Navigation state: the current volume
    const TrackingVolume* currentVolume = nullptr;
    /// Navigation state: the current layer
    const Layer* currentLayer = nullptr;
    /// Navigation state - external state: the current surface
    const Surface* currentSurface = nullptr;
    /// Navigation state: the target surface
    const Surface* targetSurface = nullptr;

    /// Indicator if the target is reached
    bool targetReached = false;
    /// Navigation state : a break has been detected
    bool navigationBreak = false;
    // The navigation stage (@todo: integrate break, target)
    Stage navigationStage = Stage::undefined;

    void reset() {
      navSurfaces.clear();
      navSurfaceIndex = navSurfaces.size();
      navLayers.clear();
      navLayerIndex = navLayers.size();
      navBoundaries.clear();
      navBoundaryIndex = navBoundaries.size();

      currentVolume = nullptr;
      currentLayer = nullptr;
      currentSurface = nullptr;

      navigationStage = Stage::undefined;
    }
  };

  /// Constructor with configuration object
  ///
  /// @param cfg The navigator configuration
  /// @param _logger a logger instance
  explicit Navigator(Config cfg,
                     std::shared_ptr<const Logger> _logger =
                         getDefaultLogger("Navigator", Logging::Level::INFO))
      : m_cfg{std::move(cfg)}, m_logger{std::move(_logger)} {}

  State makeState(const Options& options) const {
    assert(options.startSurface != nullptr && "Start surface must be set");

    State state;
    state.options = options;
    state.startSurface = options.startSurface;
    state.targetSurface = options.targetSurface;
    return state;
  }

  const Surface* currentSurface(const State& state) const {
    return state.currentSurface;
  }

  const TrackingVolume* currentVolume(const State& state) const {
    return state.currentVolume;
  }

  const IVolumeMaterial* currentVolumeMaterial(const State& state) const {
    if (state.currentVolume == nullptr) {
      return nullptr;
    }
    return state.currentVolume->volumeMaterial();
  }

  const Surface* startSurface(const State& state) const {
    return state.startSurface;
  }

  const Surface* targetSurface(const State& state) const {
    return state.targetSurface;
  }

  bool targetReached(const State& state) const { return state.targetReached; }

  bool endOfWorldReached(const State& state) const {
    return state.currentVolume == nullptr;
  }

  bool navigationBreak(const State& state) const {
    return state.navigationBreak;
  }

  void currentSurface(State& state, const Surface* surface) const {
    state.currentSurface = surface;
  }

  void targetReached(State& state, bool targetReached) const {
    state.targetReached = targetReached;
  }

  void navigationBreak(State& state, bool navigationBreak) const {
    state.navigationBreak = navigationBreak;
  }

  /// @brief Initialize call - start of navigation
  ///
  /// @tparam propagator_state_t The state type of the propagator
  /// @tparam stepper_t The type of stepper used for the propagation
  ///
  /// @param [in,out] state is the propagation state object
  /// @param [in] stepper Stepper in use
  template <typename propagator_state_t, typename stepper_t>
  void initialize(propagator_state_t& state, const stepper_t& stepper) const {
    // Call the navigation helper prior to actual navigation
    ACTS_VERBOSE(volInfo(state) << "Initialization.");

    // Set the world volume if it is not set
    if (state.navigation.worldVolume == nullptr) {
      state.navigation.worldVolume =
          m_cfg.trackingGeometry->highestTrackingVolume();
    }

    // We set the current surface to the start surface
    // for eventual post-update action, e.g. material integration
    // or collection when leaving a surface at the start of
    // an extrapolation process
    state.navigation.currentSurface = state.navigation.startSurface;
    if (state.navigation.currentSurface != nullptr) {
      ACTS_VERBOSE(volInfo(state)
                   << "Current surface set to start surface "
                   << state.navigation.currentSurface->geometryId());

      assert(state.navigation.currentSurface->isOnSurface(
                 state.geoContext, stepper.position(state.stepping),
                 stepper.direction(state.stepping),
                 BoundaryTolerance::Infinite(),
                 state.options.surfaceTolerance) &&
             "Stepper not on surface");
    }

    // Fast Navigation initialization for start condition:
    // - short-cut through object association, saves navigation in the
    // - geometry and volume tree search for the lowest volume
    if (state.navigation.startSurface != nullptr &&
        state.navigation.startSurface->associatedLayer() != nullptr) {
      ACTS_VERBOSE(
          volInfo(state)
          << "Fast start initialization through association from Surface.");
      // assign the current layer and volume by association
      state.navigation.startLayer =
          state.navigation.startSurface->associatedLayer();
      state.navigation.startVolume =
          state.navigation.startLayer->trackingVolume();
    } else if (state.navigation.startVolume != nullptr) {
      ACTS_VERBOSE(
          volInfo(state)
          << "Fast start initialization through association from Volume.");
      state.navigation.startLayer =
          state.navigation.startVolume->associatedLayer(
              state.geoContext, stepper.position(state.stepping));
    } else {
      ACTS_VERBOSE(volInfo(state)
                   << "Slow start initialization through search.");
      // current volume and layer search through global search
      ACTS_VERBOSE(volInfo(state)
                   << "Starting from position "
                   << toString(stepper.position(state.stepping))
                   << " and direction "
                   << toString(stepper.direction(state.stepping)));
      state.navigation.startVolume =
          m_cfg.trackingGeometry->lowestTrackingVolume(
              state.geoContext, stepper.position(state.stepping));
      state.navigation.startLayer =
          state.navigation.startVolume != nullptr
              ? state.navigation.startVolume->associatedLayer(
                    state.geoContext, stepper.position(state.stepping))
              : nullptr;
      if (state.navigation.startVolume != nullptr) {
        ACTS_VERBOSE(volInfo(state) << "Start volume resolved.");
      }
    }

    // Set the start volume as current volume
    state.navigation.currentVolume = state.navigation.startVolume;
    // Set the start layer as current layer
    state.navigation.currentLayer = state.navigation.startLayer;

    if (state.navigation.startLayer != nullptr) {
      ACTS_VERBOSE(volInfo(state) << "Start layer to be resolved.");
      // We provide the layer to the resolve surface method in this case
      resolveSurfaces(state, stepper);
    }
  }

  /// @brief Navigator pre step call
  ///
  /// Call options
  /// (a) there are still surfaces to be resolved: handle those
  /// (b) there no surfaces but still layers to be resolved, handle those
  /// (c) there are no surfaces nor layers to be resolved, handle boundary
  ///
  /// @tparam propagator_state_t is the type of Propagatgor state
  /// @tparam stepper_t is the used type of the Stepper by the Propagator
  ///
  /// @param [in,out] state is the mutable propagator state object
  /// @param [in] stepper Stepper in use
  template <typename propagator_state_t, typename stepper_t>
  void preStep(propagator_state_t& state, const stepper_t& stepper) const {
    // Check if the navigator is inactive
    if (inactive(state, stepper)) {
      return;
    }

    // Call the navigation helper prior to actual navigation
    ACTS_VERBOSE(volInfo(state) << "Entering navigator::preStep.");

    // Navigator pre step always resets the current surface
    state.navigation.currentSurface = nullptr;

    auto tryTargetNextSurface = [&]() {
      // Try targeting the surfaces - then layers - then boundaries

      if (state.navigation.navigationStage <= Stage::surfaceTarget &&
          targetSurfaces(state, stepper)) {
        ACTS_VERBOSE(volInfo(state) << "Target set to next surface.");
        return true;
      }

      if (state.navigation.navigationStage <= Stage::layerTarget &&
          targetLayers(state, stepper)) {
        ACTS_VERBOSE(volInfo(state) << "Target set to next layer.");
        return true;
      }

      if (targetBoundaries(state, stepper)) {
        ACTS_VERBOSE(volInfo(state) << "Target set to next boundary.");
        return true;
      }

      return false;
    };

    if (tryTargetNextSurface()) {
      // Proceed to the next surface
      return;
    }

    ACTS_VERBOSE(volInfo(state)
                 << "No targets found, we got lost! Attempt renavigation.");

    state.navigation.reset();

    // We might have punched through a boundary and entered another volume
    // so we have to reinitialize
    state.navigation.currentVolume =
        m_cfg.trackingGeometry->lowestTrackingVolume(
            state.geoContext, stepper.position(state.stepping));

    if (state.navigation.currentVolume == nullptr) {
      ACTS_VERBOSE(volInfo(state) << "No volume found, stop navigation.");
      // Set navigation break and release the navigation step size
      state.navigation.navigationBreak = true;
      stepper.releaseStepSize(state.stepping, ConstrainedStep::actor);
      return;
    }

    state.navigation.currentLayer =
        state.navigation.currentVolume->associatedLayer(
            state.geoContext, stepper.position(state.stepping));

    ACTS_VERBOSE(volInfo(state) << "Resolved volume and layer.");

    // Rerun the targeting
    if (tryTargetNextSurface()) {
      return;
    }

    ACTS_VERBOSE(volInfo(state) << "No targets found again, we got "
                                   "really lost! Stop navigation.");
    // Set navigation break and release the navigation step size
    state.navigation.navigationBreak = true;
    stepper.releaseStepSize(state.stepping, ConstrainedStep::actor);
  }

  /// @brief Navigator post step call
  ///
  /// (a) It initializes the Navigation stream if start volume is
  ///     not yet defined:
  ///  - initialize the volume
  ///  - establish the start layer and start volume
  ///  - set the current surface to the start surface
  ///
  /// (b) It establishes the currentSurface status during
  ///     the propagation flow, currentSurface can be
  ///  - surfaces still to be handled within a layer
  ///  - layers still to be handled within a volume
  ///  - boundaries still to be handled to exit a volume
  ///
  /// @tparam propagator_state_t is the type of Propagatgor state
  /// @tparam stepper_t is the used type of the Stepper by the Propagator
  ///
  /// @param [in,out] state is the mutable propagator state object
  /// @param [in] stepper Stepper in use
  template <typename propagator_state_t, typename stepper_t>
  void postStep(propagator_state_t& state, const stepper_t& stepper) const {
    // Check if the navigator is inactive
    if (inactive(state, stepper)) {
      return;
    }

    // Set the navigation stage
    state.navigation.navigationStage = Stage::undefined;

    // Call the navigation helper prior to actual navigation
    ACTS_VERBOSE(volInfo(state) << "Entering navigator::postStep.");

    // Navigator post step always starts without current surface
    state.navigation.currentSurface = nullptr;

    // (b) Status call within propagation loop
    // Try finding status of surfaces
    if (surfaceStatus(state, stepper, state.navigation.navSurfaces,
                      state.navigation.navSurfaceIndex)) {
      ACTS_VERBOSE(volInfo(state) << "Post step: in surface handling.");
      if (state.navigation.currentSurface != nullptr) {
        ACTS_VERBOSE(volInfo(state)
                     << "On surface: switch forward or release.");
        if (++state.navigation.navSurfaceIndex ==
            state.navigation.navSurfaces.size()) {
          // this was the last surface, check if we have layers
          if (!state.navigation.navLayers.empty()) {
            ++state.navigation.navLayerIndex;
          } else {
            state.navigation.navigationStage = Stage::layerTarget;
            ACTS_VERBOSE(volInfo(state) << "Target layers.");
            return;
          }
        }
      }
      // Set the navigation stage to surface target
      state.navigation.navigationStage = Stage::surfaceTarget;
      ACTS_VERBOSE(volInfo(state) << "Staying focussed on surface.");
      // Try finding status of layer
    } else if (surfaceStatus(state, stepper, state.navigation.navLayers,
                             state.navigation.navLayerIndex)) {
      ACTS_VERBOSE(volInfo(state) << "Post step: in layer handling.");
      if (state.navigation.currentSurface != nullptr) {
        ACTS_VERBOSE(volInfo(state) << "On layer: update layer information.");
        state.navigation.currentLayer = state.navigation.navLayer().second;
        if (resolveSurfaces(state, stepper)) {
          // Set the navigation stage back to surface handling
          state.navigation.navigationStage = Stage::surfaceTarget;
          return;
        }
      } else {
        // Set the navigation stage to layer target
        state.navigation.navigationStage = Stage::layerTarget;
        ACTS_VERBOSE(volInfo(state) << "Staying focussed on layer.");
      }
      // Try finding status of boundaries
    } else if (surfaceStatus(state, stepper, state.navigation.navBoundaries,
                             state.navigation.navBoundaryIndex)) {
      ACTS_VERBOSE(volInfo(state) << "Post step: in boundary handling.");

      // Are we on the boundary - then overwrite the stage
      if (state.navigation.currentSurface != nullptr) {
        // Set the navigation stage back to surface handling
        ACTS_VERBOSE(volInfo(state)
                     << "On boundary: update volume information.");
        // We are on a boundary, reset all information
        state.navigation.navSurfaces.clear();
        state.navigation.navSurfaceIndex = state.navigation.navSurfaces.size();
        state.navigation.navLayers.clear();
        state.navigation.navLayerIndex = state.navigation.navLayers.size();
        // Update volume information
        // get the attached volume information
        const BoundarySurface* boundary = state.navigation.navBoundary().second;
        state.navigation.currentVolume = boundary->attachedVolume(
            state.geoContext, stepper.position(state.stepping),
            state.options.direction * stepper.direction(state.stepping));
        state.navigation.currentLayer = nullptr;
        // No volume anymore : end of known world
        if (state.navigation.currentVolume == nullptr) {
          ACTS_VERBOSE(
              volInfo(state)
              << "No more volume to progress to, stopping navigation.");
          // Navigation break & release navigation stepping
          state.navigation.navigationBreak = true;
          stepper.releaseStepSize(state.stepping, ConstrainedStep::actor);
          return;
        } else {
          ACTS_VERBOSE(volInfo(state) << "Volume updated.");
          // Forget the boundary information
          state.navigation.navBoundaries.clear();
          state.navigation.navBoundaryIndex =
              state.navigation.navBoundaries.size();
        }
      } else {
        // Set the navigation stage back to boundary target
        state.navigation.navigationStage = Stage::boundaryTarget;
        ACTS_VERBOSE(volInfo(state) << "Staying focussed on boundary.");
      }
    } else {
      ACTS_VERBOSE(volInfo(state)
                   << "Status could not be determined - good luck.");
    }

    if (state.navigation.currentSurface != nullptr) {
      assert(state.navigation.currentSurface->isOnSurface(
                 state.geoContext, stepper.position(state.stepping),
                 stepper.direction(state.stepping),
                 BoundaryTolerance::Infinite(),
                 state.options.surfaceTolerance) &&
             "Stepper not on surface");
    }
  }

 private:
  const SurfaceIntersection& candidateIntersection(
      const NavigationSurfaces& surfaces, std::size_t index) const {
    return surfaces.at(index);
  }
  const SurfaceIntersection& candidateIntersection(
      const NavigationLayers& surfaces, std::size_t index) const {
    return surfaces.at(index).first;
  }
  const SurfaceIntersection& candidateIntersection(
      const NavigationBoundaries& surfaces, std::size_t index) const {
    return surfaces.at(index).first;
  }

  /// @brief Status call for test surfaces (surfaces, layers, boundaries)
  ///
  /// If there are surfaces to be handled, check if the current
  /// state is on the surface
  ///
  /// @tparam propagator_state_t The state type of the propagator
  /// @tparam stepper_t The type of stepper used for the propagation
  /// @tparam navigation_surfaces_t Type of the propagator
  ///
  /// @param [in,out] state is the propagation state object
  /// @param [in] stepper Stepper in use
  /// @param [in] navSurfaces is the navigation status objects
  /// @param [in] navIndex test surface fore the status test
  ///
  /// @return boolean return triggers exit to stepper
  template <typename propagator_state_t, typename stepper_t,
            typename navigation_surfaces_t>
  bool surfaceStatus(propagator_state_t& state, const stepper_t& stepper,
                     const navigation_surfaces_t& navSurfaces,
                     std::size_t navIndex) const {
    // No surfaces, status check will be done on layer
    if (navSurfaces.empty() || navIndex == navSurfaces.size()) {
      return false;
    }
    const auto& intersection = candidateIntersection(navSurfaces, navIndex);
    // Take the current surface
    const auto* surface = intersection.object();
    // Check if we are at a surface
    // If we are on the surface pointed at by the index, we can make
    // it the current one to pass it to the other actors
    auto surfaceStatus = stepper.updateSurfaceStatus(
        state.stepping, *surface, intersection.index(), state.options.direction,
        BoundaryTolerance::None(), state.options.surfaceTolerance, logger());
    if (surfaceStatus == Intersection3D::Status::onSurface) {
      ACTS_VERBOSE(volInfo(state)
                   << "Status Surface successfully hit, storing it.");
      // Set in navigation state, so actors and aborters can access it
      state.navigation.currentSurface = surface;
      if (state.navigation.currentSurface != nullptr) {
        ACTS_VERBOSE(volInfo(state)
                     << "Current surface set to surface "
                     << state.navigation.currentSurface->geometryId());
      }
    }
    // Return a positive status: either on it, or on the way
    return true;
  }

  /// Loop over surface candidates here:
  ///  - if an intersect is  valid but not yet reached
  ///    then return with updated step size
  ///  - if an intersect is not valid, switch to next
  ///
  /// @tparam propagator_state_t The state type of the propagator
  /// @tparam stepper_t The type of stepper used for the propagation
  ///
  /// @param [in,out] state is the propagation state object
  /// @param [in] stepper Stepper in use
  ///
  /// boolean return triggers exit to stepper
  template <typename propagator_state_t, typename stepper_t>
  bool targetSurfaces(propagator_state_t& state,
                      const stepper_t& stepper) const {
    if (state.navigation.navigationBreak) {
      return false;
    }

    // The call that we are on a layer and have not yet resolved the surfaces
    // No surfaces, do not return to stepper
    if (state.navigation.navSurfaces.empty() ||
        state.navigation.navSurfaceIndex ==
            state.navigation.navSurfaces.size()) {
      ACTS_VERBOSE(volInfo(state)
                   << "No surfaces present, target at layer first.");
      return false;
    }

    auto layerID = state.navigation.navSurface().object()->geometryId().layer();
    std::pair<ExternalSurfaces::iterator, ExternalSurfaces::iterator>
        externalSurfaceRange =
            state.navigation.options.externalSurfaces.equal_range(layerID);
    // Loop over the remaining navigation surfaces
    while (state.navigation.navSurfaceIndex !=
           state.navigation.navSurfaces.size()) {
      // Screen output how much is left to try
      ACTS_VERBOSE(volInfo(state)
                   << (state.navigation.navSurfaces.size() -
                       state.navigation.navSurfaceIndex)
                   << " out of " << state.navigation.navSurfaces.size()
                   << " surfaces remain to try.");
      const auto& intersection = state.navigation.navSurface();
      // Take the surface
      const auto* surface = intersection.object();
      // Screen output which surface you are on
      ACTS_VERBOSE(volInfo(state) << "Next surface candidate will be "
                                  << surface->geometryId());
      // Estimate the surface status
      BoundaryTolerance boundaryTolerance = BoundaryTolerance::None();
      for (auto it = externalSurfaceRange.first;
           it != externalSurfaceRange.second; it++) {
        if (surface->geometryId() == it->second) {
          boundaryTolerance = BoundaryTolerance::Infinite();
          break;
        }
      }
      auto surfaceStatus = stepper.updateSurfaceStatus(
          state.stepping, *surface, intersection.index(),
          state.options.direction, boundaryTolerance,
          state.options.surfaceTolerance, logger());
      if (surfaceStatus == Intersection3D::Status::reachable) {
        ACTS_VERBOSE(volInfo(state)
                     << "Surface reachable, step size updated to "
                     << stepper.outputStepSize(state.stepping));
        return true;
      }
      ++state.navigation.navSurfaceIndex;
      continue;
    }

    // Reached the end of the surface iteration
    if (state.navigation.navSurfaceIndex ==
        state.navigation.navSurfaces.size()) {
      // first clear the surface cache
      state.navigation.navSurfaces.clear();
      state.navigation.navSurfaceIndex = state.navigation.navSurfaces.size();

      if (state.navigation.navLayerIndex != state.navigation.navLayers.size()) {
        ACTS_VERBOSE(volInfo(state)
                     << "Last surface on layer reached, switching layer.");
        // now switch to the next layer
        ++state.navigation.navLayerIndex;
      } else {
        ACTS_VERBOSE(volInfo(state)
                     << "Last surface on layer reached, and no layer.");
      }
    }

    // Do not return to the propagator
    return false;
  }

  /// @brief Target layer candidates.
  ///
  /// We are now trying to advance to the next layer (with surfaces)
  /// Check if we are on the representing surface of the layer pointed
  /// at by navLayerIndex. If so, we unpack the compatible surfaces
  /// (determined by straight line intersect), and set up the index
  /// so that the next postStep() call will enter the surface
  /// check mode above. If no surfaces are found, we skip the layer.
  /// If we unpack a surface, the step size is set to the path length
  /// to the first surface, as determined by straight line intersect.
  ///
  /// @tparam propagator_state_t The state type of the propagator
  /// @tparam stepper_t The type of stepper used for the propagation
  ///
  /// @param [in,out] state is the propagation state object
  /// @param [in] stepper Stepper in use
  ///
  /// @return boolean return triggers exit to stepper
  template <typename propagator_state_t, typename stepper_t>
  bool targetLayers(propagator_state_t& state, const stepper_t& stepper) const {
    using namespace UnitLiterals;

    if (state.navigation.navigationBreak) {
      return false;
    }

    // if there are no layers, go back to the navigator (not stepper yet)
    if (state.navigation.navLayers.empty()) {
      ACTS_VERBOSE(volInfo(state)
                   << "No layers present, resolve volume first.");

      if (resolveLayers(state, stepper)) {
        // The layer resolving worked
        return true;
      }
    }

    // loop over the available navigation layer candidates
    while (state.navigation.navLayerIndex !=
           state.navigation.navLayers.size()) {
      const auto& intersection = state.navigation.navLayer().first;
      // The layer surface
      const auto* layerSurface = intersection.object();
      // We are on the layer
      if (state.navigation.currentSurface == layerSurface) {
        ACTS_VERBOSE(volInfo(state) << "We are on a layer, resolve Surfaces.");
        // If you found surfaces return to the propagator
        if (resolveSurfaces(state, stepper)) {
          return true;
        } else {
          // Try the next one
          ++state.navigation.navLayerIndex;
          continue;
        }
      }
      // Try to step towards it
      auto layerStatus = stepper.updateSurfaceStatus(
          state.stepping, *layerSurface, intersection.index(),
          state.options.direction, BoundaryTolerance::None(),
          state.options.surfaceTolerance, logger());
      if (layerStatus == Intersection3D::Status::reachable) {
        ACTS_VERBOSE(volInfo(state) << "Layer reachable, step size updated to "
                                    << stepper.outputStepSize(state.stepping));
        return true;
      }
      ACTS_VERBOSE(volInfo(state)
                   << "Layer intersection not valid, skipping it.");
      ++state.navigation.navLayerIndex;
    }

    ACTS_VERBOSE(volInfo(state) << "Last layer done, target volume boundary.");

    return false;
  }

  /// @brief Navigation through volumes
  ///
  /// This is the boundary check routine. If the code above set up the
  /// boundary surface index, we advance through them here. If we are on
  /// the boundary surface, we set the current surface to the boundary
  /// surface, and get the volume pointed at by the boundary surface.  Next
  /// we unpack the layers from that volume. If the volume contains layers
  /// we set the step size to the straight line path length to the first
  /// layer.  If we don't find a next volume, the navigationBreak
  /// indicator is set.  This ends the navigation. Finally, the boundary
  /// index is cleared, so that the subsequent call goes back to
  /// the layer iteration logic.
  ///
  /// If we are not on the current boundary surface, we try the next one.
  /// The index is advanced and the step size is set. If no straight
  /// line intersect is found, the boundary surface is skipped.
  /// If we are out of boundary surfaces, the navigation is terminated.
  ///
  /// @tparam propagator_state_t The state type of the propagator
  /// @tparam stepper_t The type of stepper used for the propagation
  ///
  /// @param [in,out] state is the propagation state object
  /// @param [in] stepper Stepper in use
  ///
  /// boolean return triggers exit to stepper
  template <typename propagator_state_t, typename stepper_t>
  bool targetBoundaries(propagator_state_t& state,
                        const stepper_t& stepper) const {
    if (state.navigation.navigationBreak) {
      return false;
    }

    if (state.navigation.currentVolume == nullptr) {
      ACTS_VERBOSE(volInfo(state)
                   << "No sufficient information to resolve boundary, "
                      "stopping navigation.");
      stepper.releaseStepSize(state.stepping, ConstrainedStep::actor);
      return false;
    }

    // Helper function to find boundaries
    auto findBoundaries = [&]() -> bool {
      // The navigation options
      NavigationOptions<Surface> navOpts;
      // Exclude the current surface in case it's a boundary
      navOpts.startObject = state.navigation.currentSurface;
      navOpts.nearLimit = state.options.surfaceTolerance;
      navOpts.farLimit =
          stepper.getStepSize(state.stepping, ConstrainedStep::aborter);

      ACTS_VERBOSE(volInfo(state)
                   << "Try to find boundaries, we are at: "
                   << stepper.position(state.stepping).transpose() << ", dir: "
                   << stepper.direction(state.stepping).transpose());

      // Evaluate the boundary surfaces
      state.navigation.navBoundaries =
          state.navigation.currentVolume->compatibleBoundaries(
              state.geoContext, stepper.position(state.stepping),
              state.options.direction * stepper.direction(state.stepping),
              navOpts, logger());
      std::sort(state.navigation.navBoundaries.begin(),
                state.navigation.navBoundaries.end(),
                [](const auto& a, const auto& b) {
                  return SurfaceIntersection::pathLengthOrder(a.first, b.first);
                });

      // Print boundary information
      if (logger().doPrint(Logging::VERBOSE)) {
        std::ostringstream os;
        os << state.navigation.navBoundaries.size();
        os << " boundary candidates found at path(s): ";
        for (auto& bc : state.navigation.navBoundaries) {
          os << bc.first.pathLength() << "  ";
        }
        logger().log(Logging::VERBOSE, os.str());
      }

      // Set the begin index
      state.navigation.navBoundaryIndex = 0;
      if (!state.navigation.navBoundaries.empty()) {
        // Set to the first and return to the stepper
        stepper.updateStepSize(state.stepping,
                               state.navigation.navBoundary().first,
                               state.options.direction, true);
        ACTS_VERBOSE(volInfo(state) << "Navigation stepSize updated to "
                                    << stepper.outputStepSize(state.stepping));
        return true;
      }
      return false;
    };

    // No boundaries are assigned yet, find them
    if (state.navigation.navBoundaries.empty() && findBoundaries()) {
      return true;
    }

    // Loop over the boundary surface
    while (state.navigation.navBoundaryIndex !=
           state.navigation.navBoundaries.size()) {
      const auto& intersection = state.navigation.navBoundary().first;
      // That is the current boundary surface
      const auto* boundarySurface = intersection.object();
      // Step towards the boundary surfrace
      auto boundaryStatus = stepper.updateSurfaceStatus(
          state.stepping, *boundarySurface, intersection.index(),
          state.options.direction, BoundaryTolerance::None(),
          state.options.surfaceTolerance, logger());
      if (boundaryStatus == Intersection3D::Status::reachable) {
        ACTS_VERBOSE(volInfo(state)
                     << "Boundary reachable, step size updated to "
                     << stepper.outputStepSize(state.stepping));
        return true;
      } else {
        ACTS_VERBOSE("Boundary "
                     << (state.navigation.navBoundaries.size() -
                         state.navigation.navBoundaryIndex)
                     << " out of " << state.navigation.navBoundaries.size()
                     << " not reachable anymore, switching to next.");
        ACTS_VERBOSE("Targeted boundary surface was: \n"
                     << boundarySurface->toStream(state.geoContext));
      }
      // Increase the index to the next one
      ++state.navigation.navBoundaryIndex;
    }

    // Tried our best, but couldn't do anything
    state.navigation.navBoundaries.clear();
    state.navigation.navBoundaryIndex = state.navigation.navBoundaries.size();
    return false;
  }

<<<<<<< HEAD
  /// @brief Navigation (re-)initialisation for the target
  ///
  /// @note This is only called a few times every propagation/extrapolation
  ///
  /// As a straight line estimate can lead you to the wrong destination
  /// Volume, this will be called at:
  /// - initialization
  /// - attempted volume switch
  /// Target finding by association will not be done again
  ///
  /// @tparam propagator_state_t The state type of the propagator
  /// @tparam stepper_t The type of stepper used for the propagation
  ///
  /// @param [in,out] state is the propagation state object
  /// @param [in] stepper Stepper in use
  ///
  /// boolean return triggers exit to stepper
  template <typename propagator_state_t, typename stepper_t>
  void initializeTarget(propagator_state_t& state,
                        const stepper_t& stepper) const {
    if (state.navigation.targetVolume != nullptr &&
        state.stepping.pathAccumulated == 0.) {
      ACTS_VERBOSE(volInfo(state)
                   << "Re-initialzing cancelled as it is the first step.");
      return;
    }
    // Fast Navigation initialization for target:
    if (state.navigation.targetSurface != nullptr &&
        state.navigation.targetSurface->associatedLayer() &&
        state.navigation.targetVolume == nullptr) {
      ACTS_VERBOSE(volInfo(state)
                   << "Fast target initialization through association.");
      ACTS_VERBOSE(volInfo(state)
                   << "Target surface set to "
                   << state.navigation.targetSurface->geometryId());
      state.navigation.targetLayer =
          state.navigation.targetSurface->associatedLayer();
      state.navigation.targetVolume =
          state.navigation.targetLayer->trackingVolume();
    } else if (state.navigation.targetSurface != nullptr) {
      // screen output that you do a re-initialization
      if (state.navigation.targetVolume != nullptr) {
        ACTS_VERBOSE(volInfo(state)
                     << "Re-initialization of target volume triggered.");
      }
      // Slow navigation initialization for target:
      // target volume and layer search through global search
      auto targetIntersection =
          state.navigation.targetSurface
              ->intersect(
                  state.geoContext, stepper.position(state.stepping),
                  state.options.direction * stepper.direction(state.stepping),
                  BoundaryTolerance::Infinite(), state.options.surfaceTolerance)
              .closest();
      if (targetIntersection.isValid()) {
        ACTS_VERBOSE(volInfo(state)
                     << "Target estimate position ("
                     << targetIntersection.position().x() << ", "
                     << targetIntersection.position().y() << ", "
                     << targetIntersection.position().z() << ")");
        // get the target volume from the intersection
        auto tPosition = targetIntersection.position();
        state.navigation.targetVolume =
            m_cfg.trackingGeometry->lowestTrackingVolume(state.geoContext,
                                                         tPosition);
        state.navigation.targetLayer =
            state.navigation.targetVolume != nullptr
                ? state.navigation.targetVolume->associatedLayer(
                      state.geoContext, tPosition)
                : nullptr;
        if (state.navigation.targetVolume != nullptr) {
          ACTS_VERBOSE(volInfo(state)
                       << "Target volume estimated : "
                       << state.navigation.targetVolume->volumeName());
        }
      }
    }
  }

=======
>>>>>>> 09487689
  /// @brief Resolve the surfaces of this layer
  ///
  /// @tparam propagator_state_t The state type of the propagator
  /// @tparam stepper_t The type of stepper used for the propagation
  ///
  /// @param [in,out] state is the propagation state object
  /// @param [in] stepper Stepper in use
  ///
  /// boolean return triggers exit to stepper
  template <typename propagator_state_t, typename stepper_t>
  bool resolveSurfaces(propagator_state_t& state,
                       const stepper_t& stepper) const {
    // get the layer and layer surface
    const Layer* currentLayer = state.navigation.currentLayer;

    if (currentLayer == nullptr) {
      ACTS_VERBOSE(volInfo(state) << "No layer to resolve surfaces.");
      return false;
    }

    const Surface* layerSurface = &currentLayer->surfaceRepresentation();

    // Use navigation parameters and NavigationOptions
    NavigationOptions<Surface> navOpts;
    navOpts.resolveSensitive = m_cfg.resolveSensitive;
    navOpts.resolveMaterial = m_cfg.resolveMaterial;
    navOpts.resolvePassive = m_cfg.resolvePassive;
    navOpts.startObject = state.navigation.currentSurface;
    navOpts.endObject = state.navigation.targetSurface;

    std::vector<GeometryIdentifier> externalSurfaces;
    if (!state.navigation.options.externalSurfaces.empty()) {
      auto layerID = layerSurface->geometryId().layer();
      auto externalSurfaceRange =
          state.navigation.options.externalSurfaces.equal_range(layerID);
      navOpts.externalSurfaces.reserve(
          state.navigation.options.externalSurfaces.count(layerID));
      for (auto itSurface = externalSurfaceRange.first;
           itSurface != externalSurfaceRange.second; itSurface++) {
        navOpts.externalSurfaces.push_back(itSurface->second);
      }
    }

    navOpts.nearLimit = state.options.surfaceTolerance;
    navOpts.farLimit =
        stepper.getStepSize(state.stepping, ConstrainedStep::aborter);

    // get the surfaces
    state.navigation.navSurfaces = currentLayer->compatibleSurfaces(
        state.geoContext, stepper.position(state.stepping),
        state.options.direction * stepper.direction(state.stepping), navOpts);
    std::sort(state.navigation.navSurfaces.begin(),
              state.navigation.navSurfaces.end(),
              SurfaceIntersection::pathLengthOrder);

    // Print surface information
    if (logger().doPrint(Logging::VERBOSE)) {
      std::ostringstream os;
      os << state.navigation.navSurfaces.size();
      os << " surface candidates found at path(s): ";
      for (auto& sfc : state.navigation.navSurfaces) {
        os << sfc.pathLength() << "  ";
      }
      logger().log(Logging::VERBOSE, os.str());
    }

    // Surface candidates have been found
    if (!state.navigation.navSurfaces.empty()) {
      // set the index
      state.navigation.navSurfaceIndex = 0;
      // The stepper updates the step size ( single / multi component)
      stepper.updateStepSize(state.stepping, state.navigation.navSurface(),
                             state.options.direction, true);
      ACTS_VERBOSE(volInfo(state) << "Navigation stepSize updated to "
                                  << stepper.outputStepSize(state.stepping));
      return true;
    }

    state.navigation.navSurfaceIndex = state.navigation.navSurfaces.size();
    ACTS_VERBOSE(volInfo(state) << "No surface candidates found.");
    return false;
  }

  /// @brief Navigation through layers
  ///
  /// Resolve layers.
  ///
  /// This initializes the layer candidates when starting
  /// or when entering a new volume
  ///
  /// @tparam propagator_state_t The state type of the propagator
  /// @tparam stepper_t The type of stepper used for the propagation
  ///
  /// @param [in,out] state is the propagation state object
  /// @param [in] stepper Stepper in use
  ///
  /// @return boolean return triggers exit to stepper
  template <typename propagator_state_t, typename stepper_t>
  bool resolveLayers(propagator_state_t& state,
                     const stepper_t& stepper) const {
    ACTS_VERBOSE(volInfo(state) << "Searching for compatible layers.");

    // Create the navigation options
    // - and get the compatible layers, start layer will be excluded
    NavigationOptions<Layer> navOpts;
    navOpts.resolveSensitive = m_cfg.resolveSensitive;
    navOpts.resolveMaterial = m_cfg.resolveMaterial;
    navOpts.resolvePassive = m_cfg.resolvePassive;
    navOpts.startObject = state.navigation.currentLayer;
    navOpts.nearLimit = state.options.surfaceTolerance;
    navOpts.farLimit =
        stepper.getStepSize(state.stepping, ConstrainedStep::aborter);

    // Request the compatible layers
    state.navigation.navLayers =
        state.navigation.currentVolume->compatibleLayers(
            state.geoContext, stepper.position(state.stepping),
            state.options.direction * stepper.direction(state.stepping),
            navOpts);
    std::sort(state.navigation.navLayers.begin(),
              state.navigation.navLayers.end(),
              [](const auto& a, const auto& b) {
                return SurfaceIntersection::pathLengthOrder(a.first, b.first);
              });

    // Print layer information
    if (logger().doPrint(Logging::VERBOSE)) {
      std::ostringstream os;
      os << state.navigation.navLayers.size();
      os << " layer candidates found at path(s): ";
      for (auto& lc : state.navigation.navLayers) {
        os << lc.first.pathLength() << "  ";
      }
      logger().log(Logging::VERBOSE, os.str());
    }

    // Layer candidates have been found
    if (!state.navigation.navLayers.empty()) {
      // Set the index to the first
      state.navigation.navLayerIndex = 0;
      // Setting the step size towards first
      ACTS_VERBOSE(volInfo(state) << "Target at layer.");
      // The stepper updates the step size ( single / multi component)
      stepper.updateStepSize(state.stepping, state.navigation.navLayer().first,
                             state.options.direction, true);
      ACTS_VERBOSE(volInfo(state) << "Navigation stepSize updated to "
                                  << stepper.outputStepSize(state.stepping));
      return true;
    }

    // Set the index to the end of the list
    state.navigation.navLayerIndex = state.navigation.navLayers.size();

    // Screen output - no layer candidates found
    ACTS_VERBOSE(volInfo(state) << "No compatible layer candidates found.");
    // Release the step size
    stepper.releaseStepSize(state.stepping, ConstrainedStep::actor);
    return false;
  }

  /// Inactive
  ///
  /// This checks if a navigation break had been triggered or navigator
  /// is misconfigured
  ///
  /// @tparam propagator_state_t The state type of the propagator
  /// @tparam stepper_t The type of stepper used for the propagation
  ///
  /// @param [in,out] state is the propagation state object
  /// @param [in] stepper Stepper in use
  ///
  /// boolean return triggers exit to stepper
  template <typename propagator_state_t, typename stepper_t>
  bool inactive(propagator_state_t& state, const stepper_t& stepper) const {
    // Void behavior in case no tracking geometry is present
    if (m_cfg.trackingGeometry == nullptr) {
      return true;
    }
    // turn the navigator into void when you are instructed to do nothing
    if (!m_cfg.resolveSensitive && !m_cfg.resolveMaterial &&
        !m_cfg.resolvePassive) {
      return true;
    }

    // Navigation break handling
    // This checks if a navigation break had been triggered:
    // - If so & the target exists or was hit - it simply returns
    // - If a target exists and was not yet hit, it checks for it
    // -> return is always to the stepper
    if (state.navigation.navigationBreak) {
      // target exists and reached, or no target exists
      if (state.navigation.targetReached ||
          state.navigation.targetSurface == nullptr) {
        return true;
      }
      // TODO we do not know the intersection index - passing 0
      auto targetStatus = stepper.updateSurfaceStatus(
          state.stepping, *state.navigation.targetSurface, 0,
          state.options.direction, BoundaryTolerance::None(),
          state.options.surfaceTolerance, logger());
      // the only advance could have been to the target
      if (targetStatus == Intersection3D::Status::onSurface) {
        // set the target surface
        state.navigation.currentSurface = state.navigation.targetSurface;
        ACTS_VERBOSE(volInfo(state)
                     << volInfo(state)
                     << "Current surface set to target surface "
                     << state.navigation.currentSurface->geometryId());
        return true;
      }
    }
    return false;
  }

 private:
  template <typename propagator_state_t>
  std::string volInfo(const propagator_state_t& state) const {
    return (state.navigation.currentVolume != nullptr
                ? state.navigation.currentVolume->volumeName()
                : "No Volume") +
           " | ";
  }

  const Logger& logger() const { return *m_logger; }

  Config m_cfg;

  std::shared_ptr<const Logger> m_logger;
};

}  // namespace Acts<|MERGE_RESOLUTION|>--- conflicted
+++ resolved
@@ -933,88 +933,6 @@
     return false;
   }
 
-<<<<<<< HEAD
-  /// @brief Navigation (re-)initialisation for the target
-  ///
-  /// @note This is only called a few times every propagation/extrapolation
-  ///
-  /// As a straight line estimate can lead you to the wrong destination
-  /// Volume, this will be called at:
-  /// - initialization
-  /// - attempted volume switch
-  /// Target finding by association will not be done again
-  ///
-  /// @tparam propagator_state_t The state type of the propagator
-  /// @tparam stepper_t The type of stepper used for the propagation
-  ///
-  /// @param [in,out] state is the propagation state object
-  /// @param [in] stepper Stepper in use
-  ///
-  /// boolean return triggers exit to stepper
-  template <typename propagator_state_t, typename stepper_t>
-  void initializeTarget(propagator_state_t& state,
-                        const stepper_t& stepper) const {
-    if (state.navigation.targetVolume != nullptr &&
-        state.stepping.pathAccumulated == 0.) {
-      ACTS_VERBOSE(volInfo(state)
-                   << "Re-initialzing cancelled as it is the first step.");
-      return;
-    }
-    // Fast Navigation initialization for target:
-    if (state.navigation.targetSurface != nullptr &&
-        state.navigation.targetSurface->associatedLayer() &&
-        state.navigation.targetVolume == nullptr) {
-      ACTS_VERBOSE(volInfo(state)
-                   << "Fast target initialization through association.");
-      ACTS_VERBOSE(volInfo(state)
-                   << "Target surface set to "
-                   << state.navigation.targetSurface->geometryId());
-      state.navigation.targetLayer =
-          state.navigation.targetSurface->associatedLayer();
-      state.navigation.targetVolume =
-          state.navigation.targetLayer->trackingVolume();
-    } else if (state.navigation.targetSurface != nullptr) {
-      // screen output that you do a re-initialization
-      if (state.navigation.targetVolume != nullptr) {
-        ACTS_VERBOSE(volInfo(state)
-                     << "Re-initialization of target volume triggered.");
-      }
-      // Slow navigation initialization for target:
-      // target volume and layer search through global search
-      auto targetIntersection =
-          state.navigation.targetSurface
-              ->intersect(
-                  state.geoContext, stepper.position(state.stepping),
-                  state.options.direction * stepper.direction(state.stepping),
-                  BoundaryTolerance::Infinite(), state.options.surfaceTolerance)
-              .closest();
-      if (targetIntersection.isValid()) {
-        ACTS_VERBOSE(volInfo(state)
-                     << "Target estimate position ("
-                     << targetIntersection.position().x() << ", "
-                     << targetIntersection.position().y() << ", "
-                     << targetIntersection.position().z() << ")");
-        // get the target volume from the intersection
-        auto tPosition = targetIntersection.position();
-        state.navigation.targetVolume =
-            m_cfg.trackingGeometry->lowestTrackingVolume(state.geoContext,
-                                                         tPosition);
-        state.navigation.targetLayer =
-            state.navigation.targetVolume != nullptr
-                ? state.navigation.targetVolume->associatedLayer(
-                      state.geoContext, tPosition)
-                : nullptr;
-        if (state.navigation.targetVolume != nullptr) {
-          ACTS_VERBOSE(volInfo(state)
-                       << "Target volume estimated : "
-                       << state.navigation.targetVolume->volumeName());
-        }
-      }
-    }
-  }
-
-=======
->>>>>>> 09487689
   /// @brief Resolve the surfaces of this layer
   ///
   /// @tparam propagator_state_t The state type of the propagator
