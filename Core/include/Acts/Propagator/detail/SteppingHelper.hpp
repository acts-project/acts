--- conflicted
+++ resolved
@@ -54,22 +54,12 @@
   // Overstep limit checking
   const double oLimit = stepper.overstepLimit(state);
 
-<<<<<<< HEAD
-  for (const auto& intersection : sIntersection.split()) {
-    if (intersection && detail::checkIntersection(intersection.intersection(),
-                                                  oLimit, logger)) {
-      ACTS_VERBOSE("Surface is reachable");
-      stepper.setStepSize(state, intersection.pathLength());
-      return Intersection3D::Status::reachable;
-    }
-=======
   if (sIntersection &&
-      detail::checkIntersection(sIntersection.intersection(), pLimit, oLimit,
+      detail::checkIntersection(sIntersection.intersection(), oLimit,
                                 surfaceTolerance, logger)) {
     ACTS_VERBOSE("Surface is reachable");
     stepper.setStepSize(state, sIntersection.pathLength());
     return Intersection3D::Status::reachable;
->>>>>>> 617c416a
   }
 
   ACTS_VERBOSE("Surface is NOT reachable");
