// This file is part of the Acts project.
//
// Copyright (C) 2019 CERN for the benefit of the Acts project
//
// This Source Code Form is subject to the terms of the Mozilla Public
// License, v. 2.0. If a copy of the MPL was not distributed with this
// file, You can obtain one at http://mozilla.org/MPL/2.0/.

#pragma once

#include "Acts/Definitions/Algebra.hpp"
#include "Acts/Definitions/Direction.hpp"
#include "Acts/Definitions/Tolerance.hpp"
#include "Acts/Propagator/ConstrainedStep.hpp"
#include "Acts/Surfaces/BoundaryCheck.hpp"
#include "Acts/Surfaces/Surface.hpp"
#include "Acts/Utilities/Intersection.hpp"
#include "Acts/Utilities/Logger.hpp"

<<<<<<< HEAD
#include <limits>

namespace Acts {
namespace detail {
=======
namespace Acts::detail {
>>>>>>> 620069e0

/// Update surface status - Single component
///
/// This method intersect the provided surface and update the navigation
/// step estimation accordingly (hence it changes the state). It also
/// returns the status of the intersection to trigger onSurface in case
/// the surface is reached.
///
/// @param state [in,out] The stepping state (thread-local cache)
/// @param surface [in] The surface provided
/// @param bcheck [in] The boundary check for this status update
template <typename stepper_t>
Acts::Intersection3D::Status updateSingleSurfaceStatus(
    const stepper_t& stepper, typename stepper_t::State& state,
    const Surface& surface, std::uint8_t index, Direction navDir,
    const BoundaryCheck& bcheck, ActsScalar surfaceTolerance,
    const Logger& logger) {
  ACTS_VERBOSE("Update single surface status for surface: "
               << surface.geometryId() << " index " << static_cast<int>(index));

  auto sIntersection = surface.intersect(
      state.geoContext, stepper.position(state),
      navDir * stepper.direction(state), bcheck, surfaceTolerance)[index];

  // The intersection is on surface already
  if (sIntersection.status() == Intersection3D::Status::onSurface) {
    // Release navigation step size
    state.stepSize.release(ConstrainedStep::actor);
    ACTS_VERBOSE("Intersection: state is ON SURFACE");
    return Intersection3D::Status::onSurface;
  }

  const double nearLimit = std::numeric_limits<double>::lowest();
  const double farLimit = std::numeric_limits<double>::max();

  if (sIntersection && detail::checkIntersection(sIntersection.intersection(),
                                                 nearLimit, farLimit, logger)) {
    ACTS_VERBOSE("Surface is reachable");
    stepper.updateStepSize(state, sIntersection.pathLength(),
                           ConstrainedStep::actor);
    return Intersection3D::Status::reachable;
  }

  ACTS_VERBOSE("Surface is NOT reachable");
  return Intersection3D::Status::unreachable;
}

/// Update the Step size - single component
///
/// It takes a (valid) object intersection from the compatibleX(...)
/// calls in the geometry and updates the step size
///
/// @param state [in,out] The stepping state (thread-local cache)
/// @param oIntersection [in] The object that yielded this step size
/// @param release [in] A release flag
template <typename stepper_t, typename object_intersection_t>
void updateSingleStepSize(typename stepper_t::State& state,
                          const object_intersection_t& oIntersection,
                          bool release = true) {
  double stepSize = oIntersection.pathLength();
  state.stepSize.update(stepSize, ConstrainedStep::actor, release);
}

}  // namespace Acts::detail<|MERGE_RESOLUTION|>--- conflicted
+++ resolved
@@ -17,14 +17,9 @@
 #include "Acts/Utilities/Intersection.hpp"
 #include "Acts/Utilities/Logger.hpp"
 
-<<<<<<< HEAD
 #include <limits>
 
-namespace Acts {
-namespace detail {
-=======
 namespace Acts::detail {
->>>>>>> 620069e0
 
 /// Update surface status - Single component
 ///
