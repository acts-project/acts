--- conflicted
+++ resolved
@@ -57,16 +57,11 @@
   /// @tparam navigator_t is the type of the Navigator
   ///
   /// @param [in,out] state is the mutable stepper state object
-<<<<<<< HEAD
-  template <PropagatorStage propagator_stage, typename propagator_state_t,
-            typename stepper_t, typename navigator_t>
-=======
   /// @param [in] stepper the stepper in use
   /// @param [in] navigator the navigator in use
   /// @param [in,out] result is the mutable result object
-  template <typename propagator_state_t, typename stepper_t,
-            typename navigator_t>
->>>>>>> faded2fc
+  template <PropagatorStage propagator_stage, typename propagator_state_t,
+            typename stepper_t, typename navigator_t>
   void operator()(propagator_state_t& state, const stepper_t& stepper,
                   const navigator_t& navigator, result_type& result,
                   const Logger& /*logger*/) const {
