// This file is part of the Acts project.
//
// Copyright (C) 2016-2018 CERN for the benefit of the Acts project
//
// This Source Code Form is subject to the terms of the Mozilla Public
// License, v. 2.0. If a copy of the MPL was not distributed with this
// file, You can obtain one at http://mozilla.org/MPL/2.0/.

#pragma once

#include "Acts/Geometry/TrackingVolume.hpp"

#include <sstream>

namespace Acts {

/// Simple struct to select volumes
struct VolumeSelector {
  bool selectMaterial = true;
  bool selectLayer = false;
  bool selectPassive = false;

  /// VolumeSelector with options
  ///
  /// @param sMaterial is the directive to select material volumes
  /// @param sLayer is the directive to select volumes with layers
  /// @param sPassive is the directive to select passive volumes
  VolumeSelector(bool sMaterial = true, bool sLayer = false,
                 bool sPassive = false)
      : selectMaterial(sMaterial),
        selectLayer(sLayer),
        selectPassive(sPassive) {}

  /// Call operator to check if a volume should be selected
  ///
  /// @param volume is the test volume
  bool operator()(const Acts::TrackingVolume& volume) const {
    if (selectMaterial && volume.volumeMaterial() != nullptr) {
      return true;
    }
    if (selectLayer && volume.confinedLayers() != nullptr) {
      return true;
    }
    if (selectPassive) {
      return true;
    }
    return false;
  }
};

/// The information to be writtern out per hit volume
struct VolumeHit {
  const TrackingVolume* volume = nullptr;
  Vector3D position;
  Vector3D direction;
};

/// A Volume Collector struct
/// templated with a Selector type
///
/// Whenever a volume is passed in the propagation
/// that satisfies the selector, it is recorded
/// for further usage in the flow.
template <typename Selector = VolumeSelector>
struct VolumeCollector {
  /// The selector used for this volume
  Selector selector;

  /// Simple result struct to be returned
  /// It has all the VolumeHit objects that
  /// are collected (and thus have been selected)
  struct this_result {
    std::vector<VolumeHit> collected;
  };

  using result_type = this_result;

  /// Collector action for the ActionList of the Propagator
  /// It checks if the propagator state has a current volume,
  /// in which case the action is performed:
  /// - it records the volume given the configuration
  ///
  /// @tparam propagator_state_t is the type of Propagator state
  /// @tparam stepper_t Type of the stepper used for the propagation
  ///
  /// @param [in,out] state is the mutable stepper state object
  /// @param [in] stepper The stepper in use
  /// @param [in,out] result is the mutable result object
  template <typename propagator_state_t, typename stepper_t>
  void operator()(propagator_state_t& state, const stepper_t& stepper,
                  result_type& result) const {
    const auto& logger = state.options.logger;
    // The current volume has been assigned by the navigator
    if (state.navigation.currentVolume &&
        selector(*state.navigation.currentVolume)) {
      // Create for recording
      VolumeHit volume_hit;
      volume_hit.volume = state.navigation.currentVolume;
      volume_hit.position = stepper.position(state.stepping);
      volume_hit.direction = stepper.direction(state.stepping);
<<<<<<< HEAD
      // Save if in the result
      result.collected.push_back(volume_hit);
      // Screen output
      ACTS_VERBOSE("Collect volume  "
                   << state.navigation.currentVolume->geoID());
=======
      bool save = true;
      // Check if the Volume ws already encountered
      for (auto const& res : result.collected) {
        if (res.volume == volume_hit.volume) {
          save = false;
          break;
        }
      }
      // Save if in the result if it does not already exist
      if (save) {
        result.collected.push_back(volume_hit);
        // Screen output
        debugLog(state, [&] {
          std::stringstream dstream;
          dstream << "Collect volume  "
                  << state.navigation.currentVolume->geoID();
          return dstream.str();
        });
      }
>>>>>>> 607b815e
    }
  }

  /// Pure observer interface
  /// - this does not apply to the volume collector
  template <typename propagator_state_t, typename stepper_t>
  void operator()(propagator_state_t& /*state*/,
                  const stepper_t& /*unused*/) const {}
};

}  // namespace Acts<|MERGE_RESOLUTION|>--- conflicted
+++ resolved
@@ -98,13 +98,6 @@
       volume_hit.volume = state.navigation.currentVolume;
       volume_hit.position = stepper.position(state.stepping);
       volume_hit.direction = stepper.direction(state.stepping);
-<<<<<<< HEAD
-      // Save if in the result
-      result.collected.push_back(volume_hit);
-      // Screen output
-      ACTS_VERBOSE("Collect volume  "
-                   << state.navigation.currentVolume->geoID());
-=======
       bool save = true;
       // Check if the Volume ws already encountered
       for (auto const& res : result.collected) {
@@ -117,14 +110,9 @@
       if (save) {
         result.collected.push_back(volume_hit);
         // Screen output
-        debugLog(state, [&] {
-          std::stringstream dstream;
-          dstream << "Collect volume  "
-                  << state.navigation.currentVolume->geoID();
-          return dstream.str();
-        });
+        ACTS_VERBOSE("Collect volume  "
+                     << state.navigation.currentVolume->geoID());
       }
->>>>>>> 607b815e
     }
   }
 
