--- conflicted
+++ resolved
@@ -101,14 +101,7 @@
       : m_cfg(std::move(cfg)), m_logger{std::move(_logger)} {}
 
   State makeState(const Options& options) const {
-<<<<<<< HEAD
-    assert(options.startSurface != nullptr && "Start surface must be set");
-
     State state(options);
-=======
-    State state;
-    state.options = options;
->>>>>>> 2f25b25c
     state.startSurface = options.startSurface;
     state.targetSurface = options.targetSurface;
 
@@ -600,14 +593,7 @@
       : TryAllNavigatorBase(std::move(cfg), std::move(logger)) {}
 
   State makeState(const Options& options) const {
-<<<<<<< HEAD
-    assert(options.startSurface != nullptr && "Start surface must be set");
-
     State state(options);
-=======
-    State state;
-    state.options = options;
->>>>>>> 2f25b25c
     state.startSurface = options.startSurface;
     state.targetSurface = options.targetSurface;
 
