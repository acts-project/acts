--- conflicted
+++ resolved
@@ -55,11 +55,7 @@
               ->intersect(
                   state.geoContext, stepper.position(state.stepping),
                   state.options.direction * stepper.direction(state.stepping),
-<<<<<<< HEAD
-                  boundaryCheck, averageOnSurfaceTolerance)
-=======
-                  BoundaryCheck(true), averageOnSurfaceTolerance)
->>>>>>> ee824956
+                  BoundaryCheck(boundaryCheck), averageOnSurfaceTolerance)
               .closest();
 
       if (sIntersection.status() == Intersection3D::Status::onSurface) {
