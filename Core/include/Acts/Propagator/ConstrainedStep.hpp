// This file is part of the Acts project.
//
// Copyright (C) 2018-2022 CERN for the benefit of the Acts project
//
// This Source Code Form is subject to the terms of the Mozilla Public
// License, v. 2.0. If a copy of the MPL was not distributed with this
// file, You can obtain one at http://mozilla.org/MPL/2.0/.

#pragma once

#include "Acts/Definitions/Algebra.hpp"

#include <algorithm>
#include <array>
#include <cassert>
#include <iomanip>
#include <limits>
#include <ostream>
#include <sstream>

namespace Acts {

/// A constrained step class for the steppers
///
/// As simple as this class looks it hides a few very important details:
/// - Overstepping handling. The step size sign will flip if we happened to pass
/// our target.
/// - Convergence handling. Smaller and smaller step sizes have to be used in
/// order to converge on a target.
///
/// Because of the points mentioned above, the update function will always
<<<<<<< HEAD
/// prefer step sizes that are negative. A side effect of this is that we will
/// propagate in the opposite direction if the target is "behind us".
=======
/// prefer step sizes that point opposite the navigation direction. A side
/// effect of this is that we will propagate in the opposite direction if the
/// target is "behind us".
>>>>>>> 8fbbc467
///
/// The hierarchy is:
/// - Overstepping resolution / backpropagation
/// - Convergence
/// - Step into the void with `std::numeric_limits<Scalar>::max()`
class ConstrainedStep {
 public:
  using Scalar = ActsScalar;

  /// the types of constraints
  /// from accuracy - this can vary up and down given a good step estimator
  /// from actor    - this would be a typical navigation step
  /// from aborter  - this would be a target condition
  /// from user     - this is user given for what reason ever
  enum Type : int { accuracy = 0, actor = 1, aborter = 2, user = 3 };

  /// Number of iterations needed by the stepsize finder
  /// (e.g. Runge-Kutta) of the stepper.
  size_t nStepTrials = std::numeric_limits<size_t>::max();

  constexpr ConstrainedStep() = default;

  /// constructor from Scalar
  /// @param value is the user given initial value
  constexpr explicit ConstrainedStep(Scalar value) { m_values[user] = value; }

  /// set accuracy by one Scalar
  ///
  /// this will set only the accuracy, as this is the most
  /// exposed to the Propagator
  ///
  /// @param value is the new accuracy value
  constexpr void setValue(Scalar value) {
    /// set the accuracy value
    m_values[accuracy] = value;
  }

  /// returns the min step size
  constexpr Scalar value() const { return value(currentType()); }

  /// Access a specific value
  ///
  /// @param type is the requested parameter type
  constexpr Scalar value(Type type) const { return m_values[type]; }

  /// Access the currently leading type
  constexpr Type currentType() const {
    return Type(std::min_element(m_values.begin(), m_values.end()) -
                m_values.begin());
  }

  /// release a certain constraint value
  ///
  /// @param type is the constraint type to be released
  constexpr void release(Type type) { m_values[type] = kNotSet; }

  /// Update the step size of a certain type
  ///
  /// Only navigation and target abortion step size
  /// updates may change the sign due to overstepping
  ///
  /// @param value is the new value to be updated
  /// @param type is the constraint type
  /// @param releaseStep Allow step size to increase again
  constexpr void update(Scalar value, Type type, bool releaseStep = false) {
    if (releaseStep) {
      release(type);
    }
    // check the current value and set it if appropriate
    // this will also allow signed values due to overstepping
    if (value < m_values[type]) {
      m_values[type] = value;
    }
  }

  constexpr void scale(Scalar factor) {
    assert(factor > 0 && "ConstrainedStep scale factor was zero or negative.");
    m_values[accuracy] = value() * factor;
  }

  std::ostream& toStream(std::ostream& os) const {
    // Helper method to avoid unreadable screen output
    auto streamValue = [&](Type type) {
      Scalar val = value(type);
      os << std::setw(5);
      if (std::abs(val) == kNotSet) {
        os << (val > 0 ? "+∞" : "-∞");
      } else {
        os << val;
      }
    };

    os << "(";
    streamValue(accuracy);
    os << ", ";
    streamValue(actor);
    os << ", ";
    streamValue(aborter);
    os << ", ";
    streamValue(user);
    os << ")";

    return os;
  }

  std::string toString() const {
    std::stringstream dstream;
    toStream(dstream);
    return dstream.str();
  }

 private:
  inline static constexpr auto kNotSet = std::numeric_limits<Scalar>::max();

  /// the step size tuple
  std::array<Scalar, 4> m_values = {kNotSet, kNotSet, kNotSet, kNotSet};
};

inline std::ostream& operator<<(std::ostream& os, const ConstrainedStep& step) {
  return step.toStream(os);
}

}  // namespace Acts<|MERGE_RESOLUTION|>--- conflicted
+++ resolved
@@ -29,14 +29,9 @@
 /// order to converge on a target.
 ///
 /// Because of the points mentioned above, the update function will always
-<<<<<<< HEAD
-/// prefer step sizes that are negative. A side effect of this is that we will
-/// propagate in the opposite direction if the target is "behind us".
-=======
 /// prefer step sizes that point opposite the navigation direction. A side
 /// effect of this is that we will propagate in the opposite direction if the
 /// target is "behind us".
->>>>>>> 8fbbc467
 ///
 /// The hierarchy is:
 /// - Overstepping resolution / backpropagation
