// This file is part of the ACTS project.
//
// Copyright (C) 2016 CERN for the benefit of the ACTS project
//
// This Source Code Form is subject to the terms of the Mozilla Public
// License, v. 2.0. If a copy of the MPL was not distributed with this
// file, You can obtain one at https://mozilla.org/MPL/2.0/.

#pragma once

#include "Acts/Definitions/Direction.hpp"
#include "Acts/Definitions/Units.hpp"
#include "Acts/EventData/SpacePointContainer2.hpp"
#include "Acts/Utilities/Delegate.hpp"
#include "Acts/Utilities/detail/ContainerIterator.hpp"

#include <cstdint>
#include <vector>

namespace Acts {

/// Container for doublets found by the doublet seed finder.
///
/// This implementation uses partial AoS/SoA depending on the access pattern in
/// the doublet finding process.
class DoubletsForMiddleSp {
 public:
  /// Type alias for index type used in doublets container
  using Index = std::uint32_t;
  /// Type alias for range of indices in doublets container
  using IndexRange = std::pair<Index, Index>;
  /// Type alias for subset of indices in doublets container
  using IndexSubset = std::span<const Index>;

  /// Check if the doublets container is empty
  /// @return True if container has no doublets
  [[nodiscard]] bool empty() const { return m_spacePoints.empty(); }
  /// Get the number of doublets in container
  /// @return Number of doublets stored
  [[nodiscard]] Index size() const {
    return static_cast<Index>(m_spacePoints.size());
  }

  /// Clear all stored doublets and associated data
  void clear() {
    m_spacePoints.clear();
    m_cotTheta.clear();
    m_er_iDeltaR.clear();
    m_uv.clear();
    m_xy.clear();
  }

  /// Add a new doublet with associated parameters
  /// @param sp Space point index for the doublet
  /// @param cotTheta Cotangent of polar angle
  /// @param iDeltaR Inverse delta R parameter
  /// @param er Error in R coordinate
  /// @param u U coordinate parameter
  /// @param v V coordinate parameter
  /// @param x X coordinate
  /// @param y Y coordinate
  void emplace_back(SpacePointIndex2 sp, float cotTheta, float iDeltaR,
                    float er, float u, float v, float x, float y) {
    m_spacePoints.push_back(sp);
    m_cotTheta.push_back(cotTheta);
    m_er_iDeltaR.push_back({er, iDeltaR});
    m_uv.push_back({u, v});
    m_xy.push_back({x, y});
  }

  /// Get reference to space point indices container
  /// @return Const reference to space point indices vector
  const std::vector<SpacePointIndex2>& spacePoints() const {
    return m_spacePoints;
  }
  /// Get reference to cotTheta values container
  /// @return Const reference to cotTheta values vector
  const std::vector<float>& cotTheta() const { return m_cotTheta; }

  struct IndexAndCotTheta {
    Index index{};
    float cotTheta{};
  };

  /// Type alias for subset of index and cotTheta pairs
  using IndexAndCotThetaSubset = std::span<const IndexAndCotTheta>;

  /// Sort doublets by cotTheta within given range
  /// @param range Index range to sort within
  /// @param indexAndCotTheta Output vector containing sorted index and cotTheta pairs
  void sortByCotTheta(const IndexRange& range,
                      std::vector<IndexAndCotTheta>& indexAndCotTheta) const {
    indexAndCotTheta.clear();
    indexAndCotTheta.reserve(range.second - range.first);
    for (Index i = range.first; i < range.second; ++i) {
      indexAndCotTheta.emplace_back(i, m_cotTheta[i]);
    }
    std::ranges::sort(indexAndCotTheta, {}, [](const IndexAndCotTheta& item) {
      return item.cotTheta;
    });
  }

  class Proxy {
   public:
    Proxy(const DoubletsForMiddleSp* container, Index index)
        : m_container(container), m_index(index) {}

    const DoubletsForMiddleSp& container() const { return *m_container; }
    Index index() const { return m_index; }

    SpacePointIndex2 spacePointIndex() const {
      return m_container->m_spacePoints[m_index];
    }

    float cotTheta() const { return m_container->m_cotTheta[m_index]; }
    float er() const { return m_container->m_er_iDeltaR[m_index][0]; }
    float iDeltaR() const { return m_container->m_er_iDeltaR[m_index][1]; }
    float u() const { return m_container->m_uv[m_index][0]; }
    float v() const { return m_container->m_uv[m_index][1]; }
    float x() const { return m_container->m_xy[m_index][0]; }
    float y() const { return m_container->m_xy[m_index][1]; }

   private:
    const DoubletsForMiddleSp* m_container{};
    Index m_index{};
  };
  /// Same as `Proxy` but also contains `cotTheta`. This is useful after sorting
  /// doublets by `cotTheta` to avoid indirect access.
  class Proxy2 : public Proxy {
   public:
    /// Constructor for Proxy2 with precomputed cotTheta
    /// @param container Pointer to the doublets container
    /// @param indexAndCotTheta Index and cotTheta pair
    Proxy2(const DoubletsForMiddleSp* container,
           IndexAndCotTheta indexAndCotTheta)
        : Proxy(container, indexAndCotTheta.index),
          m_cotTheta(indexAndCotTheta.cotTheta) {}

    /// Get precomputed cotTheta value (avoids indirect access)
    /// @return Cotangent of polar angle
    float cotTheta() const { return m_cotTheta; }

   private:
    float m_cotTheta{};
  };

  /// Access doublet by index
  /// @param index Index of the doublet to access
  /// @return Proxy object for the doublet
  Proxy operator[](Index index) const { return Proxy(this, index); }
  /// Access doublet by index and cotTheta pair
  /// @param indexAndCotTheta Index and cotTheta pair for the doublet
  /// @return Proxy2 object for the doublet with precomputed cotTheta
  Proxy2 operator[](IndexAndCotTheta indexAndCotTheta) const {
    return Proxy2(this, indexAndCotTheta);
  }

  /// Type alias for const iterator over doublets in container
  using const_iterator =
      detail::ContainerIterator<DoubletsForMiddleSp, Proxy, Index, true>;

  /// Get iterator to beginning of doublets container
  /// @return Const iterator to first doublet
  const_iterator begin() const { return const_iterator(*this, 0); }
  /// Get iterator to end of doublets container
  /// @return Const iterator past the last doublet
  const_iterator end() const { return const_iterator(*this, size()); }

  class Range : public detail::ContainerRange<Range, Range, DoubletsForMiddleSp,
                                              Index, true> {
   public:
    using Base =
        detail::ContainerRange<Range, Range, DoubletsForMiddleSp, Index, true>;

    using Base::Base;
  };

  /// Get range view of all doublets
  /// @return Range object covering all doublets
  Range range() const noexcept { return Range(*this, {0, size()}); }
  /// Get range view of doublets within specified index range
  /// @param range Index range to create view for
  /// @return Range object covering specified doublets
  Range range(const IndexRange& range) const noexcept {
    return Range(*this, range);
  }

<<<<<<< HEAD
  class Subset : public Acts::detail::ContainerSubset<
                     Subset, Subset, DoubletsForMiddleSp, Proxy, Index, true> {
   public:
    using Base =
        Acts::detail::ContainerSubset<Subset, Subset, DoubletsForMiddleSp,
                                      Proxy, Index, true>;
=======
  class Subset : public detail::ContainerSubset<Subset, DoubletsForMiddleSp,
                                                Proxy, Index, true> {
   public:
    using Base = detail::ContainerSubset<Subset, DoubletsForMiddleSp, Proxy,
                                         Index, true>;
>>>>>>> 01d67d2f

    using Base::Base;
  };
  class Subset2
<<<<<<< HEAD
      : public Acts::detail::ContainerSubset<Subset2, Subset2,
                                             DoubletsForMiddleSp, Proxy2,
                                             IndexAndCotTheta, true> {
   public:
    using Base =
        Acts::detail::ContainerSubset<Subset2, Subset2, DoubletsForMiddleSp,
                                      Proxy2, IndexAndCotTheta, true>;
=======
      : public detail::ContainerSubset<Subset2, DoubletsForMiddleSp, Proxy2,
                                       IndexAndCotTheta, true> {
   public:
    using Base = detail::ContainerSubset<Subset2, DoubletsForMiddleSp, Proxy2,
                                         IndexAndCotTheta, true>;
>>>>>>> 01d67d2f

    using Base::Base;
  };

  /// Create subset view from index subset
  /// @param subset Span of indices to include in subset
  /// @return Subset object for the specified indices
  Subset subset(const IndexSubset& subset) const noexcept {
    return Subset(*this, subset);
  }
  /// Create subset view from index and cotTheta subset
  /// @param subset Span of index and cotTheta pairs to include
  /// @return Subset2 object with precomputed cotTheta values
  Subset2 subset(const IndexAndCotThetaSubset& subset) const noexcept {
    return Subset2(*this, subset);
  }

 private:
  std::vector<SpacePointIndex2> m_spacePoints;

  // parameters required to calculate a circle with linear equation
  std::vector<float> m_cotTheta;
  std::vector<std::array<float, 2>> m_er_iDeltaR;
  std::vector<std::array<float, 2>> m_uv;
  std::vector<std::array<float, 2>> m_xy;
};

struct MiddleSpInfo {
  /// minus one over radius of middle SP
  float uIP{};
  /// square of uIP
  float uIP2{};
  /// ratio between middle SP x position and radius
  float cosPhiM{};
  /// ratio between middle SP y position and radius
  float sinPhiM{};
};

/// Interface and a collection of standard implementations for a doublet seed
/// finder. Given a starting space point and a collection of candidates, it
/// finds all doublets that satisfy the selection criteria. For the standard
/// implementations the criteria are given by interaction point cuts.
///
/// @note The standard implementations rely on virtual function dispatch which
/// did not turn out to affect the performance after measurement.
class DoubletSeedFinder {
 public:
  /// Collection of configuration parameters for the doublet seed finder. This
  /// includes doublet cuts, steering switches, and assumptions about the space
  /// points.
  struct Config {
    /// Whether the input space points are sorted by radius
    bool spacePointsSortedByRadius = false;

    /// Direction of the doublet candidate space points. Either forward, also
    /// called top doublet, or backward, also called bottom doublet.
    Direction candidateDirection = Direction::Forward();

    /// Minimum radial distance between two doublet components
    float deltaRMin = 5 * UnitConstants::mm;
    /// Maximum radial distance between two doublet components
    float deltaRMax = 270 * UnitConstants::mm;

    /// Minimal z distance between two doublet components
    float deltaZMin = -std::numeric_limits<float>::infinity();
    /// Maximum z distance between two doublet components
    float deltaZMax = std::numeric_limits<float>::infinity();

    /// Maximum value of impact parameter estimation of the seed candidates
    float impactMax = 20 * UnitConstants::mm;

    /// Enable cut on the compatibility between interaction point and doublet,
    /// this is an useful approximation to speed up the seeding
    bool interactionPointCut = false;

    /// Limiting location of collision region in z-axis used to check if doublet
    /// origin is within reasonable bounds
    float collisionRegionMin = -150 * UnitConstants::mm;
    /// Maximum collision region boundary in z-axis for doublet origin checks
    float collisionRegionMax = +150 * UnitConstants::mm;

    /// Maximum allowed cotTheta between two space-points in doublet, used to
    /// check if forward angle is within bounds
    float cotThetaMax = 10.01788;  // equivalent to eta = 3 (pseudorapidity)

    /// Minimum transverse momentum (pT) used to check the r-z slope
    /// compatibility of triplets with maximum multiple scattering effect
    /// (produced by the minimum allowed pT particle) + a certain uncertainty
    /// term. Check the documentation for more information
    /// https://acts.readthedocs.io/en/latest/core/reconstruction/pattern_recognition/seeding.html
    float minPt = 400 * UnitConstants::MeV;
    /// Parameter which can loosen the tolerance of the track seed to form a
    /// helix. This is useful for e.g. misaligned seeding.
    float helixCutTolerance = 1;

    /// Type alias for delegate to apply experiment specific cuts during doublet
    /// finding
    using ExperimentCuts =
        Delegate<bool(const ConstSpacePointProxy2& /*middle*/,
                      const ConstSpacePointProxy2& /*other*/,
                      float /*cotTheta*/, bool /*isBottomCandidate*/)>;

    /// Delegate to apply experiment specific cuts during doublet finding
    ExperimentCuts experimentCuts;
  };

  /// Derived configuration for the doublet seed finder using a magnetic field.
  struct DerivedConfig : public Config {
    /// Constructor for derived configuration with magnetic field
    /// @param config Base configuration to derive from
    /// @param bFieldInZ Magnetic field strength in z-direction
    DerivedConfig(const Config& config, float bFieldInZ);

    /// Magnetic field strength in z-direction for helix calculation
    float bFieldInZ = std::numeric_limits<float>::quiet_NaN();
    /// Squared minimum helix diameter derived from magnetic field and minimum
    /// pT
    float minHelixDiameter2 = std::numeric_limits<float>::quiet_NaN();
  };

  /// Computes additional quantities from the middle space point which can be
  /// reused during doublet finding.
  /// @param spM Middle space point for doublet computation
  /// @return MiddleSpInfo structure with computed quantities
  static MiddleSpInfo computeMiddleSpInfo(const ConstSpacePointProxy2& spM);

  /// Creates a new doublet seed finder instance given the configuration.
  /// @param config Configuration for the doublet seed finder
  /// @return Unique pointer to new DoubletSeedFinder instance
  static std::unique_ptr<DoubletSeedFinder> create(const DerivedConfig& config);

  virtual ~DoubletSeedFinder() = default;

  /// Returns the configuration of the doublet seed finder.
  /// @return Reference to the configuration object
  virtual const DerivedConfig& config() const = 0;

  /// Creates compatible dublets by applying a series of cuts that can be
  /// tested with only two SPs.
  ///
  /// @param middleSp Space point candidate to be used as middle SP in a seed
  /// @param middleSpInfo Information about the middle space point
  /// @param candidateSps Subset of space points to be used as candidates for
  ///   middle SP in a seed
  /// @param compatibleDoublets Output container for compatible doublets
  virtual void createDoublets(
      const ConstSpacePointProxy2& middleSp, const MiddleSpInfo& middleSpInfo,
      SpacePointContainer2::ConstSubset& candidateSps,
      DoubletsForMiddleSp& compatibleDoublets) const = 0;

  /// Creates compatible dublets by applying a series of cuts that can be
  /// tested with only two SPs.
  ///
  /// @param middleSp Space point candidate to be used as middle SP in a seed
  /// @param middleSpInfo Information about the middle space point
  /// @param candidateSps Range of space points to be used as candidates for
  ///   middle SP in a seed
  /// @param compatibleDoublets Output container for compatible doublets
  virtual void createDoublets(
      const ConstSpacePointProxy2& middleSp, const MiddleSpInfo& middleSpInfo,
      SpacePointContainer2::ConstRange& candidateSps,
      DoubletsForMiddleSp& compatibleDoublets) const = 0;
};

}  // namespace Acts<|MERGE_RESOLUTION|>--- conflicted
+++ resolved
@@ -185,39 +185,21 @@
     return Range(*this, range);
   }
 
-<<<<<<< HEAD
-  class Subset : public Acts::detail::ContainerSubset<
-                     Subset, Subset, DoubletsForMiddleSp, Proxy, Index, true> {
-   public:
-    using Base =
-        Acts::detail::ContainerSubset<Subset, Subset, DoubletsForMiddleSp,
-                                      Proxy, Index, true>;
-=======
-  class Subset : public detail::ContainerSubset<Subset, DoubletsForMiddleSp,
-                                                Proxy, Index, true> {
-   public:
-    using Base = detail::ContainerSubset<Subset, DoubletsForMiddleSp, Proxy,
-                                         Index, true>;
->>>>>>> 01d67d2f
+  class Subset
+      : public detail::ContainerSubset<Subset, Subset, DoubletsForMiddleSp,
+                                       Proxy, Index, true> {
+   public:
+    using Base = detail::ContainerSubset<Subset, Subset, DoubletsForMiddleSp,
+                                         Proxy, Index, true>;
 
     using Base::Base;
   };
   class Subset2
-<<<<<<< HEAD
-      : public Acts::detail::ContainerSubset<Subset2, Subset2,
-                                             DoubletsForMiddleSp, Proxy2,
-                                             IndexAndCotTheta, true> {
-   public:
-    using Base =
-        Acts::detail::ContainerSubset<Subset2, Subset2, DoubletsForMiddleSp,
-                                      Proxy2, IndexAndCotTheta, true>;
-=======
-      : public detail::ContainerSubset<Subset2, DoubletsForMiddleSp, Proxy2,
-                                       IndexAndCotTheta, true> {
-   public:
-    using Base = detail::ContainerSubset<Subset2, DoubletsForMiddleSp, Proxy2,
-                                         IndexAndCotTheta, true>;
->>>>>>> 01d67d2f
+      : public detail::ContainerSubset<Subset2, Subset2, DoubletsForMiddleSp,
+                                       Proxy2, IndexAndCotTheta, true> {
+   public:
+    using Base = detail::ContainerSubset<Subset2, Subset2, DoubletsForMiddleSp,
+                                         Proxy2, IndexAndCotTheta, true>;
 
     using Base::Base;
   };
