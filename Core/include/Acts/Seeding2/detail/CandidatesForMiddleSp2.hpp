// This file is part of the ACTS project.
//
// Copyright (C) 2016 CERN for the benefit of the ACTS project
//
// This Source Code Form is subject to the terms of the Mozilla Public
// License, v. 2.0. If a copy of the MPL was not distributed with this
// file, You can obtain one at https://mozilla.org/MPL/2.0/.

#pragma once

#include "Acts/EventData/SpacePointContainer2.hpp"

#include <limits>
#include <vector>

namespace Acts::Experimental {

/// @brief A description of a triplet candidate.
struct TripletCandidate2 {
  /// @brief Default Constructor
  TripletCandidate2() = default;

  /// @brief constructor
  /// @param b The bottom space point
  /// @param m The middle space point
  /// @param t The top space point
  /// @param w The quality of the candidate
  /// @param z The z coordinate of the origin
  /// @param q Whether the candidate is high or low quality
  TripletCandidate2(SpacePointIndex2 b, SpacePointIndex2 m, SpacePointIndex2 t,
                    float w, float z, bool q)
      : bottom(b), middle(m), top(t), weight(w), zOrigin(z), isQuality(q) {}

  SpacePointIndex2 bottom{};
  SpacePointIndex2 middle{};
  SpacePointIndex2 top{};
  float weight{};
  float zOrigin{};
  bool isQuality{};
};

class CandidatesForMiddleSp2 {
 public:
  using Index = std::uint32_t;
  using Size = std::uint32_t;

  static constexpr Size kNoSize = std::numeric_limits<Size>::max();

  CandidatesForMiddleSp2();

  /// @brief Setting maximum number of candidates to keep
  /// @param nLow Maximum number of candidates in the low-quality collection
  /// @param nHigh Maximum number of candidates in the high-quality collection
  CandidatesForMiddleSp2(Size nLow, Size nHigh);

  Size size() const { return m_storage.size(); }

  /// @brief Clear the internal storage
  void clear();

  /// @brief Retrieve the number of Low quality candidates
  /// @returns The number of Low quality candidates
  Size nLowQualityCandidates() const {
    return static_cast<Size>(m_indicesLow.size());
  }

  /// @brief Retrieve the number of High quality candidates
  /// @returns The number of High quality candidates
  Size nHighQualityCandidates() const {
    return static_cast<Size>(m_indicesHigh.size());
  }

  /// @brief Adding a new triplet candidate to the collection, should it satisfy the
  /// selection criteria
  /// @param spB Bottom space point
  /// @param spM Medium space point
  /// @param spT Top space point
  /// @param weight The quality of the triplet candidate
  /// @param zOrigin The z-coordinate of the origin
  /// @param isQuality Whether the triplet candidate is high or low quality
  /// @returns whether the triplet candidate has been added or not to the collection
  bool push(SpacePointIndex2 spB, SpacePointIndex2 spM, SpacePointIndex2 spT,
            float weight, float zOrigin, bool isQuality);

  /// @brief Retrieve the triplet candidates, the resulting vector is already sorted,
  /// elements with higher quality first
  void toSortedCandidates(std::vector<TripletCandidate2>& output);

 private:
  using WeightIndex = std::pair<float, Index>;
  using Container = std::vector<WeightIndex>;

  static constexpr bool comparator(const WeightIndex& a, const WeightIndex& b) {
    return a.first > b.first;
  }

  // sizes
  // m_maxSize* is the maximum size of the indices collections. These values
  // are set by the user once
  Size m_maxSizeLow{kNoSize};
  Size m_maxSizeHigh{kNoSize};

  // storage contains the collection of the candidates
  std::vector<TripletCandidate2> m_storage;

<<<<<<< HEAD
  Container m_indicesLow;
  Container m_indicesHigh;
=======
  // The following vectors store indexes to elements in the storage
  // They are sorted as a min heap tree, in which
  // Each node is lower than its children
  // Thus, it is guaranteed that the lower elements is at the front
  // Sorting criteria is the seed quality
  //
  // This is in effect faster sorted container - implementation with std::set
  // and std::priority_queue were tried and were found to be slower.

  // list of indexes of candidates with low quality in the storage
  std::vector<Index> m_indicesLow;
  // list of indexes of candidates with high quality in the storage
  std::vector<Index> m_indicesHigh;

  /// @brief Adding a new triplet candidate to the collection, should it satisfy the
  /// selection criteria
  /// @param indices Index collection pointing to the triplet candidates
  /// @param n The current number of stored elements in the container
  /// @param nMax The maximum number of elements that can be stored in the container
  /// @param spB The bottom space point
  /// @param spM The middle space point
  /// @param spT The top space point
  /// @param weight The quality of the triplet candidate
  /// @param zOrigin The z-coordinate of the origin
  /// @param isQuality Whether the triplet candidate is high or low quality
  /// @returns whether the triplet candidate has been added or not to the collection
  bool push(std::vector<Index>& indices, Size& n, Size nMax,
            SpacePointIndex2 spB, SpacePointIndex2 spM, SpacePointIndex2 spT,
            float weight, float zOrigin, bool isQuality);

  /// @brief Check if an element exists in the collection. The element to be checked
  /// is supposed to be in the n position of the collection.
  /// @param n Index of the requested element
  /// @param maxSize Number of elements currently stored in the collection
  /// @returns Whether the element exists
  bool exists(Index n, Size maxSize) const {
    // If the element exists, its index is lower than the current number
    // of stored elements
    return n < maxSize;
  }
>>>>>>> e67988fa

  bool push(Container& container, Size nMax, SpacePointIndex2 spB,
            SpacePointIndex2 spM, SpacePointIndex2 spT, float weight,
            float zOrigin, bool isQuality);
};

}  // namespace Acts::Experimental<|MERGE_RESOLUTION|>--- conflicted
+++ resolved
@@ -8,7 +8,7 @@
 
 #pragma once
 
-#include "Acts/EventData/SpacePointContainer2.hpp"
+#include "Acts/EventData/Types.hpp"
 
 #include <limits>
 #include <vector>
@@ -103,51 +103,8 @@
   // storage contains the collection of the candidates
   std::vector<TripletCandidate2> m_storage;
 
-<<<<<<< HEAD
   Container m_indicesLow;
   Container m_indicesHigh;
-=======
-  // The following vectors store indexes to elements in the storage
-  // They are sorted as a min heap tree, in which
-  // Each node is lower than its children
-  // Thus, it is guaranteed that the lower elements is at the front
-  // Sorting criteria is the seed quality
-  //
-  // This is in effect faster sorted container - implementation with std::set
-  // and std::priority_queue were tried and were found to be slower.
-
-  // list of indexes of candidates with low quality in the storage
-  std::vector<Index> m_indicesLow;
-  // list of indexes of candidates with high quality in the storage
-  std::vector<Index> m_indicesHigh;
-
-  /// @brief Adding a new triplet candidate to the collection, should it satisfy the
-  /// selection criteria
-  /// @param indices Index collection pointing to the triplet candidates
-  /// @param n The current number of stored elements in the container
-  /// @param nMax The maximum number of elements that can be stored in the container
-  /// @param spB The bottom space point
-  /// @param spM The middle space point
-  /// @param spT The top space point
-  /// @param weight The quality of the triplet candidate
-  /// @param zOrigin The z-coordinate of the origin
-  /// @param isQuality Whether the triplet candidate is high or low quality
-  /// @returns whether the triplet candidate has been added or not to the collection
-  bool push(std::vector<Index>& indices, Size& n, Size nMax,
-            SpacePointIndex2 spB, SpacePointIndex2 spM, SpacePointIndex2 spT,
-            float weight, float zOrigin, bool isQuality);
-
-  /// @brief Check if an element exists in the collection. The element to be checked
-  /// is supposed to be in the n position of the collection.
-  /// @param n Index of the requested element
-  /// @param maxSize Number of elements currently stored in the collection
-  /// @returns Whether the element exists
-  bool exists(Index n, Size maxSize) const {
-    // If the element exists, its index is lower than the current number
-    // of stored elements
-    return n < maxSize;
-  }
->>>>>>> e67988fa
 
   bool push(Container& container, Size nMax, SpacePointIndex2 spB,
             SpacePointIndex2 spM, SpacePointIndex2 spT, float weight,
