--- conflicted
+++ resolved
@@ -1260,13 +1260,7 @@
       const start_parameters_t& initialParameters,
       const CombinatorialKalmanFilterOptions<source_link_iterator_t, traj_t>&
           tfOptions,
-<<<<<<< HEAD
-      std::shared_ptr<traj_t> trajectory = {}) const {
-=======
       std::shared_ptr<traj_t> trajectory) const {
-    const auto& logger = tfOptions.logger;
-
->>>>>>> 23b307dc
     using SourceLinkAccessor =
         SourceLinkAccessorDelegate<source_link_iterator_t>;
 
