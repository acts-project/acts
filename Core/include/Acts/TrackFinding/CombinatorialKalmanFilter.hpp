--- conflicted
+++ resolved
@@ -527,16 +527,10 @@
                 // Reverse navigation direction to start targeting for the rest
                 // tracks
                 state.stepping.navDir = state.stepping.navDir.invert();
-<<<<<<< HEAD
-                // To avoid meaningless navigation target call
-                state.stepping.stepSize =
-                    ConstrainedStep(state.options.maxStepSize);
-=======
 
                 // TODO this is kinda silly but I dont see a better solution
                 // with the current CKF control flow
                 operator()(state, stepper, navigator, result, logger);
->>>>>>> 8fbbc467
               } else {
                 ACTS_VERBOSE("Finish Kalman filtering and smoothing");
                 // Remember that track finding is done
