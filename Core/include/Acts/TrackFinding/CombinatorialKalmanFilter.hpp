// This file is part of the Acts project.
//
// Copyright (C) 2016-2021 CERN for the benefit of the Acts project
//
// This Source Code Form is subject to the terms of the Mozilla Public
// License, v. 2.0. If a copy of the MPL was not distributed with this
// file, You can obtain one at http://mozilla.org/MPL/2.0/.

#pragma once

// Workaround for building on clang+libstdc++
#include "Acts/Utilities/detail/ReferenceWrapperAnyCompat.hpp"

#include "Acts/Definitions/Algebra.hpp"
#include "Acts/Definitions/Common.hpp"
#include "Acts/EventData/Measurement.hpp"
#include "Acts/EventData/MeasurementHelpers.hpp"
#include "Acts/EventData/MultiTrajectory.hpp"
#include "Acts/EventData/MultiTrajectoryHelpers.hpp"
#include "Acts/EventData/TrackContainer.hpp"
#include "Acts/EventData/TrackHelpers.hpp"
#include "Acts/EventData/TrackParameters.hpp"
#include "Acts/EventData/TrackStatePropMask.hpp"
#include "Acts/Geometry/GeometryContext.hpp"
#include "Acts/MagneticField/MagneticFieldContext.hpp"
#include "Acts/Material/MaterialSlab.hpp"
#include "Acts/Propagator/AbortList.hpp"
#include "Acts/Propagator/ActionList.hpp"
#include "Acts/Propagator/ConstrainedStep.hpp"
#include "Acts/Propagator/Propagator.hpp"
#include "Acts/Propagator/StandardAborters.hpp"
#include "Acts/Propagator/detail/PointwiseMaterialInteraction.hpp"
#include "Acts/Surfaces/BoundaryCheck.hpp"
#include "Acts/TrackFinding/CombinatorialKalmanFilterError.hpp"
#include "Acts/TrackFinding/SourceLinkAccessorConcept.hpp"
#include "Acts/TrackFitting/KalmanFitter.hpp"
#include "Acts/TrackFitting/detail/VoidFitterComponents.hpp"
#include "Acts/Utilities/CalibrationContext.hpp"
#include "Acts/Utilities/Logger.hpp"
#include "Acts/Utilities/Result.hpp"
#include "Acts/Utilities/Zip.hpp"

#include <functional>
#include <limits>
#include <memory>
#include <type_traits>
#include <unordered_map>

namespace Acts {

enum class CombinatorialKalmanFilterTargetSurfaceStrategy {
  /// Use the first trackstate to reach target surface
  first,
  /// Use the last trackstate to reach target surface
  last,
  /// Use the first or last trackstate to reach target surface depending on the
  /// distance
  firstOrLast,
};

/// Track quality summary for one trajectory.
///
/// This could be used to decide if a track is to be recorded when the
/// filtering is done or to be terminated due to its bad quality
/// @todo: add other useful info, e.g. chi2
struct CombinatorialKalmanFilterTipState {
  // Number of passed sensitive surfaces
  size_t nSensitiveSurfaces = 0;
  // Number of track states
  size_t nStates = 0;
  // Number of (non-outlier) measurements
  size_t nMeasurements = 0;
  // Number of outliers
  size_t nOutliers = 0;
  // Number of holes
  size_t nHoles = 0;
};

/// Extension struct which holds the delegates to customize the CKF behavior
template <typename traj_t>
struct CombinatorialKalmanFilterExtensions {
  using candidate_container_t =
      typename std::vector<typename traj_t::TrackStateProxy>;
  using MeasurementSelector =
      Delegate<Result<std::pair<typename candidate_container_t::iterator,
                                typename candidate_container_t::iterator>>(
          candidate_container_t& trackStates, bool&, const Logger&)>;
  using BranchStopper =
      Delegate<bool(const CombinatorialKalmanFilterTipState&)>;

  /// The Calibrator is a dedicated calibration algorithm that allows
  /// to calibrate measurements using track information, this could be
  /// e.g. sagging for wires, module deformations, etc.
  typename KalmanFitterExtensions<traj_t>::Calibrator calibrator;

  /// The updater incorporates measurement information into the track parameters
  typename KalmanFitterExtensions<traj_t>::Updater updater;

  /// The smoother back-propagates measurement information along the track
  typename KalmanFitterExtensions<traj_t>::Smoother smoother;

  /// The measurement selector is called during the filtering by the Actor.
  MeasurementSelector measurementSelector;

  BranchStopper branchStopper;

  /// Default constructor which connects the default void components
  CombinatorialKalmanFilterExtensions() {
    calibrator.template connect<&detail::voidFitterCalibrator<traj_t>>();
    updater.template connect<&detail::voidFitterUpdater<traj_t>>();
    smoother.template connect<&detail::voidFitterSmoother<traj_t>>();
    branchStopper.connect<voidBranchStopper>();
    measurementSelector.template connect<voidMeasurementSelector>();
  }

 private:
  /// Default measurement selector which will return all measurements
  /// @param candidates Measurement track state candidates
  /// @param isOutlier Output variable indicating whether the returned state is an outlier (unused)
  /// @param logger A logger instance
  static Result<std::pair<
      typename std::vector<typename traj_t::TrackStateProxy>::iterator,
      typename std::vector<typename traj_t::TrackStateProxy>::iterator>>
  voidMeasurementSelector(
      typename std::vector<typename traj_t::TrackStateProxy>& candidates,
      bool& isOutlier, const Logger& logger) {
    (void)isOutlier;
    (void)logger;
    return std::pair{candidates.begin(), candidates.end()};
  };

  /// Default branch stopper which will never stop
  /// @param tipState The tip state to decide whether to stop (unused)
  /// @return false
  static bool voidBranchStopper(
      const CombinatorialKalmanFilterTipState& tipState) {
    (void)tipState;
    return false;
  }
};

/// Delegate type that retrieves a range of source links to for a given surface
/// to be processed by the CKF
template <typename source_link_iterator_t>
using SourceLinkAccessorDelegate =
    Delegate<std::pair<source_link_iterator_t, source_link_iterator_t>(
        const Surface&)>;

/// Combined options for the combinatorial Kalman filter.
///
/// @tparam source_link_accessor_t Source link accessor type, should be
/// semiregular.
template <typename source_link_iterator_t, typename traj_t>
struct CombinatorialKalmanFilterOptions {
  using SourceLinkIterator = source_link_iterator_t;
  using SourceLinkAccessor = SourceLinkAccessorDelegate<source_link_iterator_t>;

  /// PropagatorOptions with context
  ///
  /// @param gctx The geometry context for this track finding/fitting
  /// @param mctx The magnetic context for this track finding/fitting
  /// @param cctx The calibration context for this track finding/fitting
  /// @param accessor_ The source link accessor
  /// @param extensions_ The extension struct
  /// @param pOptions The plain propagator options
  /// @param rSurface The reference surface for the eventual track fitting to be
  /// expressed at
  /// @param mScattering Whether to include multiple scattering
  /// @param eLoss Whether to include energy loss
  /// @param rSmoothing Whether to run smoothing to get fitted parameter
  CombinatorialKalmanFilterOptions(
      const GeometryContext& gctx, const MagneticFieldContext& mctx,
      std::reference_wrapper<const CalibrationContext> cctx,
      SourceLinkAccessor accessor_,
      CombinatorialKalmanFilterExtensions<traj_t> extensions_,
      const PropagatorPlainOptions& pOptions, const Surface* rSurface = nullptr,
      bool mScattering = true, bool eLoss = true, bool rSmoothing = true)
      : geoContext(gctx),
        magFieldContext(mctx),
        calibrationContext(cctx),
        sourcelinkAccessor(std::move(accessor_)),
        extensions(extensions_),
        propagatorPlainOptions(pOptions),
        smoothingTargetSurface(rSurface),
        multipleScattering(mScattering),
        energyLoss(eLoss),
        smoothing(rSmoothing) {}

  /// Contexts are required and the options must not be default-constructible.
  CombinatorialKalmanFilterOptions() = delete;

  /// Context object for the geometry
  std::reference_wrapper<const GeometryContext> geoContext;
  /// Context object for the magnetic field
  std::reference_wrapper<const MagneticFieldContext> magFieldContext;
  /// context object for the calibration
  std::reference_wrapper<const CalibrationContext> calibrationContext;

  /// The source link accessor
  SourceLinkAccessor sourcelinkAccessor;

  /// The filter extensions
  CombinatorialKalmanFilterExtensions<traj_t> extensions;

  /// The trivial propagator options
  PropagatorPlainOptions propagatorPlainOptions;

  /// The filter target surface
  const Surface* filterTargetSurface = nullptr;

  /// The smoothing target surface
  const Surface* smoothingTargetSurface = nullptr;

  /// Strategy to propagate to reference surface
  CombinatorialKalmanFilterTargetSurfaceStrategy
      smoothingTargetSurfaceStrategy =
          CombinatorialKalmanFilterTargetSurfaceStrategy::firstOrLast;

  /// Whether to consider multiple scattering.
  bool multipleScattering = true;

  /// Whether to consider energy loss.
  bool energyLoss = true;

  /// Whether to run smoothing to get fitted parameter
  bool smoothing = true;
};

template <typename traj_t>
struct CombinatorialKalmanFilterResult {
  /// Fitted states that the actor has handled.
  traj_t* fittedStates{nullptr};

  /// This is used internally to store candidate trackstates
  std::shared_ptr<traj_t> stateBuffer;
  std::vector<typename traj_t::TrackStateProxy> trackStateCandidates;

  /// This is the indices of the 'tip' of the tracks stored in multitrajectory.
  /// This corresponds to the last measurement state in the multitrajectory.
  std::vector<MultiTrajectoryTraits::IndexType> lastMeasurementIndices;

  /// This is the indices of the 'tip' of the tracks stored in multitrajectory.
  /// This corresponds to the last state in the multitrajectory.
  std::vector<MultiTrajectoryTraits::IndexType> lastTrackIndices;

  /// The Parameters at the provided surface for separate tracks
  std::unordered_map<MultiTrajectoryTraits::IndexType, BoundTrackParameters>
      fittedParameters;

  /// The indices of the 'tip' of the unfinished tracks
  std::vector<std::pair<MultiTrajectoryTraits::IndexType,
                        CombinatorialKalmanFilterTipState>>
      activeTips;

  /// The indices of track states and corresponding source links on different
  /// surfaces
  std::unordered_map<const Surface*, std::unordered_map<size_t, size_t>>
      sourcelinkTips;

  /// Indicator if filtering has been done
  bool filtered = false;

  /// Indicator if smoothing has been done.
  bool smoothed = false;

  /// The index for the current smoothing track
  MultiTrajectoryTraits::IndexType iSmoothed = 0;

  /// Indicator if track finding has been done
  bool finished = false;

  /// Last encountered error
  Result<void> lastError{Result<void>::success()};

  /// Path limit aborter
  PathLimitReached pathLimitReached;
};

/// Combinatorial Kalman filter to find tracks.
///
///
/// @tparam propagator_t Type of the propagator
///
/// The CombinatorialKalmanFilter contains an Actor and a Sequencer sub-class.
/// The Sequencer has to be part of the Navigator of the Propagator
/// in order to initialize and provide the measurement surfaces.
///
/// The Actor is part of the Propagation call and does the Kalman update
/// and eventually the smoothing.  Updater, Smoother and Calibrator are
/// given to the Actor for further use:
/// - The Updater is the implemented kalman updater formalism, it
///   runs via a visitor pattern through the measurements.
/// - The Smoother is called at the end of the filtering (track finding) by the
/// Actor.
///
/// Measurements are not required to be ordered for the
/// CombinatorialKalmanFilter, measurement ordering needs to be figured out by
/// the navigation of the propagator.
///
/// The void components are provided mainly for unit testing.
template <typename propagator_t, typename traj_t>
class CombinatorialKalmanFilter {
 public:
  /// Default constructor is deleted
  CombinatorialKalmanFilter() = delete;
  /// Constructor from arguments
  CombinatorialKalmanFilter(propagator_t pPropagator,
                            std::unique_ptr<const Logger> _logger =
                                getDefaultLogger("CKF", Logging::INFO))
      : m_propagator(std::move(pPropagator)),
        m_logger(std::move(_logger)),
        m_actorLogger{m_logger->cloneWithSuffix("Actor")},
        m_updaterLogger{m_logger->cloneWithSuffix("Updater")},
        m_smootherLogger{m_logger->cloneWithSuffix("Smoother")} {}

 private:
  using KalmanNavigator = typename propagator_t::Navigator;

  /// The propagator for the transport and material update
  propagator_t m_propagator;

  std::unique_ptr<const Logger> m_logger;
  std::shared_ptr<const Logger> m_actorLogger;
  std::shared_ptr<const Logger> m_updaterLogger;
  std::shared_ptr<const Logger> m_smootherLogger;

  const Logger& logger() const { return *m_logger; }

  /// @brief Propagator Actor plugin for the CombinatorialKalmanFilter
  ///
  /// @tparam source_link_accessor_t The type of source link accessor
  /// @tparam parameters_t The type of parameters used for "local" parameters.
  ///
  /// The CombinatorialKalmanFilter Actor does not rely on the measurements to
  /// be sorted along the track.
  template <typename source_link_accessor_t, typename parameters_t>
  class Actor {
   public:
    using TipState = CombinatorialKalmanFilterTipState;
    using BoundState = std::tuple<parameters_t, BoundMatrix, double>;
    using CurvilinearState =
        std::tuple<CurvilinearTrackParameters, BoundMatrix, double>;
    // The source link container type
    /// Broadcast the result_type
    using result_type = CombinatorialKalmanFilterResult<traj_t>;

    /// The filter target surface
    const Surface* filterTargetSurface = nullptr;

    /// The smoothing target surface
    const Surface* smoothingTargetSurface = nullptr;

    /// Strategy to propagate to reference surface
    CombinatorialKalmanFilterTargetSurfaceStrategy
        smoothingTargetSurfaceStrategy =
            CombinatorialKalmanFilterTargetSurfaceStrategy::firstOrLast;

    /// Whether to consider multiple scattering.
    bool multipleScattering = true;

    /// Whether to consider energy loss.
    bool energyLoss = true;

    /// Whether to run smoothing to get fitted parameter
    bool smoothing = true;

    /// Calibration context for the finding run
    const CalibrationContext* calibrationContext{nullptr};

    /// @brief CombinatorialKalmanFilter actor operation
    ///
    /// @tparam propagator_state_t Type of the Propagator state
    /// @tparam stepper_t Type of the stepper
    ///
    /// @param state is the mutable propagator state object
    /// @param stepper is the stepper in use
    /// @param navigator is the navigator in use
    /// @param result is the mutable result state object
    /// @param _logger the logger object associated to the @c Propagator. CKF uses its own logger instance.
    template <typename propagator_state_t, typename stepper_t,
              typename navigator_t>
    void operator()(propagator_state_t& state, const stepper_t& stepper,
                    const navigator_t& navigator, result_type& result,
                    const Logger& _logger) const {
      assert(result.fittedStates && "No MultiTrajectory set");

      if (result.finished) {
        return;
      }

      ACTS_VERBOSE("CombinatorialKalmanFilter step");

      if (!result.filtered && filterTargetSurface != nullptr &&
          targetReached(state, stepper, navigator, *filterTargetSurface,
                        logger())) {
        navigator.navigationBreak(state.navigation, true);
        stepper.releaseStepSize(state.stepping);
      }

      // Update:
      // - Waiting for a current surface
      auto surface = navigator.currentSurface(state.navigation);
      if (surface != nullptr && !result.filtered) {
        // There are three scenarios:
        // 1) The surface is in the measurement map
        // -> Select source links
        // -> Perform the kalman update for selected non-outlier source links
        // -> Add track states in multitrajectory. Multiple states mean branch
        // splitting.
        // -> Call branch stopper to justify each branch
        // -> If there is non-outlier state, update stepper information
        // 2) The surface is not in the measurement map but with material or is
        // an active surface
        // -> Add a hole or passive material state in multitrajectory
        // -> Call branch stopper to justify the branch
        // 3) The surface is neither in the measurement map nor with material
        // -> Do nothing
        ACTS_VERBOSE("Perform filter step");
        auto res = filter(surface, state, stepper, navigator, result);
        if (!res.ok()) {
          ACTS_ERROR("Error in filter: " << res.error());
          result.lastError = res.error();
        }
      }

      // Reset propagation state:
      // - When navigation breaks and there is still active tip present after
      // recording&removing track tips on current surface
      if (navigator.navigationBreak(state.navigation) && !result.filtered) {
        // Record the tips on current surface as trajectory entry indices
        // (taking advantage of fact that those tips are consecutive in list of
        // active tips) and remove those tips from active tips
        if (!result.activeTips.empty()) {
          // The last active tip
          const auto& lastActiveTip = result.activeTips.back().first;
          // Get the index of previous state
          auto iprevious =
              result.fittedStates->getTrackState(lastActiveTip).previous();
          // Find the track states which have the same previous state and remove
          // them from active tips
          while (!result.activeTips.empty()) {
            const auto& [currentTip, tipState] = result.activeTips.back();
            if (result.fittedStates->getTrackState(currentTip).previous() !=
                iprevious) {
              break;
            }
            // Record the tips if there are measurements on the track
            if (tipState.nMeasurements > 0) {
              ACTS_VERBOSE("Find track with entry index = "
                           << currentTip << " and there are nMeasurements = "
                           << tipState.nMeasurements
                           << ", nOutliers = " << tipState.nOutliers
                           << ", nHoles = " << tipState.nHoles << " on track");
              result.lastTrackIndices.emplace_back(currentTip);
              // Set the lastMeasurementIndex to the last measurement
              // to ignore the states after it in the rest of the algorithm
              auto lastMeasurementIndex = currentTip;
              auto lastMeasurementState =
                  result.fittedStates->getTrackState(lastMeasurementIndex);
              bool isMeasurement = lastMeasurementState.typeFlags().test(
                  TrackStateFlag::MeasurementFlag);
              while (!isMeasurement) {
                lastMeasurementIndex = lastMeasurementState.previous();
                lastMeasurementState =
                    result.fittedStates->getTrackState(lastMeasurementIndex);
                isMeasurement = lastMeasurementState.typeFlags().test(
                    TrackStateFlag::MeasurementFlag);
              }
              result.lastMeasurementIndices.emplace_back(lastMeasurementIndex);
              // @TODO: Keep information on tip state around so we don't have to
              //        recalculate it later
            }
            // Remove the tip from list of active tips
            result.activeTips.erase(result.activeTips.end() - 1);
          }
        }
        // If no more active tip, done with filtering; Otherwise, reset
        // propagation state to track state at last tip of active tips
        if (result.activeTips.empty()) {
          ACTS_VERBOSE("Kalman filtering finds "
                       << result.lastTrackIndices.size() << " tracks");
          result.filtered = true;
        } else {
          ACTS_VERBOSE("Propagation jumps to branch with tip = "
                       << result.activeTips.back().first);
          reset(state, stepper, navigator, result);
        }
      }

      if (endOfWorldReached(state, stepper, navigator, logger()) ||
          result.pathLimitReached(state, stepper, navigator, logger())) {
        navigator.targetReached(state.navigation, false);
        if (result.activeTips.empty()) {
          // we are already done
        } else if (result.activeTips.size() == 1) {
          // this was the last track - we are done
          ACTS_VERBOSE("Kalman filtering finds "
                       << result.lastTrackIndices.size() << " tracks");
          result.filtered = true;
        } else {
          // remove the active tip and continue with the next
          result.activeTips.erase(result.activeTips.end() - 1);
          reset(state, stepper, navigator, result);
        }
      }

      // Post-processing after filtering phase
      if (result.filtered) {
        // Return error if filtering finds no tracks
        if (result.lastTrackIndices.empty()) {
          // @TODO: Tracks like this should not be in the final output!
          ACTS_WARNING("No tracks found");
          result.finished = true;
        } else {
          if (!smoothing) {
            ACTS_VERBOSE("Finish Kalman filtering");
            // Remember that track finding is done
            result.finished = true;
          } else {
            // Iterate over the found tracks for smoothing and getting the
            // fitted parameter. This needs to be accomplished in different
            // propagation steps:
            // -> first run smoothing for found track indexed with iSmoothed
            if (!result.smoothed) {
              ACTS_VERBOSE(
                  "Finalize/run smoothing for track with last measurement "
                  "index = "
                  << result.lastMeasurementIndices.at(result.iSmoothed));
              // --> Search the starting state to run the smoothing
              // --> Call the smoothing
              // --> Set a stop condition when all track states have been
              // handled
              auto res = finalize(state, stepper, navigator, result);
              if (!res.ok()) {
                ACTS_ERROR("Error in finalize: " << res.error());
                result.lastError = res.error();
              }
              result.smoothed = true;

              // TODO another ugly control flow hack
              navigator.preStep(state, stepper);
            }

            if (result.smoothed) {
              // Update state and stepper with material effects
              materialInteractor(navigator.currentSurface(state.navigation),
                                 state, stepper, navigator,
                                 MaterialUpdateStage::FullUpdate);
            }

            // -> then progress to target/reference surface and built the final
            // track parameters for found track indexed with iSmoothed
            bool isTargetReached =
                (smoothingTargetSurface == nullptr) ||
                targetReached(state, stepper, navigator,
                              *smoothingTargetSurface, logger());
            bool isPathLimitReached =
                result.pathLimitReached(state, stepper, navigator, logger());
            if (result.smoothed && (isTargetReached || isPathLimitReached)) {
              ACTS_VERBOSE(
                  "Completing the track with last measurement index = "
                  << result.lastMeasurementIndices.at(result.iSmoothed));

              if (smoothingTargetSurface != nullptr) {
                // Transport & bind the parameter to the final surface
                auto res =
                    stepper.boundState(state.stepping, *smoothingTargetSurface);
                if (!res.ok()) {
                  if (isPathLimitReached) {
                    ACTS_ERROR("Target surface not reached due to path limit: "
                               << res.error() << " " << res.error().message());
                  } else {
                    ACTS_ERROR(
                        "Error while acquiring bound state for target surface: "
                        << res.error() << " " << res.error().message());
                  }
                  result.lastError = res.error();
                } else {
                  const auto& fittedState = *res;
                  // Assign the fitted parameters
                  result.fittedParameters.emplace(
                      result.lastMeasurementIndices.at(result.iSmoothed),
                      std::get<BoundTrackParameters>(fittedState));
                }
              }

              // If there are more trajectories to handle:
              // -> set the targetReached status to false
              // -> set the smoothed status to false
              // -> update the index of track to be smoothed
              if (result.iSmoothed < result.lastMeasurementIndices.size() - 1) {
                result.smoothed = false;
                result.iSmoothed++;
                // Reverse navigation direction to start targeting for the rest
                // tracks
                state.options.direction = state.options.direction.invert();

                // TODO this is kinda silly but I dont see a better solution
                // with the current CKF control flow
                operator()(state, stepper, navigator, result, _logger);
              } else {
                ACTS_VERBOSE("Finish Kalman filtering and smoothing");
                // Remember that track finding is done
                result.finished = true;
              }
            }
          }  // if run smoothing
        }    // if there are found tracks
      }      // if filtering is done
    }

    /// @brief Kalman actor operation: reset propagation
    ///
    /// @tparam propagator_state_t Type of Propagator state
    /// @tparam stepper_t Type of the stepper
    /// @tparam navigator_t Type of the navigator
    ///
    /// @param state is the mutable propagator state object
    /// @param stepper is the stepper in use
    /// @param navigator is the navigator in use
    /// @param result is the mutable result state object
    template <typename propagator_state_t, typename stepper_t,
              typename navigator_t>
    void reset(propagator_state_t& state, const stepper_t& stepper,
               const navigator_t& navigator, result_type& result) const {
      auto currentState =
          result.fittedStates->getTrackState(result.activeTips.back().first);

      // Reset the stepping state
      stepper.resetState(state.stepping, currentState.filtered(),
                         currentState.filteredCovariance(),
                         currentState.referenceSurface(),
                         state.options.maxStepSize);

      // Reset the navigation state
      // Set targetSurface to nullptr for forward filtering; it's only needed
      // after smoothing
      navigator.resetState(
          state.navigation, state.geoContext, stepper.position(state.stepping),
          state.options.direction * stepper.direction(state.stepping),
          &currentState.referenceSurface(), nullptr);

      // No Kalman filtering for the starting surface, but still need
      // to consider the material effects here
      materialInteractor(navigator.currentSurface(state.navigation), state,
                         stepper, navigator, MaterialUpdateStage::FullUpdate);

      detail::setupLoopProtection(state, stepper, result.pathLimitReached, true,
                                  logger());
    }

    /// @brief CombinatorialKalmanFilter actor operation:
    /// - filtering for all measurement(s) on surface
    /// - store selected track states in multiTrajectory
    /// - update propagator state to the (last) selected track state
    ///
    /// @tparam propagator_state_t Type of the Propagator state
    /// @tparam stepper_t Type of the stepper
    /// @tparam navigator_t Type of the navigator
    ///
    /// @param surface The surface where the update happens
    /// @param state The mutable propagator state object
    /// @param stepper The stepper in use
    /// @param navigator The navigator in use
    /// @param result The mutable result state object
    template <typename propagator_state_t, typename stepper_t,
              typename navigator_t>
    Result<void> filter(const Surface* surface, propagator_state_t& state,
                        const stepper_t& stepper, const navigator_t& navigator,
                        result_type& result) const {
      // Initialize the number of branches on current surface
      size_t nBranchesOnSurface = 0;

      // Count the number of source links on the surface
      auto [slBegin, slEnd] = m_sourcelinkAccessor(*surface);
      if (slBegin != slEnd) {
        // Screen output message
        ACTS_VERBOSE("Measurement surface " << surface->geometryId()
                                            << " detected.");

        // Transport the covariance to the surface
        stepper.transportCovarianceToBound(state.stepping, *surface);

        // Update state and stepper with pre material effects
        materialInteractor(surface, state, stepper, navigator,
                           MaterialUpdateStage::PreUpdate);

        // Bind the transported state to the current surface
        auto boundStateRes =
            stepper.boundState(state.stepping, *surface, false);
        if (!boundStateRes.ok()) {
          return boundStateRes.error();
        }
        auto boundState = *boundStateRes;

        // Retrieve the previous tip and its state
        // The states created on this surface will have the common previous tip
        size_t prevTip = SIZE_MAX;
        TipState prevTipState;
        if (!result.activeTips.empty()) {
          prevTip = result.activeTips.back().first;
          prevTipState = result.activeTips.back().second;
          // New state is to be added. Remove the last tip from active tips
          result.activeTips.erase(result.activeTips.end() - 1);
        }

        // Create trackstates for all source links (will be filtered later)
        // Results are stored in result => no return value
        createSourceLinkTrackStates(state.geoContext, result, boundState,
                                    prevTip, slBegin, slEnd);

        // Invoke the measurement selector to select compatible measurements
        // with the predicted track parameter.
        // It can modify the trackStateCandidates vector, and will return a pair
        // of iterators marking the range of accepted measurements (track
        // states)
        bool isOutlier = false;
        auto selectorResult = m_extensions.measurementSelector(
            result.trackStateCandidates, isOutlier, logger());

        if (!selectorResult.ok()) {
          ACTS_ERROR("Selection of calibrated measurements failed: "
                     << selectorResult.error());
          return selectorResult.error();
        }
        auto selectedTrackStateRange = *selectorResult;

        auto procRes = processSelectedTrackStates(
            state.geoContext, selectedTrackStateRange.first,
            selectedTrackStateRange.second, result, isOutlier, prevTipState,
            nBranchesOnSurface);

        if (!procRes.ok()) {
          ACTS_ERROR(
              "Processing of selected track states failed: " << procRes.error())
          return procRes.error();
        }

        if (nBranchesOnSurface > 0 && !isOutlier) {
          // If there are measurement track states on this surface
          ACTS_VERBOSE("Filtering step successful with " << nBranchesOnSurface
                                                         << " branches");
          // Update stepping state using filtered parameters of last track
          // state on this surface
          auto ts = result.fittedStates->getTrackState(
              result.activeTips.back().first);
          stepper.update(state.stepping,
                         MultiTrajectoryHelpers::freeFiltered(
                             state.options.geoContext, ts),
                         ts.filtered(), ts.filteredCovariance(), *surface);
          ACTS_VERBOSE("Stepping state is updated with filtered parameter:");
          ACTS_VERBOSE("-> " << ts.filtered().transpose()
                             << " of track state with tip = "
                             << result.activeTips.back().first);
        }
        // Update state and stepper with post material effects
        materialInteractor(surface, state, stepper, navigator,
                           MaterialUpdateStage::PostUpdate);
      } else if (surface->associatedDetectorElement() != nullptr ||
                 surface->surfaceMaterial() != nullptr) {
        // No splitting on the surface without source links. Set it to one
        // first, but could be changed later
        nBranchesOnSurface = 1;

        // Retrieve the previous tip and its state
        size_t prevTip = SIZE_MAX;
        TipState tipState;
        if (!result.activeTips.empty()) {
          prevTip = result.activeTips.back().first;
          tipState = result.activeTips.back().second;
        }

        // The surface could be either sensitive or passive
        bool isSensitive = (surface->associatedDetectorElement() != nullptr);
        bool isMaterial = (surface->surfaceMaterial() != nullptr);
        std::string type = isSensitive ? "sensitive" : "passive";
        ACTS_VERBOSE("Detected " << type
                                 << " surface: " << surface->geometryId());
        if (isSensitive) {
          // Increment of number of passed sensitive surfaces
          tipState.nSensitiveSurfaces++;
        }
        // Add state if there is already measurement detected on this branch
        // For in-sensitive surface, only add state when smoothing is
        // required
        bool createState = false;
        if (smoothing) {
          createState = (tipState.nMeasurements > 0 || isMaterial);
        } else {
          createState = (tipState.nMeasurements > 0 && isSensitive);
        }
        if (createState) {
          // New state is to be added. Remove the last tip from active tips now
          if (!result.activeTips.empty()) {
            result.activeTips.erase(result.activeTips.end() - 1);
          }
          // No source links on surface, add either hole or passive material
          // TrackState. No storage allocation for uncalibrated/calibrated
          // measurement and filtered parameter
          auto stateMask =
              ~(TrackStatePropMask::Calibrated | TrackStatePropMask::Filtered);

          // Increment of number of processed states
          tipState.nStates++;
          size_t currentTip = SIZE_MAX;
          if (isSensitive) {
            // Increment of number of holes
            tipState.nHoles++;
          }

          // Transport & bind the state to the current surface
          auto res = stepper.boundState(state.stepping, *surface);
          if (!res.ok()) {
            ACTS_ERROR("Error in filter: " << res.error());
            return res.error();
          }
          const auto boundState = *res;
          // Add a hole or material track state to the multitrajectory
          currentTip = addNonSourcelinkState(stateMask, boundState, result,
                                             isSensitive, prevTip);

          // Check the branch
          if (!m_extensions.branchStopper(tipState)) {
            // Remember the active tip and its state
            result.activeTips.emplace_back(currentTip, tipState);
          } else {
            // No branch on this surface
            nBranchesOnSurface = 0;
          }
        }

        // Update state and stepper with material effects
        materialInteractor(surface, state, stepper, navigator,
                           MaterialUpdateStage::FullUpdate);
      } else {
        // Neither measurement nor material on surface, this branch is still
        // valid. Count the branch on current surface
        nBranchesOnSurface = 1;
      }

      // Reset current tip if there is no branch on current surface
      if (nBranchesOnSurface == 0) {
        ACTS_DEBUG("Branch on surface " << surface->geometryId()
                                        << " is stopped");
        if (!result.activeTips.empty()) {
          ACTS_VERBOSE("Propagation jumps to branch with tip = "
                       << result.activeTips.back().first);
          reset(state, stepper, navigator, result);
        } else {
          ACTS_VERBOSE("Stop Kalman filtering with "
                       << result.lastMeasurementIndices.size()
                       << " found tracks");
          result.filtered = true;
        }
      }

      return Result<void>::success();
    }

    /// Create and fill track states for all source links
    /// @param gctx The current geometry context
    /// @param result Reference to the result struct of the actor
    /// @param boundState Bound state from the propagation on this surface
    /// @param prevTip Index pointing at previous trajectory state (i.e. tip)
    /// @param slBegin Begin iterator for sourcelinks
    /// @param slEnd End iterator for sourcelinks
    template <typename source_link_iterator_t>
    void createSourceLinkTrackStates(const Acts::GeometryContext& gctx,
                                     result_type& result,
                                     const BoundState& boundState,
                                     size_t prevTip,
                                     source_link_iterator_t slBegin,
                                     source_link_iterator_t slEnd) const {
      const auto& [boundParams, jacobian, pathLength] = boundState;

      result.trackStateCandidates.clear();
      if constexpr (std::is_same_v<
                        typename std::iterator_traits<
                            source_link_iterator_t>::iterator_category,
                        std::random_access_iterator_tag>) {
        result.trackStateCandidates.reserve(std::distance(slBegin, slEnd));
      }

      result.stateBuffer->clear();

      using PM = TrackStatePropMask;

      // Calibrate all the source links on the surface since the selection has
      // to be done based on calibrated measurement
      for (auto it = slBegin; it != slEnd; ++it) {
        // get the source link
        const auto sourceLink = *it;

        // prepare the track state
        PM mask = PM::Predicted | PM::Jacobian | PM::Calibrated;

        if (it != slBegin) {
          // not the first TrackState, only need uncalibrated and calibrated
          mask = PM::Calibrated;
        }

        ACTS_VERBOSE(
            "Create temp track state with mask: " << std::bitset<
                sizeof(std::underlying_type_t<TrackStatePropMask>) * 8>(
                static_cast<std::underlying_type_t<TrackStatePropMask>>(mask)));
        size_t tsi = result.stateBuffer->addTrackState(mask, prevTip);
        // CAREFUL! This trackstate has a previous index that is not in this
        // MultiTrajectory Visiting brackwards from this track state will
        // fail!
        auto ts = result.stateBuffer->getTrackState(tsi);

        if (it == slBegin) {
          // only set these for first
          ts.predicted() = boundParams.parameters();
          if (boundParams.covariance()) {
            ts.predictedCovariance() = *boundParams.covariance();
          }
          ts.jacobian() = jacobian;
        } else {
          // subsequent track states can reuse
          auto& first = result.trackStateCandidates.front();
          ts.shareFrom(first, PM::Predicted);
          ts.shareFrom(first, PM::Jacobian);
        }

        ts.pathLength() = pathLength;

        ts.setReferenceSurface(boundParams.referenceSurface().getSharedPtr());

        // now calibrate the track state
        m_extensions.calibrator(gctx, calibrationContext, sourceLink, ts);

        result.trackStateCandidates.push_back(ts);
      }
    }

    /// Handle the list of selected track states
    /// @param gctx The current geometry context
    /// @param begin The start iterator for selected track states
    /// @param end The end iterator for selected track states
    /// @param result Reference to the actor result struct
    /// @param isOutlier If this track state is a single outlier one
    /// @param prevTipState Tip state prior to this surface
    /// @param [in,out] nBranchesOnSurface Number of branches on surface, will be updated
    Result<void> processSelectedTrackStates(
        const Acts::GeometryContext& gctx,
        typename std::vector<typename traj_t::TrackStateProxy>::const_iterator
            begin,
        typename std::vector<typename traj_t::TrackStateProxy>::const_iterator
            end,
        result_type& result, bool isOutlier, const TipState& prevTipState,
        size_t& nBranchesOnSurface) const {
      using PM = TrackStatePropMask;

      std::optional<typename traj_t::TrackStateProxy> firstTrackState{
          std::nullopt};
      for (auto it = begin; it != end; ++it) {
        auto& candidateTrackState = *it;

        PM mask = PM::All;

        if (it != begin) {
          // subsequent track states don't need storage for these
          mask = ~PM::Predicted & ~PM::Jacobian;
        }

        if (isOutlier) {
          mask &= ~PM::Filtered;  // outlier won't have separate filtered
                                  // parameters
        }

        // copy this trackstate into fitted states MultiTrajectory
        typename traj_t::TrackStateProxy trackState =
            result.fittedStates->getTrackState(
                result.fittedStates->addTrackState(
                    mask, candidateTrackState.previous()));
        ACTS_VERBOSE(
            "Create SourceLink output track state #"
            << trackState.index() << " with mask: "
            << std::bitset<sizeof(std::underlying_type_t<TrackStatePropMask>) *
                           8>{
                   static_cast<std::underlying_type_t<TrackStatePropMask>>(
                       mask)});

        if (it != begin) {
          // assign indices pointing to first track state
          trackState.shareFrom(*firstTrackState, PM::Predicted);
          trackState.shareFrom(*firstTrackState, PM::Jacobian);
        } else {
          firstTrackState = trackState;
        }

        // either copy ALL or everything except for predicted and jacobian
        trackState.allocateCalibrated(candidateTrackState.calibratedSize());
        trackState.copyFrom(candidateTrackState, mask, false);

        auto typeFlags = trackState.typeFlags();
        if (trackState.referenceSurface().surfaceMaterial() != nullptr) {
          typeFlags.set(TrackStateFlag::MaterialFlag);
        }
        typeFlags.set(TrackStateFlag::ParameterFlag);

        // Inherit the tip state from the previous and will be updated
        // later
        TipState tipState = prevTipState;
        size_t currentTip = trackState.index();

        // Increment of number of processedState and passed sensitive surfaces
        tipState.nSensitiveSurfaces++;
        tipState.nStates++;

        if (isOutlier) {
          ACTS_VERBOSE(
              "Creating outlier track state with tip = " << currentTip);
          // Set the outlier flag
          typeFlags.set(TrackStateFlag::OutlierFlag);
          // Increment number of outliers
          tipState.nOutliers++;
          // No Kalman update for outlier
          // Set the filtered parameter index to be the same with predicted
          // parameter
          trackState.shareFrom(PM::Predicted, PM::Filtered);

        } else {
          // Kalman update
          auto updateRes = m_extensions.updater(
              gctx, trackState, Direction::Forward, *updaterLogger);
          if (!updateRes.ok()) {
            ACTS_ERROR("Update step failed: " << updateRes.error());
            return updateRes.error();
          }
          ACTS_VERBOSE(
              "Creating measurement track state with tip = " << currentTip);
          // Set the measurement flag
          typeFlags.set(TrackStateFlag::MeasurementFlag);
          // Increment number of measurements
          tipState.nMeasurements++;
        }

        // Check if need to stop this branch
        if (!m_extensions.branchStopper(tipState)) {
          // Put tipstate back into active tips to continue with it
          result.activeTips.emplace_back(currentTip, tipState);
          // Record the number of branches on surface
          nBranchesOnSurface++;
        }
      }
      return Result<void>::success();
    }

    /// @brief CombinatorialKalmanFilter actor operation: add a hole or material track state
    ///
    /// @param stateMask The bitmask that instructs which components to allocate
    /// @param boundState The bound state on current surface
    /// @param result is the mutable result state object
    /// and which to leave invalid
    /// @param isSensitive The surface is sensitive or passive
    /// @param prevTip The index of the previous state
    ///
    /// @return The tip of added state
    size_t addNonSourcelinkState(const TrackStatePropMask& stateMask,
                                 const BoundState& boundState,
                                 result_type& result, bool isSensitive,
                                 size_t prevTip) const {
      // Add a track state
      auto currentTip = result.fittedStates->addTrackState(stateMask, prevTip);
      ACTS_VERBOSE(
          "Create "
          << (isSensitive ? "Hole" : "Material") << " output track state #"
          << currentTip << " with mask: "
          << std::bitset<sizeof(std::underlying_type_t<TrackStatePropMask>) *
                         8>{
                 static_cast<std::underlying_type_t<TrackStatePropMask>>(
                     stateMask)});
      // now get track state proxy back
      auto trackStateProxy = result.fittedStates->getTrackState(currentTip);

      const auto& [boundParams, jacobian, pathLength] = boundState;
      // Fill the track state
      trackStateProxy.predicted() = boundParams.parameters();
      if (boundParams.covariance().has_value()) {
        trackStateProxy.predictedCovariance() = *boundParams.covariance();
      }
      trackStateProxy.jacobian() = jacobian;
      trackStateProxy.pathLength() = pathLength;
      // Set the surface
      trackStateProxy.setReferenceSurface(
          boundParams.referenceSurface().getSharedPtr());
      // Set the filtered parameter index to be the same with predicted
      // parameter

      // Set the track state flags
      auto typeFlags = trackStateProxy.typeFlags();
      if (trackStateProxy.referenceSurface().surfaceMaterial() != nullptr) {
        typeFlags.set(TrackStateFlag::MaterialFlag);
      }
      typeFlags.set(TrackStateFlag::ParameterFlag);
      if (isSensitive) {
        typeFlags.set(TrackStateFlag::HoleFlag);
      }

      trackStateProxy.shareFrom(TrackStatePropMask::Predicted,
                                TrackStatePropMask::Filtered);

      return currentTip;
    }

    /// @brief CombinatorialKalmanFilter actor operation: material interaction
    ///
    /// @tparam propagator_state_t is the type of Propagator state
    /// @tparam stepper_t Type of the stepper
    /// @tparam navigator_t Type of the navigator
    ///
    /// @param surface The surface where the material interaction happens
    /// @param state The mutable propagator state object
    /// @param stepper The stepper in use
    /// @param navigator The navigator in use
    /// @param updateStage The material update stage
    ///
    template <typename propagator_state_t, typename stepper_t,
              typename navigator_t>
    void materialInteractor(const Surface* surface, propagator_state_t& state,
                            const stepper_t& stepper,
                            const navigator_t& navigator,
                            const MaterialUpdateStage& updateStage) const {
      if (surface == nullptr) {
        return;
      }

      // Indicator if having material
      bool hasMaterial = false;

      if (surface->surfaceMaterial() != nullptr) {
        // Prepare relevant input particle properties
        detail::PointwiseMaterialInteraction interaction(surface, state,
                                                         stepper);
        // Evaluate the material properties
        if (interaction.evaluateMaterialSlab(state, navigator, updateStage)) {
          // Surface has material at this stage
          hasMaterial = true;

          // Evaluate the material effects
          interaction.evaluatePointwiseMaterialInteraction(multipleScattering,
                                                           energyLoss);

          // Screen out material effects info
          ACTS_VERBOSE("Material effects on surface: "
                       << surface->geometryId()
                       << " at update stage: " << updateStage << " are :");
          ACTS_VERBOSE("eLoss = "
                       << interaction.Eloss * interaction.navDir << ", "
                       << "variancePhi = " << interaction.variancePhi << ", "
                       << "varianceTheta = " << interaction.varianceTheta
                       << ", "
                       << "varianceQoverP = " << interaction.varianceQoverP);

          // Update the state and stepper with material effects
          interaction.updateState(state, stepper, addNoise);
        }
      }

      if (!hasMaterial) {
        // Screen out message
        ACTS_VERBOSE("No material effects on surface: " << surface->geometryId()
                                                        << " at update stage: "
                                                        << updateStage);
      }
    }

    /// @brief Kalman actor operation: finalize
    ///
    /// @tparam propagator_state_t is the type of Propagator state
    /// @tparam stepper_t Type of the stepper
    /// @tparam navigator_t Type of the navigator
    ///
    /// @param state is the mutable propagator state object
    /// @param stepper The stepper in use
    /// @param navigator The navigator in use
    /// @param result is the mutable result state object
    template <typename propagator_state_t, typename stepper_t,
              typename navigator_t>
    Result<void> finalize(propagator_state_t& state, const stepper_t& stepper,
                          const navigator_t& navigator,
                          result_type& result) const {
      // The measurement tip of the track being smoothed
      const auto& lastMeasurementIndex =
          result.lastMeasurementIndices.at(result.iSmoothed);

      // Get the indices of the first states (can be either a measurement or
      // material);
      size_t firstStateIndex = lastMeasurementIndex;
      // Count track states to be smoothed
      size_t nStates = 0;
      result.fittedStates->applyBackwards(lastMeasurementIndex, [&](auto st) {
        bool isMeasurement =
            st.typeFlags().test(TrackStateFlag::MeasurementFlag);
        bool isOutlier = st.typeFlags().test(TrackStateFlag::OutlierFlag);
        // We are excluding non measurement states and outlier here. Those can
        // decrease resolution because only the smoothing corrected the very
        // first prediction as filtering is not possible.
        if (isMeasurement && !isOutlier) {
          firstStateIndex = st.index();
        }
        nStates++;
      });
      // Return error if the track has no measurement states (but this should
      // not happen)
      if (nStates == 0) {
        ACTS_ERROR("Smoothing for a track without measurements.");
        return CombinatorialKalmanFilterError::SmoothFailed;
      }
      // Screen output for debugging
      ACTS_VERBOSE("Apply smoothing on " << nStates
                                         << " filtered track states.");

      // Smooth the track states
      auto smoothRes =
          m_extensions.smoother(state.geoContext, *result.fittedStates,
                                lastMeasurementIndex, *smootherLogger);
      if (!smoothRes.ok()) {
        ACTS_ERROR("Smoothing step failed: " << smoothRes.error());
        return smoothRes.error();
      }

      // Return in case no target surface
      if (smoothingTargetSurface == nullptr) {
        return Result<void>::success();
      }

      // Obtain the smoothed parameters at first/last measurement state
      auto firstCreatedState =
          result.fittedStates->getTrackState(firstStateIndex);
      auto lastCreatedMeasurement =
          result.fittedStates->getTrackState(lastMeasurementIndex);

      // Lambda to get the intersection of the free params on the target surface
      auto target = [&](const FreeVector& freeVector) -> SurfaceIntersection {
        return smoothingTargetSurface
            ->intersect(
                state.geoContext, freeVector.segment<3>(eFreePos0),
                state.options.direction * freeVector.segment<3>(eFreeDir0),
<<<<<<< HEAD
                BoundaryCheck(true), state.options.targetTolerance)
=======
                true, state.options.surfaceTolerance)
>>>>>>> c5789236
            .closest();
      };

      // The smoothed free params at the first/last measurement state.
      // (the first state can also be a material state)
      auto firstParams = MultiTrajectoryHelpers::freeSmoothed(
          state.options.geoContext, firstCreatedState);
      auto lastParams = MultiTrajectoryHelpers::freeSmoothed(
          state.options.geoContext, lastCreatedMeasurement);
      // Get the intersections of the smoothed free parameters with the target
      // surface
      const auto firstIntersection = target(firstParams);
      const auto lastIntersection = target(lastParams);

      // Update the stepping parameters - in order to progress to destination.
      // At the same time, reverse navigation direction for further stepping if
      // necessary.
      // @note The stepping parameters is updated to the smoothed parameters at
      // either the first measurement state or the last measurement state. It
      // assumes the target surface is not within the first and the last
      // smoothed measurement state. Also, whether the intersection is on
      // surface is not checked here.
      bool useFirstTrackState = true;
      switch (smoothingTargetSurfaceStrategy) {
        case CombinatorialKalmanFilterTargetSurfaceStrategy::first:
          useFirstTrackState = true;
          break;
        case CombinatorialKalmanFilterTargetSurfaceStrategy::last:
          useFirstTrackState = false;
          break;
        case CombinatorialKalmanFilterTargetSurfaceStrategy::firstOrLast:
          useFirstTrackState = std::abs(firstIntersection.pathLength()) <=
                               std::abs(lastIntersection.pathLength());
          break;
        default:
          ACTS_ERROR("Unknown target surface strategy");
          return KalmanFitterError::SmoothFailed;
      }
      bool reverseDirection = false;
      if (useFirstTrackState) {
        stepper.resetState(state.stepping, firstCreatedState.smoothed(),
                           firstCreatedState.smoothedCovariance(),
                           firstCreatedState.referenceSurface(),
                           state.options.maxStepSize);
        reverseDirection = firstIntersection.pathLength() < 0;
      } else {
        stepper.resetState(state.stepping, lastCreatedMeasurement.smoothed(),
                           lastCreatedMeasurement.smoothedCovariance(),
                           lastCreatedMeasurement.referenceSurface(),
                           state.options.maxStepSize);
        reverseDirection = lastIntersection.pathLength() < 0;
      }
      // Reverse the navigation direction if necessary
      if (reverseDirection) {
        ACTS_VERBOSE(
            "Reverse navigation direction after smoothing for reaching the "
            "target surface");
        state.options.direction = state.options.direction.invert();
      }
      const auto& surface = useFirstTrackState
                                ? firstCreatedState.referenceSurface()
                                : lastCreatedMeasurement.referenceSurface();

      ACTS_VERBOSE(
          "Smoothing successful, updating stepping state to smoothed "
          "parameters at surface "
          << surface.geometryId() << ". Prepared to reach the target surface.");

      // Reset the navigation state to enable propagation towards the target
      // surface
      // Set targetSurface to nullptr as it is handled manually in the actor
      navigator.resetState(
          state.navigation, state.geoContext, stepper.position(state.stepping),
          state.options.direction * stepper.direction(state.stepping), &surface,
          nullptr);

      detail::setupLoopProtection(state, stepper, result.pathLimitReached, true,
                                  logger());

      return Result<void>::success();
    }

    CombinatorialKalmanFilterExtensions<traj_t> m_extensions;

    /// The source link accessor
    source_link_accessor_t m_sourcelinkAccessor;

    /// The Surface being targeted
    SurfaceReached targetReached{std::numeric_limits<double>::lowest()};

    /// End of world aborter
    EndOfWorldReached endOfWorldReached;

    /// Actor logger instance
    const Logger* actorLogger{nullptr};
    /// Updater logger instance
    const Logger* updaterLogger{nullptr};
    /// Smoother logger instance
    const Logger* smootherLogger{nullptr};

    const Logger& logger() const { return *actorLogger; }
  };

  template <typename source_link_accessor_t, typename parameters_t>
  class Aborter {
   public:
    /// Broadcast the result_type
    using action_type = Actor<source_link_accessor_t, parameters_t>;

    template <typename propagator_state_t, typename stepper_t,
              typename navigator_t, typename result_t>
    bool operator()(propagator_state_t& /*state*/, const stepper_t& /*stepper*/,
                    const navigator_t& /*navigator*/, const result_t& result,
                    const Logger& /*logger*/) const {
      if (result.finished) {
        return true;
      }
      return false;
    }
  };

 public:
  /// Combinatorial Kalman Filter implementation, calls the Kalman filter
  /// and smoother
  ///
  /// @tparam source_link_iterator_t Type of the source link iterator
  /// @tparam start_parameters_container_t Type of the initial parameters
  ///                                      container
  /// @tparam calibrator_t Type of the source link calibrator
  /// @tparam measurement_selector_t Type of the measurement selector
  /// @tparam track_container_t Type of the track container backend
  /// @tparam holder_t Type defining track container backend ownership
  /// @tparam parameters_t Type of parameters used for local parameters
  ///
  /// @param initialParameters The initial track parameters
  /// @param tfOptions CombinatorialKalmanFilterOptions steering the track
  ///                  finding
  /// @param trackContainer Input track container to use
  /// @note The input measurements are given in the form of @c SourceLinks.
  ///       It's @c calibrator_t's job to turn them into calibrated measurements
  ///       used in the track finding.
  ///
  /// @return a container of track finding result for all the initial track
  /// parameters
  template <typename source_link_iterator_t, typename start_parameters_t,
            typename track_container_t, template <typename> class holder_t,
            typename parameters_t = BoundTrackParameters>
  auto findTracks(
      const start_parameters_t& initialParameters,
      const CombinatorialKalmanFilterOptions<source_link_iterator_t, traj_t>&
          tfOptions,
      TrackContainer<track_container_t, traj_t, holder_t>& trackContainer) const
      -> Result<std::vector<
          typename std::decay_t<decltype(trackContainer)>::TrackProxy>> {
    using TrackContainer = typename std::decay_t<decltype(trackContainer)>;
    using SourceLinkAccessor =
        SourceLinkAccessorDelegate<source_link_iterator_t>;

    // Create the ActionList and AbortList
    using CombinatorialKalmanFilterAborter =
        Aborter<SourceLinkAccessor, parameters_t>;
    using CombinatorialKalmanFilterActor =
        Actor<SourceLinkAccessor, parameters_t>;
    using Actors = ActionList<CombinatorialKalmanFilterActor>;
    using Aborters = AbortList<CombinatorialKalmanFilterAborter>;

    // Create relevant options for the propagation options
    PropagatorOptions<Actors, Aborters> propOptions(tfOptions.geoContext,
                                                    tfOptions.magFieldContext);

    // Set the trivial propagator options
    propOptions.setPlainOptions(tfOptions.propagatorPlainOptions);

    // Catch the actor
    auto& combKalmanActor =
        propOptions.actionList.template get<CombinatorialKalmanFilterActor>();
    combKalmanActor.filterTargetSurface = tfOptions.filterTargetSurface;
    combKalmanActor.smoothingTargetSurface = tfOptions.smoothingTargetSurface;
    combKalmanActor.smoothingTargetSurfaceStrategy =
        tfOptions.smoothingTargetSurfaceStrategy;
    combKalmanActor.multipleScattering = tfOptions.multipleScattering;
    combKalmanActor.energyLoss = tfOptions.energyLoss;
    combKalmanActor.smoothing = tfOptions.smoothing;
    combKalmanActor.actorLogger = m_actorLogger.get();
    combKalmanActor.updaterLogger = m_updaterLogger.get();
    combKalmanActor.smootherLogger = m_smootherLogger.get();
    combKalmanActor.calibrationContext = &tfOptions.calibrationContext.get();

    // copy source link accessor, calibrator and measurement selector
    combKalmanActor.m_sourcelinkAccessor = tfOptions.sourcelinkAccessor;
    combKalmanActor.m_extensions = tfOptions.extensions;

    // Run the CombinatorialKalmanFilter.
    auto stateBuffer = std::make_shared<traj_t>();

    typename propagator_t::template action_list_t_result_t<
        CurvilinearTrackParameters, Actors>
        inputResult;

    auto& r =
        inputResult.template get<CombinatorialKalmanFilterResult<traj_t>>();

    r.fittedStates = &trackContainer.trackStateContainer();
    r.stateBuffer = stateBuffer;
    r.stateBuffer->clear();

    auto result = m_propagator.template propagate(
        initialParameters, propOptions, false, std::move(inputResult));

    if (!result.ok()) {
      ACTS_ERROR("Propagation failed: " << result.error() << " "
                                        << result.error().message()
                                        << " with the initial parameters: \n"
                                        << initialParameters.parameters());
      return result.error();
    }

    auto& propRes = *result;

    /// Get the result of the CombinatorialKalmanFilter
    auto combKalmanResult = std::move(
        propRes.template get<CombinatorialKalmanFilterResult<traj_t>>());

    /// The propagation could already reach max step size
    /// before the track finding is finished during two phases:
    // -> filtering for track finding;
    // -> surface targeting to get fitted parameters at target surface.
    // This is regarded as a failure.
    // @TODO: Implement distinguishment between the above two cases if
    // necessary
    if (combKalmanResult.lastError.ok() && !combKalmanResult.finished) {
      combKalmanResult.lastError = Result<void>(
          CombinatorialKalmanFilterError::PropagationReachesMaxSteps);
    }

    if (!combKalmanResult.lastError.ok()) {
      ACTS_ERROR("CombinatorialKalmanFilter failed: "
                 << combKalmanResult.lastError.error() << " "
                 << combKalmanResult.lastError.error().message()
                 << " with the initial parameters: \n"
                 << initialParameters.parameters());
    }

    std::vector<typename TrackContainer::TrackProxy> tracks;

    for (auto tip : combKalmanResult.lastMeasurementIndices) {
      auto it = combKalmanResult.fittedParameters.find(tip);
      if (it == combKalmanResult.fittedParameters.end()) {
        continue;
      }

      auto track = trackContainer.getTrack(trackContainer.addTrack());
      track.tipIndex() = tip;

      const BoundTrackParameters& parameters = it->second;
      track.parameters() = parameters.parameters();
      track.covariance() = *parameters.covariance();
      track.setReferenceSurface(parameters.referenceSurface().getSharedPtr());

      calculateTrackQuantities(track);

      tracks.push_back(track);
    }

    return tracks;
  }
};

}  // namespace Acts<|MERGE_RESOLUTION|>--- conflicted
+++ resolved
@@ -1239,11 +1239,7 @@
             ->intersect(
                 state.geoContext, freeVector.segment<3>(eFreePos0),
                 state.options.direction * freeVector.segment<3>(eFreeDir0),
-<<<<<<< HEAD
-                BoundaryCheck(true), state.options.targetTolerance)
-=======
-                true, state.options.surfaceTolerance)
->>>>>>> c5789236
+                BoundaryCheck(true), state.options.surfaceTolerance)
             .closest();
       };
 
