--- conflicted
+++ resolved
@@ -51,7 +51,6 @@
         vtxInfo.relinearize = true;
         // Recalculate the track impact parameters at the current vertex
         // position
-<<<<<<< HEAD
         auto prepareVertexResult =
             prepareVertexForFit(state, vtx, vertexingOptions);
         if (!prepareVertexResult.ok()) {
@@ -61,9 +60,6 @@
           }
           return prepareVertexResult.error();
         }
-=======
-        prepareVertexForFit(state, vtx, vertexingOptions);
->>>>>>> 46dd4732
       }
 
       // Check if we use the constraint during the vertex fit
@@ -131,17 +127,7 @@
     return VertexingError::EmptyInput;
   }
 
-<<<<<<< HEAD
-  std::vector<Vertex<input_track_t>*> verticesToFit = {};
-=======
   std::vector<Vertex<input_track_t>*> verticesToFit = {&newVertex};
-
-  // Save the 3D impact parameters of all tracks associated with newVertex.
-  auto res = prepareVertexForFit(state, &newVertex, vertexingOptions);
-  if (!res.ok()) {
-    return res.error();
-  }
->>>>>>> 46dd4732
 
   // List of vertices added in last iteration
   std::vector<Vertex<input_track_t>*> lastIterAddedVertices = {&newVertex};
