// This file is part of the Acts project.
//
// Copyright (C) 2019-2023 CERN for the benefit of the Acts project
//
// This Source Code Form is subject to the terms of the Mozilla Public
// License, v. 2.0. If a copy of the MPL was not distributed with this
// file, You can obtain one at http://mozilla.org/MPL/2.0/.

#pragma once

#include "Acts/Definitions/Algebra.hpp"
#include "Acts/EventData/TrackParameters.hpp"
#include "Acts/Utilities/AnnealingUtility.hpp"
#include "Acts/Utilities/Logger.hpp"
#include "Acts/Utilities/Result.hpp"
#include "Acts/Vertexing/AMVFInfo.hpp"
#include "Acts/Vertexing/ImpactPointEstimator.hpp"
#include "Acts/Vertexing/LinearizerConcept.hpp"
#include "Acts/Vertexing/TrackAtVertex.hpp"
#include "Acts/Vertexing/Vertex.hpp"
#include "Acts/Vertexing/VertexingOptions.hpp"

#include <functional>

namespace Acts {

/// @class AdaptiveMultiVertexFitter
/// @brief Implements an adaptive multi-vertex fitter as described
///   in detail in Section 5.3.5 in:
///   Ref. (1): CERN-THESIS-2010-027, Author: Piacquadio, Giacinto:
///   `Identification of b-jets and investigation of the discovery potential
///   of a Higgs boson in the WH−−>lvbb¯ channel with the ATLAS experiment`
///
///////////////////////////////////////////////////////////////////////////
///
/// @tparam input_track_t Track object type
/// @tparam linearizer_t Track linearizer type
template <typename input_track_t, typename linearizer_t>
class AdaptiveMultiVertexFitter {
  static_assert(LinearizerConcept<linearizer_t>,
                "Linearizer does not fulfill linearizer concept.");

 public:
  using InputTrack_t = input_track_t;
  using Propagator_t = typename linearizer_t::Propagator_t;
  using Linearizer_t = linearizer_t;

 private:
  using IPEstimator = ImpactPointEstimator<InputTrack_t, Propagator_t>;

 public:
  /// @brief The fitter state
  struct State {
    State(const MagneticFieldProvider& field,
          const Acts::MagneticFieldContext& magContext)
        : ipState(field.makeCache(magContext)),
          linearizerState(field.makeCache(magContext)) {}
    // Vertex collection to be fitted
    std::vector<Vertex<InputTrack_t>*> vertexCollection;

    // Annealing state
    AnnealingUtility::State annealingState;

    // IPEstimator state
    typename IPEstimator::State ipState;

    // Linearizer state
    typename Linearizer_t::State linearizerState;

    // Map to store vertices information
    std::map<Vertex<InputTrack_t>*, VertexInfo<InputTrack_t>> vtxInfoMap;

    std::multimap<const InputTrack_t*, Vertex<InputTrack_t>*>
        trackToVerticesMultiMap;

    std::map<std::pair<const InputTrack_t*, Vertex<InputTrack_t>*>,
             TrackAtVertex<InputTrack_t>>
        tracksAtVerticesMap;

    /// @brief Default State constructor
    State() = default;

    // Adds a vertex to trackToVerticesMultiMap
    void addVertexToMultiMap(Vertex<InputTrack_t>& vtx) {
      for (auto trk : vtxInfoMap[&vtx].trackLinks) {
        trackToVerticesMultiMap.emplace(trk, &vtx);
      }
    }

    // Removes a vertex from trackToVerticesMultiMap
    void removeVertexFromMultiMap(Vertex<InputTrack_t>& vtx) {
      for (auto iter = trackToVerticesMultiMap.begin();
           iter != trackToVerticesMultiMap.end();) {
        if (iter->second == &vtx) {
          iter = trackToVerticesMultiMap.erase(iter);
        } else {
          ++iter;
        }
      }
    }
  };

  struct Config {
    /// @brief Config constructor
    ///
    /// @param est ImpactPointEstimator
    Config(const IPEstimator& est) : ipEst(est) {}

    // ImpactPointEstimator
    IPEstimator ipEst;

    /// Annealing tool used for a thermodynamic annealing scheme for the
    /// track weight factors in such a way that with high temperature values
    /// (at the beginning) only a slight preference is given to tracks
    /// compatible with the estimated vertex position. With lower temperatures
    /// the weighting get stricter such that all incompatible tracks will be
    /// dropped at the end while keeping all compatible tracks with a weight=1.
    ///   Ref. (1): CERN-THESIS-2010-027, Author: Piacquadio, Giacinto:
    ///   `Identification of b-jets and investigation of the discovery potential
    ///   of a Higgs boson in the WH−−>lvbb¯ channel with the ATLAS experiment`
    AnnealingUtility annealingTool;

    // Number of max iterations
    unsigned int maxIterations{30};

    // Max distance to linearization point allowed
    // without relinearization
    double maxDistToLinPoint{0.5};

    // Minimum track weight needed for track to be considered
    double minWeight{0.0001};

    // Max relative shift of vertex during one iteration
    double maxRelativeShift{0.01};

    // Do smoothing after multivertex fit
    bool doSmoothing{false};

    // Use time information when calculating the vertex compatibility
    bool useTime{false};
  };

  /// @brief Constructor used if InputTrack_t type == BoundTrackParameters
  ///
  /// @param cfg Configuration object
  /// @param logger The logging instance
  template <
      typename T = InputTrack_t,
      std::enable_if_t<std::is_same<T, BoundTrackParameters>::value, int> = 0>
  AdaptiveMultiVertexFitter(Config& cfg,
                            std::unique_ptr<const Logger> logger =
                                getDefaultLogger("AdaptiveMultiVertexFitter",
                                                 Logging::INFO))
      : m_cfg(std::move(cfg)),
        m_extractParameters([](T params) { return params; }),
        m_logger(std::move(logger)) {}

  /// @brief Constructor for user-defined InputTrack_t type !=
  /// BoundTrackParameters
  ///
  /// @param cfg Configuration object
  /// @param func Function extracting BoundTrackParameters from InputTrack_t
  /// object
  /// @param logger The logging instance
  AdaptiveMultiVertexFitter(
      Config& cfg, std::function<BoundTrackParameters(InputTrack_t)> func,
      std::unique_ptr<const Logger> logger =
          getDefaultLogger("AdaptiveMultiVertexFitter", Logging::INFO))
      : m_cfg(std::move(cfg)),
        m_extractParameters(func),
        m_logger(std::move(logger)) {}

  /// @brief Performs a simultaneous fit of all vertices in `verticesToFit`
  /// by invoking `fitImpl`.
  ///
  /// @param state Fitter state
  /// @param verticesToFit Vector containing all vertices to be fitted
  /// @param linearizer Track linearizer
  /// @param vertexingOptions Vertexing options
  ///
  /// @return Result<void> object
  Result<void> fit(
      State& state, const std::vector<Vertex<InputTrack_t>*>& verticesToFit,
      const Linearizer_t& linearizer,
      const VertexingOptions<InputTrack_t>& vertexingOptions) const;

  /// @brief Adds a new vertex to an existing multi-vertex fit.
<<<<<<< HEAD
  /// 1. The 3D impacts parameters are calculated for all tracks associated
=======
  /// 1. The 3D impact parameters are calculated for all tracks associated
>>>>>>> ae6934a3
  /// with newVertex.
  /// 2. A list of all vertices that are connected with newVertex via shared
  /// tracks is created. It also considers indirect connections (e.g., vertex A
  /// which shares a track with vertex B which, in turn, shares a track with
  /// newVertex).
  /// 3. The multivertex fit is performed for all vertices on said list.
  ///
  /// @param state Fitter state
  /// @param newVertex Vertex to be added to fit
  /// @param linearizer Track linearizer
  /// @param vertexingOptions Vertexing options
  ///
  /// @return Result<void> object
  Result<void> addVtxToFit(
      State& state, Vertex<InputTrack_t>& newVertex,
      const Linearizer_t& linearizer,
      const VertexingOptions<InputTrack_t>& vertexingOptions) const;

 private:
  /// Configuration object
  const Config m_cfg;

  /// @brief Function to extract track parameters,
  /// InputTrack_t objects are BoundTrackParameters by default, function to be
  /// overwritten to return BoundTrackParameters for other InputTrack_t objects.
  std::function<BoundTrackParameters(InputTrack_t)> m_extractParameters;

  /// Logging instance
  std::unique_ptr<const Logger> m_logger;

  /// Private access to logging instance
  const Logger& logger() const { return *m_logger; }

  /// @brief Performs a simultaneous fit of all vertices in
  /// state.vertexCollection
  ///
  /// @param state Fitter state
  /// @param linearizer Track linearizer
  /// @param vertexingOptions Vertexing options
  ///
  /// @return Result<void> object
  Result<void> fitImpl(
      State& state, const Linearizer_t& linearizer,
      const VertexingOptions<InputTrack_t>& vertexingOptions) const;

  /// @brief Tests if vertex is already in list of vertices or not
  ///
  /// @param vtx Vertex to test
  /// @param verticesVec Vector of vertices to search
  ///
  /// @return True if vtx is already in verticesVec
  bool isAlreadyInList(
      Vertex<InputTrack_t>* vtx,
      const std::vector<Vertex<InputTrack_t>*>& verticesVec) const;

  /// @brief 1) Calls ImpactPointEstimator::estimate3DImpactParameters
  /// for all tracks that are associated with vtx (i.e., all elements
  /// of the trackLinks vector in the VertexInfo of vtx).
  /// 2) Saves the 3D impact parameters in the VertexInfo of vtx.
  ///
  /// @param state Vertex fitter state
  /// @param vtx Vertex object
  /// @param vertexingOptions Vertexing options
  Result<void> prepareVertexForFit(
      State& state, Vertex<InputTrack_t>* vtx,
      const VertexingOptions<InputTrack_t>& vertexingOptions) const;

  /// @brief Sets the vertexCompatibility for all TrackAtVertex objects
  /// at the current vertex
  ///
  /// @param state Fitter state
  /// @param currentVtx Current vertex
  /// @param vertexingOptions Vertexing options
  Result<void> setAllVertexCompatibilities(
      State& state, Vertex<InputTrack_t>* currentVtx,
      const VertexingOptions<input_track_t>& vertexingOptions) const;

  /// @brief Sets weights to the track according to Eq.(5.46) in Ref.(1)
  ///  and updates the vertices by calling the VertexUpdater
  ///
  /// @param state Fitter state
  /// @param linearizer The track linearizer
  /// @param vertexingOptions Vertexing options
  Result<void> setWeightsAndUpdate(
      State& state, const Linearizer_t& linearizer,
      const VertexingOptions<input_track_t>& vertexingOptions) const;

  /// @brief Collects the compatibility values of the track `trk`
  /// wrt to all of its associated vertices
  ///
  /// @param state Fitter state
  /// @param trk Track
  ///
  /// @return Vector of compatibility values
  std::vector<double> collectTrackToVertexCompatibilities(
      State& state, const InputTrack_t* trk) const;

  /// @brief Determines if any vertex position has shifted more than
  /// m_cfg.maxRelativeShift in the last iteration
  ///
  /// @param state Fitter state
  ///
  /// @return False if at least one shift was larger than maxRelativeShift
  bool checkSmallShift(State& state) const;

  /// @brief Updates tracks for current vertex with knowledge
  /// of current vertex position
  ///
  /// @param state Fitter state
  void doVertexSmoothing(State& state) const;
};

}  // namespace Acts

#include "Acts/Vertexing/AdaptiveMultiVertexFitter.ipp"<|MERGE_RESOLUTION|>--- conflicted
+++ resolved
@@ -185,11 +185,7 @@
       const VertexingOptions<InputTrack_t>& vertexingOptions) const;
 
   /// @brief Adds a new vertex to an existing multi-vertex fit.
-<<<<<<< HEAD
-  /// 1. The 3D impacts parameters are calculated for all tracks associated
-=======
   /// 1. The 3D impact parameters are calculated for all tracks associated
->>>>>>> ae6934a3
   /// with newVertex.
   /// 2. A list of all vertices that are connected with newVertex via shared
   /// tracks is created. It also considers indirect connections (e.g., vertex A
