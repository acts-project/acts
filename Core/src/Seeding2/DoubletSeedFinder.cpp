--- conflicted
+++ resolved
@@ -35,18 +35,10 @@
   ///   applied based on the middle SP radius.
   /// @param compatibleDoublets Output container for compatible doublets
   template <typename CandidateSps>
-<<<<<<< HEAD
   void createDoubletsImpl(const ConstSpacePointProxy2& middleSp,
                           const MiddleSpInfo& middleSpInfo,
                           CandidateSps& candidateSps,
                           DoubletsForMiddleSp& compatibleDoublets) const {
-=======
-  void createDoubletsImpl(
-      const ConstSpacePointProxy2& middleSp,
-      const DoubletSeedFinder::MiddleSpInfo& middleSpInfo,
-      CandidateSps& candidateSps,
-      DoubletSeedFinder::DoubletsForMiddleSp& compatibleDoublets) const {
->>>>>>> 28244226
     const float impactMax =
         isBottomCandidate ? -m_cfg.impactMax : m_cfg.impactMax;
 
