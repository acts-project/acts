--- conflicted
+++ resolved
@@ -230,45 +230,6 @@
       if ((bCoef * bCoef) * config.minHelixDiameter2 > 1 + aCoef * aCoef) {
         continue;
       }
-<<<<<<< HEAD
-=======
-
-      const float iDeltaR = std::sqrt(iDeltaR2);
-      const float cotTheta = deltaZ * iDeltaR;
-
-      // discard bottom-middle doublets in a certain (r, eta) region according
-      // to detector specific cuts
-      if constexpr (isBottomCandidate) {
-        if (config.experimentCuts.connected() &&
-            !config.experimentCuts(rO, cotTheta)) {
-          continue;
-        }
-      }
-
-      const float er =
-          calculateError(varianceZO, varianceRO, iDeltaR2, cotTheta);
-
-      // fill output vectors
-      compatibleDoublets.emplace_back(
-          indexO, {cotTheta, iDeltaR, er, uT, vT, xNewFrame, yNewFrame});
-      continue;
-    }
-
-    // in the rotated frame the interaction point is positioned at x = -rM
-    // and y ~= impactParam
-    const float vIP = (yNewFrame > 0) ? -vIPAbs : vIPAbs;
-
-    // we can obtain aCoef as the slope dv/du of the linear function,
-    // estimated using du and dv between the two SP bCoef is obtained by
-    // inserting aCoef into the linear equation
-    const float aCoef = (vT - vIP) / (uT - middleSpInfo.uIP);
-    const float bCoef = vIP - aCoef * middleSpInfo.uIP;
-    // the distance of the straight line from the origin (radius of the
-    // circle) is related to aCoef and bCoef by d^2 = bCoef^2 / (1 +
-    // aCoef^2) = 1 / (radius^2) and we can apply the cut on the curvature
-    if ((bCoef * bCoef) * config.minHelixDiameter2 > 1 + aCoef * aCoef) {
-      continue;
->>>>>>> 62480335
     }
 
     // check if duplet cotTheta is within the region of interest
