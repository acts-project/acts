--- conflicted
+++ resolved
@@ -9,7 +9,6 @@
 #include "Acts/Seeding2/TripletSeedFinder.hpp"
 
 #include "Acts/EventData/SpacePointContainer2.hpp"
-#include "Acts/Seeding/SeedFinderUtils.hpp"
 #include "Acts/Utilities/MathHelpers.hpp"
 #include "Acts/Utilities/Zip.hpp"
 
@@ -110,13 +109,8 @@
     for (auto [topDoublet, topDoubletIndex] :
          zip(topDoublets, std::ranges::iota_view<std::size_t, std::size_t>(
                               0, topDoublets.size()))) {
-<<<<<<< HEAD
+      SpacePointIndex2 spT = topDoublet.spacePointIndex();
       float cotThetaT = topDoublet.cotTheta();
-=======
-      SpacePointIndex2 spT = topDoublet.spacePointIndex();
-      const LinCircle& lt = topDoublet.linCircle();
-      float cotThetaT = lt.cotTheta;
->>>>>>> c0a8f3dd
 
       // use geometric average
       float cotThetaAvg2 = cotThetaB * cotThetaT;
@@ -216,12 +210,7 @@
 
       // inverse diameter is signed depending on if the curvature is
       // positive/negative in phi
-<<<<<<< HEAD
-      tripletTopCandidates.emplace_back(topDoublet.spacePointIndex(),
-                                        B / std::sqrt(S2), Im);
-=======
       tripletTopCandidates.emplace_back(spT, B / std::sqrt(S2), Im);
->>>>>>> c0a8f3dd
     }  // loop on tops
 
     if constexpr (sortedInCotTheta) {
