// This file is part of the ACTS project.
//
// Copyright (C) 2016 CERN for the benefit of the ACTS project
//
// This Source Code Form is subject to the terms of the Mozilla Public
// License, v. 2.0. If a copy of the MPL was not distributed with this
// file, You can obtain one at https://mozilla.org/MPL/2.0/.

#include "Acts/Navigation/TryAllNavigationPolicy.hpp"

#include "Acts/Geometry/TrackingVolume.hpp"
#include "Acts/Navigation/NavigationStream.hpp"

namespace Acts {

TryAllNavigationPolicy::TryAllNavigationPolicy(const GeometryContext& /*gctx*/,
                                               const TrackingVolume& volume,
                                               const Logger& logger,
                                               const Config& config)
    : m_cfg{config}, m_volume(&volume) {
  assert(m_volume != nullptr);
  ACTS_VERBOSE("TryAllNavigationPolicy created for volume "
               << m_volume->volumeName() << " with config: "
               << " portals=" << m_cfg.resolvePortales
               << " sensitives=" << m_cfg.resolveSensitives
               << " passives=" << m_cfg.passives);
}

TryAllNavigationPolicy::TryAllNavigationPolicy(const GeometryContext& gctx,
                                               const TrackingVolume& volume,
                                               const Logger& logger)
    : TryAllNavigationPolicy(gctx, volume, logger, {}) {}

void TryAllNavigationPolicy::initializeCandidates(
    const NavigationArguments& args, AppendOnlyNavigationStream& stream,
    const Logger& logger) const {
  ACTS_VERBOSE(std::format("TryAllNavigationPolicy: portals={}, sensitives={}, passives={}",
                           args.wantsPortals && m_cfg.resolvePortales,
                           args.wantsSurfaces && m_cfg.resolveSensitives,
                           args.wantsSurfaces && m_cfg.resolvePassives);
  assert(m_volume != nullptr);

<<<<<<< HEAD
  if (m_cfg.resolvePortals && args.wantsPortals) {
=======
  if (m_cfg.portals) {
>>>>>>> 17beb32b
    for (const auto& portal : m_volume->portals()) {
      stream.addPortalCandidate(portal);
    }
  }

<<<<<<< HEAD
  if (m_cfg.resolveSensitives && args.wantsSurfaces) {
=======
  if (m_cfg.sensitives) {
>>>>>>> 17beb32b
    for (const auto& surface : m_volume->surfaces()) {
      // skip no sensitive surfaces
      if (m_cfg.passives || surface.associatedDetectorElement() != nullptr) {
        stream.addSurfaceCandidate(surface, args.tolerance);
      }
    }
  }
}

void TryAllNavigationPolicy::connect(NavigationDelegate& delegate) const {
  connectDefault<TryAllNavigationPolicy>(delegate);
}

}  // namespace Acts<|MERGE_RESOLUTION|>--- conflicted
+++ resolved
@@ -34,27 +34,16 @@
 void TryAllNavigationPolicy::initializeCandidates(
     const NavigationArguments& args, AppendOnlyNavigationStream& stream,
     const Logger& logger) const {
-  ACTS_VERBOSE(std::format("TryAllNavigationPolicy: portals={}, sensitives={}, passives={}",
-                           args.wantsPortals && m_cfg.resolvePortales,
-                           args.wantsSurfaces && m_cfg.resolveSensitives,
-                           args.wantsSurfaces && m_cfg.resolvePassives);
+  ACTS_VERBOSE("TryAllNavigationPolicy");
   assert(m_volume != nullptr);
 
-<<<<<<< HEAD
-  if (m_cfg.resolvePortals && args.wantsPortals) {
-=======
   if (m_cfg.portals) {
->>>>>>> 17beb32b
     for (const auto& portal : m_volume->portals()) {
       stream.addPortalCandidate(portal);
     }
   }
 
-<<<<<<< HEAD
-  if (m_cfg.resolveSensitives && args.wantsSurfaces) {
-=======
   if (m_cfg.sensitives) {
->>>>>>> 17beb32b
     for (const auto& surface : m_volume->surfaces()) {
       // skip no sensitive surfaces
       if (m_cfg.passives || surface.associatedDetectorElement() != nullptr) {
