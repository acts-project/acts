--- conflicted
+++ resolved
@@ -103,13 +103,8 @@
     double x = solver.first;
     Vector2 sol(x, k * x + d);
     Vector2 toSolD(sol - origin);
-<<<<<<< HEAD
     double solD = std::copysign(toSolD.norm(), toSolD.dot(dir));
-    return {Intersection2D(sol, solD, Intersection2D::Status::reachable),
-=======
-    ActsScalar solD = std::copysign(toSolD.norm(), toSolD.dot(dir));
     return {Intersection2D(sol, solD, IntersectionStatus::reachable),
->>>>>>> f17f6409
             Intersection2D::invalid()};
   } else if (solver.solutions > 1) {
     double x0 = solver.first;
