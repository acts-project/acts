// This file is part of the ACTS project.
//
// Copyright (C) 2016 CERN for the benefit of the ACTS project
//
// This Source Code Form is subject to the terms of the Mozilla Public
// License, v. 2.0. If a copy of the MPL was not distributed with this
// file, You can obtain one at https://mozilla.org/MPL/2.0/.

#include "Acts/Surfaces/DiscSurface.hpp"

#include "Acts/Definitions/Algebra.hpp"
#include "Acts/Definitions/Units.hpp"
#include "Acts/Geometry/GeometryObject.hpp"
#include "Acts/Surfaces/BoundaryTolerance.hpp"
#include "Acts/Surfaces/DiscBounds.hpp"
#include "Acts/Surfaces/DiscTrapezoidBounds.hpp"
#include "Acts/Surfaces/InfiniteBounds.hpp"
#include "Acts/Surfaces/RadialBounds.hpp"
#include "Acts/Surfaces/SurfaceBounds.hpp"
#include "Acts/Surfaces/SurfaceError.hpp"
#include "Acts/Surfaces/SurfaceMergingException.hpp"
#include "Acts/Surfaces/detail/FacesHelper.hpp"
#include "Acts/Surfaces/detail/MergeHelper.hpp"
#include "Acts/Surfaces/detail/PlanarHelper.hpp"
#include "Acts/Utilities/Intersection.hpp"
#include "Acts/Utilities/JacobianHelpers.hpp"
#include "Acts/Utilities/ThrowAssert.hpp"
#include "Acts/Utilities/detail/periodic.hpp"

#include <cmath>
#include <stdexcept>
#include <utility>
#include <vector>

namespace Acts {

using VectorHelpers::perp;
using VectorHelpers::phi;

DiscSurface::DiscSurface(const DiscSurface& other)
    : GeometryObject(), RegularSurface(other), m_bounds(other.m_bounds) {}

DiscSurface::DiscSurface(const GeometryContext& gctx, const DiscSurface& other,
                         const Transform3& shift)
    : GeometryObject(),
      RegularSurface(gctx, other, shift),
      m_bounds(other.m_bounds) {}

DiscSurface::DiscSurface(const Transform3& transform, double rmin, double rmax,
                         double hphisec)
    : GeometryObject(),
      RegularSurface(transform),
      m_bounds(std::make_shared<const RadialBounds>(rmin, rmax, hphisec)) {}

DiscSurface::DiscSurface(const Transform3& transform, double minhalfx,
                         double maxhalfx, double minR, double maxR,
                         double avephi, double stereo)
    : GeometryObject(),
      RegularSurface(transform),
      m_bounds(std::make_shared<const DiscTrapezoidBounds>(
          minhalfx, maxhalfx, minR, maxR, avephi, stereo)) {}

DiscSurface::DiscSurface(const Transform3& transform,
                         std::shared_ptr<const DiscBounds> dbounds)
    : GeometryObject(),
      RegularSurface(transform),
      m_bounds(std::move(dbounds)) {}

DiscSurface::DiscSurface(std::shared_ptr<const DiscBounds> dbounds,
                         const DetectorElementBase& detelement)
    : GeometryObject(),
      RegularSurface(detelement),
      m_bounds(std::move(dbounds)) {
  throw_assert(m_bounds, "nullptr as DiscBounds");
}

DiscSurface& DiscSurface::operator=(const DiscSurface& other) {
  if (this != &other) {
    Surface::operator=(other);
    m_bounds = other.m_bounds;
  }
  return *this;
}

Surface::SurfaceType DiscSurface::type() const {
  return Surface::Disc;
}

Vector3 DiscSurface::localToGlobal(const GeometryContext& gctx,
                                   const Vector2& lposition) const {
  // create the position in the local 3d frame
  Vector3 loc3Dframe(lposition[0] * cos(lposition[1]),
                     lposition[0] * sin(lposition[1]), 0.);
  // transform to globalframe
  return transform(gctx) * loc3Dframe;
}

Result<Vector2> DiscSurface::globalToLocal(const GeometryContext& gctx,
                                           const Vector3& position,
                                           double tolerance) const {
  // transport it to the globalframe
  Vector3 loc3Dframe = (transform(gctx).inverse()) * position;
  if (std::abs(loc3Dframe.z()) > std::abs(tolerance)) {
    return Result<Vector2>::failure(SurfaceError::GlobalPositionNotOnSurface);
  }
  return Result<Vector2>::success({perp(loc3Dframe), phi(loc3Dframe)});
}

Vector2 DiscSurface::localPolarToLocalCartesian(const Vector2& locpol) const {
  const DiscTrapezoidBounds* dtbo =
      dynamic_cast<const DiscTrapezoidBounds*>(&(bounds()));
  if (dtbo != nullptr) {
    double rMedium = dtbo->rCenter();
    double phi = dtbo->get(DiscTrapezoidBounds::eAveragePhi);

    Vector2 polarCenter(rMedium, phi);
    Vector2 cartCenter = localPolarToCartesian(polarCenter);
    Vector2 cartPos = localPolarToCartesian(locpol);
    Vector2 pos = cartPos - cartCenter;

    Vector2 locPos(pos[0] * sin(phi) - pos[1] * cos(phi),
                   pos[1] * sin(phi) + pos[0] * cos(phi));
    return Vector2(locPos[0], locPos[1]);
  }
  return Vector2(locpol[0] * cos(locpol[1]), locpol[0] * sin(locpol[1]));
}

Vector3 DiscSurface::localCartesianToGlobal(const GeometryContext& gctx,
                                            const Vector2& lposition) const {
  Vector3 loc3Dframe(lposition[0], lposition[1], 0.);
  return transform(gctx) * loc3Dframe;
}

Vector2 DiscSurface::globalToLocalCartesian(const GeometryContext& gctx,
                                            const Vector3& position,
                                            double /*direction*/) const {
  Vector3 loc3Dframe = (transform(gctx).inverse()) * position;
  return Vector2(loc3Dframe.x(), loc3Dframe.y());
}

std::string DiscSurface::name() const {
  return "Acts::DiscSurface";
}

const SurfaceBounds& DiscSurface::bounds() const {
  if (m_bounds) {
    return *m_bounds;
  }
  return s_noBounds;
}

Polyhedron DiscSurface::polyhedronRepresentation(
    const GeometryContext& gctx, unsigned int quarterSegments) const {
  // Prepare vertices and faces
  std::vector<Vector3> vertices;
  // Understand the disc
  bool fullDisc = m_bounds->coversFullAzimuth();
  bool toCenter = m_bounds->rMin() < s_onSurfaceTolerance;
  // If you have bounds you can create a polyhedron representation
  bool exactPolyhedron = (m_bounds->type() == SurfaceBounds::eDiscTrapezoid);
  bool addCentreFromConvexFace = (m_bounds->type() != SurfaceBounds::eAnnulus);
  if (m_bounds) {
    auto vertices2D = m_bounds->vertices(quarterSegments);
    vertices.reserve(vertices2D.size() + 1);
    Vector3 wCenter(0., 0., 0);
    for (const auto& v2D : vertices2D) {
      vertices.push_back(transform(gctx) * Vector3(v2D.x(), v2D.y(), 0.));
      wCenter += (*vertices.rbegin());
    }
    // These are convex shapes, use the helper method
    // For rings there's a sweet spot when this stops working
    if (exactPolyhedron || toCenter || !fullDisc) {
      // Transform them into the vertex frame
      wCenter *= 1. / vertices.size();
      if (addCentreFromConvexFace) {
        vertices.push_back(wCenter);
      }
      auto [faces, triangularMesh] = detail::FacesHelper::convexFaceMesh(
          vertices, addCentreFromConvexFace);
      return Polyhedron(vertices, faces, triangularMesh, exactPolyhedron);
    } else {
      // Two concentric rings, we use the pure concentric method momentarily,
      // but that creates too  many unneccesarry faces, when only two
      // are needed to describe the mesh, @todo investigate merging flag
      auto [faces, triangularMesh] =
          detail::FacesHelper::cylindricalFaceMesh(vertices);
      return Polyhedron(vertices, faces, triangularMesh, exactPolyhedron);
    }
  }
  throw std::domain_error("Polyhedron repr of boundless surface not possible.");
}

Vector2 DiscSurface::localPolarToCartesian(const Vector2& lpolar) const {
  return Vector2(lpolar[0] * cos(lpolar[1]), lpolar[0] * sin(lpolar[1]));
}

Vector2 DiscSurface::localCartesianToPolar(const Vector2& lcart) const {
  return Vector2(lcart.norm(), std::atan2(lcart[1], lcart[0]));
}

BoundToFreeMatrix DiscSurface::boundToFreeJacobian(
    const GeometryContext& gctx, const Vector3& position,
    const Vector3& direction) const {
  assert(isOnSurface(gctx, position, direction, BoundaryTolerance::Infinite()));

  // The measurement frame of the surface
  RotationMatrix3 rframeT =
      referenceFrame(gctx, position, direction).transpose();

  // calculate the transformation to local coordinates
  const Vector3 posLoc = transform(gctx).inverse() * position;
  const double lr = perp(posLoc);
  const double lphi = phi(posLoc);
  const double lcphi = std::cos(lphi);
  const double lsphi = std::sin(lphi);
  // rotate into the polar coorindates
  auto lx = rframeT.block<1, 3>(0, 0);
  auto ly = rframeT.block<1, 3>(1, 0);
  // Initialize the jacobian from local to global
  BoundToFreeMatrix jacToGlobal = BoundToFreeMatrix::Zero();
  // the local error components - rotated from reference frame
  jacToGlobal.block<3, 1>(eFreePos0, eBoundLoc0) = lcphi * lx + lsphi * ly;
  jacToGlobal.block<3, 1>(eFreePos0, eBoundLoc1) =
      lr * (lcphi * ly - lsphi * lx);
  // the time component
  jacToGlobal(eFreeTime, eBoundTime) = 1;
  // the momentum components
  jacToGlobal.block<3, 2>(eFreeDir0, eBoundPhi) =
      sphericalToFreeDirectionJacobian(direction);
  jacToGlobal(eFreeQOverP, eBoundQOverP) = 1;
  return jacToGlobal;
}

FreeToBoundMatrix DiscSurface::freeToBoundJacobian(
    const GeometryContext& gctx, const Vector3& position,
    const Vector3& direction) const {
  using VectorHelpers::perp;
  using VectorHelpers::phi;

  assert(isOnSurface(gctx, position, direction, BoundaryTolerance::Infinite()));

  // The measurement frame of the surface
  RotationMatrix3 rframeT =
      referenceFrame(gctx, position, direction).transpose();

  // calculate the transformation to local coordinates
  const Vector3 posLoc = transform(gctx).inverse() * position;
  const double lr = perp(posLoc);
  const double lphi = phi(posLoc);
  const double lcphi = std::cos(lphi);
  const double lsphi = std::sin(lphi);
  // rotate into the polar coorindates
  auto lx = rframeT.block<1, 3>(0, 0);
  auto ly = rframeT.block<1, 3>(1, 0);
  // Initialize the jacobian from global to local
  FreeToBoundMatrix jacToLocal = FreeToBoundMatrix::Zero();
  // Local position component
  jacToLocal.block<1, 3>(eBoundLoc0, eFreePos0) = lcphi * lx + lsphi * ly;
  jacToLocal.block<1, 3>(eBoundLoc1, eFreePos0) =
      (lcphi * ly - lsphi * lx) / lr;
  // Time element
  jacToLocal(eBoundTime, eFreeTime) = 1;
  // Directional and momentum elements for reference frame surface
  jacToLocal.block<2, 3>(eBoundPhi, eFreeDir0) =
      freeToSphericalDirectionJacobian(direction);
  jacToLocal(eBoundQOverP, eFreeQOverP) = 1;
  return jacToLocal;
}

MultiIntersection3D DiscSurface::intersect(
    const GeometryContext& gctx, const Vector3& position,
    const Vector3& direction, const BoundaryTolerance& boundaryTolerance,
    double tolerance) const {
  // Get the contextual transform
  auto gctxTransform = transform(gctx);
  // Use the intersection helper for planar surfaces
  auto intersection =
      PlanarHelper::intersect(gctxTransform, position, direction, tolerance);
  auto status = intersection.status();
  // Evaluate boundary check if requested (and reachable)
  if (intersection.status() != IntersectionStatus::unreachable &&
      m_bounds != nullptr && !boundaryTolerance.isInfinite()) {
    // Built-in local to global for speed reasons
    const auto& tMatrix = gctxTransform.matrix();
    const Vector3 vecLocal(intersection.position() - tMatrix.block<3, 1>(0, 3));
    const Vector2 lcartesian = tMatrix.block<3, 2>(0, 0).transpose() * vecLocal;
    if (!insideBounds(localCartesianToPolar(lcartesian), boundaryTolerance)) {
      status = IntersectionStatus::unreachable;
    }
  }
<<<<<<< HEAD
  return MultiIntersection3D(Intersection3D(intersection.position(),
                                            intersection.pathLength(), status),
                             Intersection3D::invalid());
=======
  return {{Intersection3D(intersection.position(), intersection.pathLength(),
                          status),
           Intersection3D::invalid()},
          *this,
          boundaryTolerance};
>>>>>>> 547cbdaa
}

ActsMatrix<2, 3> DiscSurface::localCartesianToBoundLocalDerivative(
    const GeometryContext& gctx, const Vector3& position) const {
  using VectorHelpers::perp;
  using VectorHelpers::phi;
  // The local frame transform
  const auto& sTransform = transform(gctx);
  // calculate the transformation to local coordinates
  const Vector3 localPos = sTransform.inverse() * position;
  const double lr = perp(localPos);
  const double lphi = phi(localPos);
  const double lcphi = std::cos(lphi);
  const double lsphi = std::sin(lphi);
  ActsMatrix<2, 3> loc3DToLocBound = ActsMatrix<2, 3>::Zero();
  loc3DToLocBound << lcphi, lsphi, 0, -lsphi / lr, lcphi / lr, 0;

  return loc3DToLocBound;
}

Vector3 DiscSurface::normal(const GeometryContext& gctx,
                            const Vector2& /*lposition*/) const {
  return normal(gctx);
}

Vector3 DiscSurface::normal(const GeometryContext& gctx,
                            const Vector3& /*position*/) const {
  return normal(gctx);
}

Vector3 DiscSurface::normal(const GeometryContext& gctx) const {
  // fast access via transform matrix (and not rotation())
  const auto& tMatrix = transform(gctx).matrix();
  return Vector3(tMatrix(0, 2), tMatrix(1, 2), tMatrix(2, 2));
}

Vector3 DiscSurface::referencePosition(const GeometryContext& gctx,
                                       AxisDirection aDir) const {
  if (aDir == AxisDirection::AxisR || aDir == AxisDirection::AxisPhi) {
    double r = m_bounds->binningValueR();
    double phi = m_bounds->binningValuePhi();
    return localToGlobal(gctx, Vector2{r, phi}, Vector3{});
  }
  return center(gctx);
}

double DiscSurface::referencePositionValue(const GeometryContext& gctx,
                                           AxisDirection aDir) const {
  if (aDir == AxisDirection::AxisR) {
    return VectorHelpers::perp(referencePosition(gctx, aDir));
  }
  if (aDir == AxisDirection::AxisPhi) {
    return VectorHelpers::phi(referencePosition(gctx, aDir));
  }

  return GeometryObject::referencePositionValue(gctx, aDir);
}

double DiscSurface::pathCorrection(const GeometryContext& gctx,
                                   const Vector3& /*position*/,
                                   const Vector3& direction) const {
  // we can ignore the global position here
  return 1. / std::abs(normal(gctx).dot(direction));
}

std::pair<std::shared_ptr<DiscSurface>, bool> DiscSurface::mergedWith(
    const DiscSurface& other, AxisDirection direction, bool externalRotation,
    const Logger& logger) const {
  using namespace UnitLiterals;

  ACTS_VERBOSE("Merging disc surfaces in " << direction << " direction");

  if (m_associatedDetElement != nullptr ||
      other.m_associatedDetElement != nullptr) {
    throw SurfaceMergingException(getSharedPtr(), other.getSharedPtr(),
                                  "CylinderSurface::merge: surfaces are "
                                  "associated with a detector element");
  }
  assert(m_transform != nullptr && other.m_transform != nullptr);

  Transform3 otherLocal = m_transform->inverse() * *other.m_transform;

  constexpr auto tolerance = s_onSurfaceTolerance;

  // surface cannot have any relative rotation
  if (std::abs(otherLocal.linear().col(eX)[eZ]) >= tolerance ||
      std::abs(otherLocal.linear().col(eY)[eZ]) >= tolerance) {
    ACTS_ERROR("DiscSurface::merge: surfaces have relative rotation");
    throw SurfaceMergingException(
        getSharedPtr(), other.getSharedPtr(),
        "DiscSurface::merge: surfaces have relative rotation");
  }

  Vector3 translation = otherLocal.translation();

  if (std::abs(translation[0]) > tolerance ||
      std::abs(translation[1]) > tolerance ||
      std::abs(translation[2]) > tolerance) {
    ACTS_ERROR(
        "DiscSurface::merge: surfaces have relative translation in x/y/z");
    throw SurfaceMergingException(
        getSharedPtr(), other.getSharedPtr(),
        "DiscSurface::merge: surfaces have relative translation in x/y/z");
  }

  const auto* bounds = dynamic_cast<const RadialBounds*>(m_bounds.get());
  const auto* otherBounds =
      dynamic_cast<const RadialBounds*>(other.m_bounds.get());

  if (bounds == nullptr || otherBounds == nullptr) {
    ACTS_ERROR("DiscSurface::merge: surfaces have bounds other than radial");
    throw SurfaceMergingException(
        getSharedPtr(), other.getSharedPtr(),
        "DiscSurface::merge: surfaces have bounds other than radial");
  }

  double minR = bounds->get(RadialBounds::eMinR);
  double maxR = bounds->get(RadialBounds::eMaxR);

  double hlPhi = bounds->get(RadialBounds::eHalfPhiSector);
  double avgPhi = bounds->get(RadialBounds::eAveragePhi);
  double minPhi = detail::radian_sym(-hlPhi + avgPhi);
  double maxPhi = detail::radian_sym(hlPhi + avgPhi);

  ACTS_VERBOSE(" this: r =   [" << minR << ", " << maxR << "]");
  ACTS_VERBOSE("       phi = ["
               << minPhi / 1_degree << ", " << maxPhi / 1_degree << "] ~> "
               << avgPhi / 1_degree << " +- " << hlPhi / 1_degree);

  double otherMinR = otherBounds->get(RadialBounds::eMinR);
  double otherMaxR = otherBounds->get(RadialBounds::eMaxR);
  double otherAvgPhi = otherBounds->get(RadialBounds::eAveragePhi);
  double otherHlPhi = otherBounds->get(RadialBounds::eHalfPhiSector);
  double otherMinPhi = detail::radian_sym(-otherHlPhi + otherAvgPhi);
  double otherMaxPhi = detail::radian_sym(otherHlPhi + otherAvgPhi);

  ACTS_VERBOSE("other: r =   [" << otherMinR << ", " << otherMaxR << "]");
  ACTS_VERBOSE("       phi = [" << otherMinPhi / 1_degree << ", "
                                << otherMaxPhi / 1_degree << "] ~> "
                                << otherAvgPhi / 1_degree << " +- "
                                << otherHlPhi / 1_degree);

  if (direction == AxisDirection::AxisR) {
    if (std::abs(otherLocal.linear().col(eY)[eX]) >= tolerance &&
        (!bounds->coversFullAzimuth() || !otherBounds->coversFullAzimuth())) {
      throw SurfaceMergingException(getSharedPtr(), other.getSharedPtr(),
                                    "DiscSurface::merge: surfaces have "
                                    "relative rotation in z and phi sector");
    }

    if (std::abs(minR - otherMaxR) > tolerance &&
        std::abs(maxR - otherMinR) > tolerance) {
      ACTS_ERROR("DiscSurface::merge: surfaces are not touching r");
      throw SurfaceMergingException(
          getSharedPtr(), other.getSharedPtr(),
          "DiscSurface::merge: surfaces are not touching in r");
    }

    if (std::abs(avgPhi - otherAvgPhi) > tolerance) {
      ACTS_ERROR("DiscSurface::merge: surfaces have different average phi");
      throw SurfaceMergingException(
          getSharedPtr(), other.getSharedPtr(),
          "DiscSurface::merge: surfaces have different average phi");
    }

    if (std::abs(hlPhi - otherHlPhi) > tolerance) {
      ACTS_ERROR("DiscSurface::merge: surfaces have different half phi sector");
      throw SurfaceMergingException(
          getSharedPtr(), other.getSharedPtr(),
          "DiscSurface::merge: surfaces have different half phi sector");
    }

    double newMinR = std::min(minR, otherMinR);
    double newMaxR = std::max(maxR, otherMaxR);
    ACTS_VERBOSE("  new: r =   [" << newMinR << ", " << newMaxR << "]");

    auto newBounds =
        std::make_shared<RadialBounds>(newMinR, newMaxR, hlPhi, avgPhi);

    return {Surface::makeShared<DiscSurface>(*m_transform, newBounds),
            minR > otherMinR};

  } else if (direction == AxisDirection::AxisPhi) {
    if (std::abs(maxR - otherMaxR) > tolerance ||
        std::abs(minR - otherMinR) > tolerance) {
      ACTS_ERROR("DiscSurface::merge: surfaces don't have same r bounds");
      throw SurfaceMergingException(
          getSharedPtr(), other.getSharedPtr(),
          "DiscSurface::merge: surfaces don't have same r bounds");
    }

    // Figure out signed relative rotation
    Vector2 rotatedX = otherLocal.linear().col(eX).head<2>();
    double zrotation = std::atan2(rotatedX[1], rotatedX[0]);

    ACTS_VERBOSE("this:  [" << avgPhi / 1_degree << " +- " << hlPhi / 1_degree
                            << "]");
    ACTS_VERBOSE("other: [" << otherAvgPhi / 1_degree << " +- "
                            << otherHlPhi / 1_degree << "]");

    ACTS_VERBOSE("Relative rotation around local z: " << zrotation / 1_degree);

    double prevOtherAvgPhi = otherAvgPhi;
    otherAvgPhi = detail::radian_sym(otherAvgPhi + zrotation);
    ACTS_VERBOSE("~> local other average phi: "
                 << otherAvgPhi / 1_degree
                 << " (was: " << prevOtherAvgPhi / 1_degree << ")");

    try {
      auto [newHlPhi, newAvgPhi, reversed] = detail::mergedPhiSector(
          hlPhi, avgPhi, otherHlPhi, otherAvgPhi, logger, tolerance);

      Transform3 newTransform = *m_transform;

      if (externalRotation) {
        ACTS_VERBOSE("Modifying transform for external rotation of "
                     << newAvgPhi / 1_degree);
        newTransform = newTransform * AngleAxis3(newAvgPhi, Vector3::UnitZ());
        newAvgPhi = 0.;
      }

      auto newBounds =
          std::make_shared<RadialBounds>(minR, maxR, newHlPhi, newAvgPhi);

      return {Surface::makeShared<DiscSurface>(newTransform, newBounds),
              reversed};
    } catch (const std::invalid_argument& e) {
      throw SurfaceMergingException(getSharedPtr(), other.getSharedPtr(),
                                    e.what());
    }

  } else {
    ACTS_ERROR("DiscSurface::merge: invalid direction " << direction);

    throw SurfaceMergingException(getSharedPtr(), other.getSharedPtr(),
                                  "DiscSurface::merge: invalid direction " +
                                      axisDirectionName(direction));
  }
}

}  // namespace Acts<|MERGE_RESOLUTION|>--- conflicted
+++ resolved
@@ -288,17 +288,9 @@
       status = IntersectionStatus::unreachable;
     }
   }
-<<<<<<< HEAD
   return MultiIntersection3D(Intersection3D(intersection.position(),
                                             intersection.pathLength(), status),
-                             Intersection3D::invalid());
-=======
-  return {{Intersection3D(intersection.position(), intersection.pathLength(),
-                          status),
-           Intersection3D::invalid()},
-          *this,
-          boundaryTolerance};
->>>>>>> 547cbdaa
+                             Intersection3D::Invalid());
 }
 
 ActsMatrix<2, 3> DiscSurface::localCartesianToBoundLocalDerivative(
