--- conflicted
+++ resolved
@@ -213,8 +213,10 @@
   // The global position
   const Vector3 position = parameters.segment<3>(eFreePos0);
   // The direction
-<<<<<<< HEAD
   const Vector3 direction = parameters.segment<3>(eFreeDir0);
+
+  assert(isOnSurface(gctx, position, direction, BoundaryCheck(false)));
+
   // The measurement frame of the surface
   RotationMatrix3 rframeT =
       referenceFrame(gctx, position, direction).transpose();
@@ -227,19 +229,6 @@
   // rotate into the polar coorindates
   auto lx = rframeT.block<1, 3>(0, 0);
   auto ly = rframeT.block<1, 3>(1, 0);
-=======
-  const Vector3 direction = freeParams.segment<3>(eFreeDir0);
-
-  assert(isOnSurface(gctx, position, direction, BoundaryCheck(false)));
-
-  // special polar coordinates for the Disc
-  double lrad = boundParams[eBoundLoc0];
-  double lphi = boundParams[eBoundLoc1];
-  double lcphi = std::cos(lphi);
-  double lsphi = std::sin(lphi);
-  // retrieve the reference frame
-  const auto rframe = referenceFrame(gctx, position, direction);
->>>>>>> 3fa1300d
   // Initialize the jacobian from local to global
   BoundToFreeMatrix jacToGlobal = BoundToFreeMatrix::Zero();
   // the local error components - rotated from reference frame
