--- conflicted
+++ resolved
@@ -203,10 +203,6 @@
   return true;
 }
 
-<<<<<<< HEAD
-// overload dump for stream operator
-=======
->>>>>>> 72145fca
 std::ostream& Surface::toStreamImpl(const GeometryContext& gctx,
                                     std::ostream& sl) const {
   sl << std::setiosflags(std::ios::fixed);
@@ -250,7 +246,6 @@
   return *m_transform;
 }
 
-<<<<<<< HEAD
 Vector2 Surface::closestPointOnBounds(
     const Vector2& lposition,
     const std::optional<SquareMatrix2>& metric) const {
@@ -263,8 +258,6 @@
   return bounds().distance(lposition, metric);
 }
 
-=======
->>>>>>> 72145fca
 bool Surface::insideBounds(const Vector2& lposition,
                            const BoundaryTolerance& boundaryTolerance) const {
   return bounds().inside(lposition, boundaryTolerance);
