// This file is part of the ACTS project.
//
// Copyright (C) 2016 CERN for the benefit of the ACTS project
//
// This Source Code Form is subject to the terms of the Mozilla Public
// License, v. 2.0. If a copy of the MPL was not distributed with this
// file, You can obtain one at https://mozilla.org/MPL/2.0/.

#include "Acts/Surfaces/DiamondBounds.hpp"

#include "Acts/Definitions/Algebra.hpp"
#include "Acts/Surfaces/BoundaryTolerance.hpp"
#include "Acts/Surfaces/detail/BoundaryCheckHelper.hpp"
#include "Acts/Surfaces/detail/VerticesHelper.hpp"

#include <iomanip>
#include <iostream>
#include <optional>
#include <stdexcept>

namespace Acts {

<<<<<<< HEAD
bool DiamondBounds::inside(const Vector2& lposition) const {
  // Vertices starting at lower left (min rel. phi)
  // counter-clockwise
  double x1 = get(DiamondBounds::eHalfLengthXnegY);
  double y1 = get(DiamondBounds::eHalfLengthYneg);
  double x2 = get(DiamondBounds::eHalfLengthXzeroY);
  double y2 = 0.;
  double x3 = get(DiamondBounds::eHalfLengthXposY);
  double y3 = get(DiamondBounds::eHalfLengthYpos);
  Vector2 vertices[] = {{-x1, -y1}, {x1, -y1}, {x2, y2},
                        {x3, y3},   {-x3, y3}, {-x2, y2}};
  return detail::insidePolygon(vertices, BoundaryTolerance::None(), lposition,
                               std::nullopt);
}

Vector2 DiamondBounds::closestPoint(
    const Vector2& lposition,
    const std::optional<SquareMatrix2>& metric) const {
  // Vertices starting at lower left (min rel. phi)
  // counter-clockwise
  double x1 = get(DiamondBounds::eHalfLengthXnegY);
  double y1 = get(DiamondBounds::eHalfLengthYneg);
  double x2 = get(DiamondBounds::eHalfLengthXzeroY);
  double y2 = 0.;
  double x3 = get(DiamondBounds::eHalfLengthXposY);
  double y3 = get(DiamondBounds::eHalfLengthYpos);
  Vector2 vertices[] = {{-x1, -y1}, {x1, -y1}, {x2, y2},
                        {x3, y3},   {-x3, y3}, {-x2, y2}};
  return detail::VerticesHelper::computeClosestPointOnPolygon(
      lposition, vertices, metric.value_or(SquareMatrix2::Identity()));
=======
std::vector<double> DiamondBounds::values() const {
  return {m_values.begin(), m_values.end()};
}

void DiamondBounds::checkConsistency() noexcept(false) {
  if (std::ranges::any_of(m_values, [](auto v) { return v <= 0.; })) {
    throw std::invalid_argument("DiamondBounds: negative half length.");
  }
  if (get(eHalfLengthXnegY) > get(eHalfLengthXzeroY) ||
      get(eHalfLengthXposY) > get(eHalfLengthXzeroY)) {
    throw std::invalid_argument("DiamondBounds: not a diamond shape.");
  }
>>>>>>> 72145fca
}

bool DiamondBounds::inside(const Vector2& lposition,
                           const BoundaryTolerance& boundaryTolerance) const {
  // Vertices starting at lower left (min rel. phi)
  // counter-clockwise
  double x1 = get(DiamondBounds::eHalfLengthXnegY);
  double y1 = get(DiamondBounds::eHalfLengthYneg);
  double x2 = get(DiamondBounds::eHalfLengthXzeroY);
  double y2 = 0.;
  double x3 = get(DiamondBounds::eHalfLengthXposY);
  double y3 = get(DiamondBounds::eHalfLengthYpos);
  Vector2 vertices[] = {{-x1, -y1}, {x1, -y1}, {x2, y2},
                        {x3, y3},   {-x3, y3}, {-x2, y2}};
  return detail::insidePolygon(vertices, boundaryTolerance, lposition,
                               std::nullopt);
}

std::vector<Vector2> DiamondBounds::vertices(
    unsigned int /*ignoredSegments*/) const {
  // Vertices starting at lower left (min rel. phi)
  // counter-clockwise
  double x1 = get(DiamondBounds::eHalfLengthXnegY);
  double y1 = get(DiamondBounds::eHalfLengthYneg);
  double x2 = get(DiamondBounds::eHalfLengthXzeroY);
  double y2 = 0.;
  double x3 = get(DiamondBounds::eHalfLengthXposY);
  double y3 = get(DiamondBounds::eHalfLengthYpos);
  return {{-x1, -y1}, {x1, -y1}, {x2, y2}, {x3, y3}, {-x3, y3}, {-x2, y2}};
}

const RectangleBounds& DiamondBounds::boundingBox() const {
  return m_boundingBox;
}

std::ostream& DiamondBounds::toStream(std::ostream& sl) const {
  sl << std::setiosflags(std::ios::fixed);
  sl << std::setprecision(7);
  sl << "Acts::DiamondBounds: (halfXatYneg, halfXatYzero, halfXatYpos, "
        "halfYneg, halfYpos) = ";
  sl << "(" << get(DiamondBounds::eHalfLengthXnegY) << ", "
     << get(DiamondBounds::eHalfLengthXzeroY) << ", "
     << get(DiamondBounds::eHalfLengthXposY) << ", "
     << get(DiamondBounds::eHalfLengthYneg) << ", "
     << get(DiamondBounds::eHalfLengthYpos) << ")";
  sl << std::setprecision(-1);
  return sl;
}

}  // namespace Acts<|MERGE_RESOLUTION|>--- conflicted
+++ resolved
@@ -20,7 +20,20 @@
 
 namespace Acts {
 
-<<<<<<< HEAD
+std::vector<double> DiamondBounds::values() const {
+  return {m_values.begin(), m_values.end()};
+}
+
+void DiamondBounds::checkConsistency() noexcept(false) {
+  if (std::ranges::any_of(m_values, [](auto v) { return v <= 0.; })) {
+    throw std::invalid_argument("DiamondBounds: negative half length.");
+  }
+  if (get(eHalfLengthXnegY) > get(eHalfLengthXzeroY) ||
+      get(eHalfLengthXposY) > get(eHalfLengthXzeroY)) {
+    throw std::invalid_argument("DiamondBounds: not a diamond shape.");
+  }
+}
+
 bool DiamondBounds::inside(const Vector2& lposition) const {
   // Vertices starting at lower left (min rel. phi)
   // counter-clockwise
@@ -51,20 +64,6 @@
                         {x3, y3},   {-x3, y3}, {-x2, y2}};
   return detail::VerticesHelper::computeClosestPointOnPolygon(
       lposition, vertices, metric.value_or(SquareMatrix2::Identity()));
-=======
-std::vector<double> DiamondBounds::values() const {
-  return {m_values.begin(), m_values.end()};
-}
-
-void DiamondBounds::checkConsistency() noexcept(false) {
-  if (std::ranges::any_of(m_values, [](auto v) { return v <= 0.; })) {
-    throw std::invalid_argument("DiamondBounds: negative half length.");
-  }
-  if (get(eHalfLengthXnegY) > get(eHalfLengthXzeroY) ||
-      get(eHalfLengthXposY) > get(eHalfLengthXzeroY)) {
-    throw std::invalid_argument("DiamondBounds: not a diamond shape.");
-  }
->>>>>>> 72145fca
 }
 
 bool DiamondBounds::inside(const Vector2& lposition,
