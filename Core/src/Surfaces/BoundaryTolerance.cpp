// This file is part of the ACTS project.
//
// Copyright (C) 2016 CERN for the benefit of the ACTS project
//
// This Source Code Form is subject to the terms of the Mozilla Public
// License, v. 2.0. If a copy of the MPL was not distributed with this
// file, You can obtain one at https://mozilla.org/MPL/2.0/.

#include "Acts/Surfaces/BoundaryTolerance.hpp"

#include "Acts/Definitions/Algebra.hpp"

#include <stdexcept>

namespace Acts {

<<<<<<< HEAD
BoundaryTolerance::BoundaryTolerance(Variant variant)
    : m_variant{std::move(variant)} {}

bool BoundaryTolerance::isInfinite() const {
  return holdsVariant<InfiniteParams>();
}

bool BoundaryTolerance::isNone() const {
  return holdsVariant<NoneParams>();
}

bool BoundaryTolerance::hasAbsoluteBound(bool isCartesian) const {
  return holdsVariant<NoneParams>() || holdsVariant<AbsoluteBoundParams>() ||
         (isCartesian && holdsVariant<AbsoluteCartesianParams>());
}

bool BoundaryTolerance::hasAbsoluteCartesian() const {
  return holdsVariant<AbsoluteCartesianParams>();
}

bool BoundaryTolerance::hasAbsoluteEuclidean() const {
  return holdsVariant<AbsoluteEuclideanParams>();
}

bool BoundaryTolerance::hasChi2Bound() const {
  return holdsVariant<Chi2BoundParams>();
}

BoundaryTolerance::Mode BoundaryTolerance::mode() const {
  using enum Mode;

=======
BoundaryTolerance::ToleranceMode BoundaryTolerance::toleranceMode() const {
  using enum ToleranceMode;
>>>>>>> aed5dcdc
  if (isInfinite()) {
    return Extend;
  }

  if (isNone()) {
    return None;
  }

  if (const auto* absoluteBound = getVariantPtr<AbsoluteBoundParams>();
      absoluteBound != nullptr) {
    if (absoluteBound->tolerance0 == 0. && absoluteBound->tolerance1 == 0.) {
      return None;
    }

    return Extend;
  }

  if (const auto* absoluteCartesian = getVariantPtr<AbsoluteCartesianParams>();
      absoluteCartesian != nullptr) {
    if (absoluteCartesian->tolerance0 == 0. &&
        absoluteCartesian->tolerance1 == 0.) {
      return None;
    }

    return Extend;
  }

  if (const auto* absoluteEuclidean = getVariantPtr<AbsoluteEuclideanParams>();
      absoluteEuclidean != nullptr) {
    if (absoluteEuclidean->tolerance == 0.) {
      return None;
    } else if (absoluteEuclidean->tolerance > 0.) {
      return Extend;
    } else {
      return Shrink;
    }
  }

  if (const auto* chi2Bound = getVariantPtr<Chi2BoundParams>();
      chi2Bound != nullptr) {
    if (chi2Bound->maxChi2 == 0.) {
      return None;
    } else if (chi2Bound->maxChi2 >= 0.) {
      return Extend;
    } else {
      return Shrink;
    }
  }

  assert(false && "Unsupported tolerance type");
  return None;
}

BoundaryTolerance::AbsoluteBoundParams BoundaryTolerance::asAbsoluteBound(
    bool isCartesian) const {
  if (isNone()) {
    return AbsoluteBoundParams{0., 0.};
  }

  if (isCartesian && hasAbsoluteCartesian()) {
    const auto& cartesian = getVariant<AbsoluteCartesianParams>();
    return AbsoluteBoundParams{cartesian.tolerance0, cartesian.tolerance1};
  }

  return getVariant<AbsoluteBoundParams>();
}

bool BoundaryTolerance::isTolerated(
    const Vector2& distance,
    const std::optional<SquareMatrix2>& jacobianOpt) const {
  if (isInfinite()) {
    return true;
  }

  if (isNone()) {
    return distance == Vector2::Zero();
  }

  if (const auto* absoluteBound = getVariantPtr<AbsoluteBoundParams>();
      absoluteBound != nullptr) {
    return std::abs(distance[0]) <= absoluteBound->tolerance0 &&
           std::abs(distance[1]) <= absoluteBound->tolerance1;
  }

  if (const auto* chi2Bound = getVariantPtr<Chi2BoundParams>();
      chi2Bound != nullptr) {
    // Mahalanobis distances mean is 2 in 2-dim. cut is 1-d sigma.
    double chi2 = distance.transpose() * chi2Bound->weightMatrix() * distance;
    if (chi2Bound->maxChi2 < 0) {
      return chi2 > 2 * std::abs(chi2Bound->maxChi2);
    } else {
      return chi2 <= 2 * chi2Bound->maxChi2;
    }
  }

  bool isCartesian = !jacobianOpt.has_value();
  Vector2 cartesianDistance;
  if (isCartesian) {
    cartesianDistance = distance;
  } else {
    const auto& jacobian = *jacobianOpt;
    cartesianDistance = jacobian * distance;
  }

  if (const auto* absoluteCartesian = getVariantPtr<AbsoluteCartesianParams>();
      absoluteCartesian != nullptr) {
    return std::abs(cartesianDistance[0]) <= absoluteCartesian->tolerance0 &&
           std::abs(cartesianDistance[1]) <= absoluteCartesian->tolerance1;
  }

  if (const auto* absoluteEuclidean = getVariantPtr<AbsoluteEuclideanParams>();
      absoluteEuclidean != nullptr) {
    if (absoluteEuclidean->tolerance < 0) {
      return cartesianDistance.norm() > std::abs(absoluteEuclidean->tolerance);
    } else {
      return cartesianDistance.norm() <= absoluteEuclidean->tolerance;
    }
  }

  throw std::logic_error("Unsupported tolerance type");
}

<<<<<<< HEAD
=======
SquareMatrix2 BoundaryTolerance::getMetric(
    const std::optional<SquareMatrix2>& jacobianOpt) const {
  bool isCartesian = !jacobianOpt.has_value();
  SquareMatrix2 metric = SquareMatrix2::Identity();

  if (const auto* chi2Bound =
          getVariantPtr<BoundaryTolerance::Chi2BoundParams>();
      chi2Bound != nullptr) {
    metric = chi2Bound->weightMatrix();
  } else if (!isCartesian) {
    const auto& jacobian = *jacobianOpt;
    metric = jacobian.transpose() * jacobian;
  }

  return metric;
}

>>>>>>> aed5dcdc
}  // namespace Acts<|MERGE_RESOLUTION|>--- conflicted
+++ resolved
@@ -14,42 +14,9 @@
 
 namespace Acts {
 
-<<<<<<< HEAD
-BoundaryTolerance::BoundaryTolerance(Variant variant)
-    : m_variant{std::move(variant)} {}
-
-bool BoundaryTolerance::isInfinite() const {
-  return holdsVariant<InfiniteParams>();
-}
-
-bool BoundaryTolerance::isNone() const {
-  return holdsVariant<NoneParams>();
-}
-
-bool BoundaryTolerance::hasAbsoluteBound(bool isCartesian) const {
-  return holdsVariant<NoneParams>() || holdsVariant<AbsoluteBoundParams>() ||
-         (isCartesian && holdsVariant<AbsoluteCartesianParams>());
-}
-
-bool BoundaryTolerance::hasAbsoluteCartesian() const {
-  return holdsVariant<AbsoluteCartesianParams>();
-}
-
-bool BoundaryTolerance::hasAbsoluteEuclidean() const {
-  return holdsVariant<AbsoluteEuclideanParams>();
-}
-
-bool BoundaryTolerance::hasChi2Bound() const {
-  return holdsVariant<Chi2BoundParams>();
-}
-
 BoundaryTolerance::Mode BoundaryTolerance::mode() const {
   using enum Mode;
 
-=======
-BoundaryTolerance::ToleranceMode BoundaryTolerance::toleranceMode() const {
-  using enum ToleranceMode;
->>>>>>> aed5dcdc
   if (isInfinite()) {
     return Extend;
   }
@@ -172,24 +139,4 @@
   throw std::logic_error("Unsupported tolerance type");
 }
 
-<<<<<<< HEAD
-=======
-SquareMatrix2 BoundaryTolerance::getMetric(
-    const std::optional<SquareMatrix2>& jacobianOpt) const {
-  bool isCartesian = !jacobianOpt.has_value();
-  SquareMatrix2 metric = SquareMatrix2::Identity();
-
-  if (const auto* chi2Bound =
-          getVariantPtr<BoundaryTolerance::Chi2BoundParams>();
-      chi2Bound != nullptr) {
-    metric = chi2Bound->weightMatrix();
-  } else if (!isCartesian) {
-    const auto& jacobian = *jacobianOpt;
-    metric = jacobian.transpose() * jacobian;
-  }
-
-  return metric;
-}
-
->>>>>>> aed5dcdc
 }  // namespace Acts