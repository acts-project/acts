// This file is part of the ACTS project.
//
// Copyright (C) 2016 CERN for the benefit of the ACTS project
//
// This Source Code Form is subject to the terms of the Mozilla Public
// License, v. 2.0. If a copy of the MPL was not distributed with this
// file, You can obtain one at https://mozilla.org/MPL/2.0/.

#include "Acts/Surfaces/RadialBounds.hpp"

#include "Acts/Surfaces/BoundaryTolerance.hpp"
#include "Acts/Surfaces/detail/BoundaryCheckHelper.hpp"
#include "Acts/Surfaces/detail/VerticesHelper.hpp"
#include "Acts/Utilities/detail/periodic.hpp"

#include <iomanip>
#include <iostream>
#include <stdexcept>

namespace Acts {

<<<<<<< HEAD
SquareMatrix2 RadialBounds::boundToCartesianJacobian(
    const Vector2& lposition) const {
  SquareMatrix2 j;
  j(0, 0) = std::cos(lposition[1]);
  j(0, 1) = -lposition[0] * std::sin(lposition[1]);
  j(1, 0) = std::sin(lposition[1]);
  j(1, 1) = lposition[0] * std::cos(lposition[1]);
  return j;
}

SquareMatrix2 RadialBounds::cartesianToBoundJacobian(
    const Vector2& lposition) const {
  SquareMatrix2 j;
  j(0, 0) = std::cos(lposition[1]);
  j(0, 1) = std::sin(lposition[1]);
  j(1, 0) = -std::sin(lposition[1]) / lposition[0];
  j(1, 1) = std::cos(lposition[1]) / lposition[0];
  return j;
}

SquareMatrix2 RadialBounds::boundToCartesianMetric(
    const Vector2& lposition) const {
  SquareMatrix2 m;
  m(0, 0) = 1;
  m(0, 1) = 0;
  m(1, 0) = 0;
  m(1, 1) = lposition[0] * lposition[0];
  return m;
}

=======
std::vector<double> RadialBounds::values() const {
  return {m_values.begin(), m_values.end()};
}

void RadialBounds::checkConsistency() noexcept(false) {
  if (get(eMinR) < 0. || get(eMaxR) <= 0. || get(eMinR) > get(eMaxR)) {
    throw std::invalid_argument("RadialBounds: invalid radial setup");
  }
  if (get(eHalfPhiSector) < 0. || get(eHalfPhiSector) > std::numbers::pi) {
    throw std::invalid_argument("RadialBounds: invalid phi sector setup.");
  }
  if (get(eAveragePhi) != detail::radian_sym(get(eAveragePhi))) {
    throw std::invalid_argument("RadialBounds: invalid phi positioning.");
  }
}

>>>>>>> 72145fca
Vector2 RadialBounds::shifted(const Vector2& lposition) const {
  Vector2 tmp;
  tmp[0] = lposition[0];
  tmp[1] = detail::radian_sym(lposition[1] - get(eAveragePhi));
  return tmp;
}

<<<<<<< HEAD
bool RadialBounds::inside(const Vector2& lposition) const {
  return detail::insideAlignedBox(Vector2(get(eMinR), -get(eHalfPhiSector)),
                                  Vector2(get(eMaxR), get(eHalfPhiSector)),
                                  BoundaryTolerance::None(), shifted(lposition),
                                  std::nullopt);
}

Vector2 RadialBounds::closestPoint(
    const Vector2& lposition,
    const std::optional<SquareMatrix2>& metric) const {
  return detail::computeClosestPointOnAlignedBox(
      Vector2(get(eMinR), -get(eHalfPhiSector)),
      Vector2(get(eMaxR), get(eHalfPhiSector)), shifted(lposition), metric);
}

=======
>>>>>>> 72145fca
bool RadialBounds::inside(const Vector2& lposition,
                          const BoundaryTolerance& boundaryTolerance) const {
  return detail::insideAlignedBox(Vector2(get(eMinR), -get(eHalfPhiSector)),
                                  Vector2(get(eMaxR), get(eHalfPhiSector)),
                                  boundaryTolerance, shifted(lposition),
                                  std::nullopt);
}

std::vector<Vector2> RadialBounds::vertices(unsigned int lseg) const {
  return detail::VerticesHelper::circularVertices(
      get(eMinR), get(eMaxR), get(eAveragePhi), get(eHalfPhiSector), lseg);
}

std::ostream& RadialBounds::toStream(std::ostream& sl) const {
  sl << std::setiosflags(std::ios::fixed);
  sl << std::setprecision(7);
  sl << "Acts::RadialBounds:  (innerRadius, outerRadius, hPhiSector, "
        "averagePhi) = ";
  sl << "(" << get(eMinR) << ", " << get(eMaxR) << ", " << get(eHalfPhiSector)
     << ", " << get(eAveragePhi) << ")";
  sl << std::setprecision(-1);
  return sl;
}

}  // namespace Acts<|MERGE_RESOLUTION|>--- conflicted
+++ resolved
@@ -19,7 +19,22 @@
 
 namespace Acts {
 
-<<<<<<< HEAD
+std::vector<double> RadialBounds::values() const {
+  return {m_values.begin(), m_values.end()};
+}
+
+void RadialBounds::checkConsistency() noexcept(false) {
+  if (get(eMinR) < 0. || get(eMaxR) <= 0. || get(eMinR) > get(eMaxR)) {
+    throw std::invalid_argument("RadialBounds: invalid radial setup");
+  }
+  if (get(eHalfPhiSector) < 0. || get(eHalfPhiSector) > std::numbers::pi) {
+    throw std::invalid_argument("RadialBounds: invalid phi sector setup.");
+  }
+  if (get(eAveragePhi) != detail::radian_sym(get(eAveragePhi))) {
+    throw std::invalid_argument("RadialBounds: invalid phi positioning.");
+  }
+}
+
 SquareMatrix2 RadialBounds::boundToCartesianJacobian(
     const Vector2& lposition) const {
   SquareMatrix2 j;
@@ -50,24 +65,6 @@
   return m;
 }
 
-=======
-std::vector<double> RadialBounds::values() const {
-  return {m_values.begin(), m_values.end()};
-}
-
-void RadialBounds::checkConsistency() noexcept(false) {
-  if (get(eMinR) < 0. || get(eMaxR) <= 0. || get(eMinR) > get(eMaxR)) {
-    throw std::invalid_argument("RadialBounds: invalid radial setup");
-  }
-  if (get(eHalfPhiSector) < 0. || get(eHalfPhiSector) > std::numbers::pi) {
-    throw std::invalid_argument("RadialBounds: invalid phi sector setup.");
-  }
-  if (get(eAveragePhi) != detail::radian_sym(get(eAveragePhi))) {
-    throw std::invalid_argument("RadialBounds: invalid phi positioning.");
-  }
-}
-
->>>>>>> 72145fca
 Vector2 RadialBounds::shifted(const Vector2& lposition) const {
   Vector2 tmp;
   tmp[0] = lposition[0];
@@ -75,7 +72,6 @@
   return tmp;
 }
 
-<<<<<<< HEAD
 bool RadialBounds::inside(const Vector2& lposition) const {
   return detail::insideAlignedBox(Vector2(get(eMinR), -get(eHalfPhiSector)),
                                   Vector2(get(eMaxR), get(eHalfPhiSector)),
@@ -91,8 +87,6 @@
       Vector2(get(eMaxR), get(eHalfPhiSector)), shifted(lposition), metric);
 }
 
-=======
->>>>>>> 72145fca
 bool RadialBounds::inside(const Vector2& lposition,
                           const BoundaryTolerance& boundaryTolerance) const {
   return detail::insideAlignedBox(Vector2(get(eMinR), -get(eHalfPhiSector)),
