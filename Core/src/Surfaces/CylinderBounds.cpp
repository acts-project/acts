// This file is part of the ACTS project.
//
// Copyright (C) 2016 CERN for the benefit of the ACTS project
//
// This Source Code Form is subject to the terms of the Mozilla Public
// License, v. 2.0. If a copy of the MPL was not distributed with this
// file, You can obtain one at https://mozilla.org/MPL/2.0/.

#include "Acts/Surfaces/CylinderBounds.hpp"

<<<<<<< HEAD
#include "Acts/Definitions/Algebra.hpp"
=======
>>>>>>> 72145fca
#include "Acts/Surfaces/BoundaryTolerance.hpp"
#include "Acts/Surfaces/detail/BoundaryCheckHelper.hpp"
#include "Acts/Surfaces/detail/VerticesHelper.hpp"
#include "Acts/Utilities/VectorHelpers.hpp"
#include "Acts/Utilities/detail/periodic.hpp"

#include <algorithm>
#include <cmath>
#include <iomanip>
#include <iostream>
#include <numbers>
#include <utility>

namespace Acts {

using VectorHelpers::perp;
using VectorHelpers::phi;
<<<<<<< HEAD
=======

std::vector<double> CylinderBounds::values() const {
  return {m_values.begin(), m_values.end()};
}
>>>>>>> 72145fca

Vector2 CylinderBounds::shifted(const Vector2& lposition) const {
  return {detail::radian_sym((lposition[0] / get(eR)) - get(eAveragePhi)),
          lposition[1]};
}

<<<<<<< HEAD
bool CylinderBounds::inside(const Vector2& lposition) const {
  (void)lposition;
  return false;  // TODO
}

Vector2 CylinderBounds::closestPoint(
    const Vector2& lposition,
    const std::optional<SquareMatrix2>& metric) const {
  double bevelMinZ = get(eBevelMinZ);
  double bevelMaxZ = get(eBevelMaxZ);
  double halfLengthZ = get(eHalfLengthZ);
  double radius = get(eR);

  Vector2 lowerLeft = {-radius, -halfLengthZ};
  Vector2 middleLeft = {0., -(halfLengthZ + radius * std::tan(bevelMinZ))};
  Vector2 upperLeft = {radius, -halfLengthZ};
  Vector2 upperRight = {radius, halfLengthZ};
  Vector2 middleRight = {0., (halfLengthZ + radius * std::tan(bevelMaxZ))};
  Vector2 lowerRight = {-radius, halfLengthZ};
  Vector2 vertices[] = {lowerLeft,  middleLeft,  upperLeft,
                        upperRight, middleRight, lowerRight};

  return detail::VerticesHelper::computeClosestPointOnPolygon(
      lposition, vertices, metric.value_or(SquareMatrix2::Identity()));
}

=======
SquareMatrix2 CylinderBounds::jacobian() const {
  SquareMatrix2 j;
  j(0, 0) = 1 / get(eR);
  j(0, 1) = 0;
  j(1, 0) = 0;
  j(1, 1) = 1;
  return j;
}

>>>>>>> 72145fca
bool CylinderBounds::inside(const Vector2& lposition,
                            const BoundaryTolerance& boundaryTolerance) const {
  double bevelMinZ = get(eBevelMinZ);
  double bevelMaxZ = get(eBevelMaxZ);

  double halfLengthZ = get(eHalfLengthZ);
  double halfPhi = get(eHalfPhiSector);

  if (bevelMinZ == 0. || bevelMaxZ == 0.) {
    return detail::insideAlignedBox(Vector2(-halfPhi, -halfLengthZ),
                                    Vector2(halfPhi, halfLengthZ),
                                    boundaryTolerance, shifted(lposition),
                                    boundToCartesianJacobian(lposition));
  }

  double radius = get(eR);
  // Beleved sides will unwrap to a trapezoid
  ///////////////////////////////////
  //  ________
  // /| .  . |\ r/phi
  // \|______|/ r/phi
  // -Z   0  Z
  ///////////////////////////////////
  double localx =
      lposition[0] > radius ? 2 * radius - lposition[0] : lposition[0];
  Vector2 shiftedlposition = shifted(lposition);
  if ((std::abs(shiftedlposition[0]) <= halfPhi &&
       std::abs(shiftedlposition[1]) <= halfLengthZ)) {
    return true;
  }

  if ((lposition[1] >= -(localx * std::tan(bevelMinZ) + halfLengthZ)) &&
      (lposition[1] <= (localx * std::tan(bevelMaxZ) + halfLengthZ))) {
    return true;
  }

  Vector2 lowerLeft = {-radius, -halfLengthZ};
  Vector2 middleLeft = {0., -(halfLengthZ + radius * std::tan(bevelMinZ))};
  Vector2 upperLeft = {radius, -halfLengthZ};
  Vector2 upperRight = {radius, halfLengthZ};
  Vector2 middleRight = {0., (halfLengthZ + radius * std::tan(bevelMaxZ))};
  Vector2 lowerRight = {-radius, halfLengthZ};
  Vector2 vertices[] = {lowerLeft,  middleLeft,  upperLeft,
                        upperRight, middleRight, lowerRight};

  return detail::insidePolygon(vertices, boundaryTolerance, lposition,
                               boundToCartesianJacobian(lposition));
}

std::ostream& CylinderBounds::toStream(std::ostream& sl) const {
  sl << std::setiosflags(std::ios::fixed);
  sl << std::setprecision(7);
  sl << "Acts::CylinderBounds: (radius, halfLengthZ, halfPhiSector, "
        "averagePhi, bevelMinZ, bevelMaxZ) = ";
  sl << "(" << get(eR) << ", " << get(eHalfLengthZ) << ", ";
  sl << get(eHalfPhiSector) << ", " << get(eAveragePhi) << ", ";
  sl << get(eBevelMinZ) << ", " << get(eBevelMaxZ) << ")";
  sl << std::setprecision(-1);
  return sl;
}

std::vector<Vector3> CylinderBounds::circleVertices(
    const Transform3 transform, unsigned int quarterSegments) const {
  std::vector<Vector3> vertices;

  double avgPhi = get(eAveragePhi);
  double halfPhi = get(eHalfPhiSector);

  std::vector<double> phiRef = {};
  if (bool fullCylinder = coversFullAzimuth(); fullCylinder) {
    phiRef = {avgPhi};
  }

  // Write the two bows/circles on either side
  std::vector<int> sides = {-1, 1};
  for (auto& side : sides) {
    // Helper method to create the segment
    auto svertices = detail::VerticesHelper::segmentVertices(
        {get(eR), get(eR)}, avgPhi - halfPhi, avgPhi + halfPhi, phiRef,
        quarterSegments, Vector3(0., 0., side * get(eHalfLengthZ)), transform);
    vertices.insert(vertices.end(), svertices.begin(), svertices.end());
  }

  double bevelMinZ = get(eBevelMinZ);
  double bevelMaxZ = get(eBevelMaxZ);

  // Modify the vertices position if bevel is defined
  if ((bevelMinZ != 0. || bevelMaxZ != 0.) && vertices.size() % 2 == 0) {
    auto halfWay = vertices.end() - vertices.size() / 2;
    double mult{1};
    auto invTransform = transform.inverse();
    auto func = [&mult, &transform, &invTransform](Vector3& v) {
      v = invTransform * v;
      v(2) += v(1) * mult;
      v = transform * v;
    };
    if (bevelMinZ != 0.) {
      mult = std::tan(-bevelMinZ);
      std::for_each(vertices.begin(), halfWay, func);
    }
    if (bevelMaxZ != 0.) {
      mult = std::tan(bevelMaxZ);
      std::for_each(halfWay, vertices.end(), func);
    }
  }
  return vertices;
}

void CylinderBounds::checkConsistency() noexcept(false) {
  if (get(eR) <= 0.) {
    throw std::invalid_argument(
        "CylinderBounds: invalid radial setup: radius is negative");
  }
  if (get(eHalfLengthZ) <= 0.) {
    throw std::invalid_argument(
        "CylinderBounds: invalid length setup: half length is negative");
  }
  if (get(eHalfPhiSector) <= 0. || get(eHalfPhiSector) > std::numbers::pi) {
    throw std::invalid_argument("CylinderBounds: invalid phi sector setup.");
  }
  if (get(eAveragePhi) != detail::radian_sym(get(eAveragePhi)) &&
      std::abs(std::abs(get(eAveragePhi)) - std::numbers::pi) > s_epsilon) {
    throw std::invalid_argument("CylinderBounds: invalid phi positioning.");
  }
  if (get(eBevelMinZ) != detail::radian_sym(get(eBevelMinZ))) {
    throw std::invalid_argument("CylinderBounds: invalid bevel at min Z.");
  }
  if (get(eBevelMaxZ) != detail::radian_sym(get(eBevelMaxZ))) {
    throw std::invalid_argument("CylinderBounds: invalid bevel at max Z.");
  }
}

}  // namespace Acts<|MERGE_RESOLUTION|>--- conflicted
+++ resolved
@@ -8,10 +8,6 @@
 
 #include "Acts/Surfaces/CylinderBounds.hpp"
 
-<<<<<<< HEAD
-#include "Acts/Definitions/Algebra.hpp"
-=======
->>>>>>> 72145fca
 #include "Acts/Surfaces/BoundaryTolerance.hpp"
 #include "Acts/Surfaces/detail/BoundaryCheckHelper.hpp"
 #include "Acts/Surfaces/detail/VerticesHelper.hpp"
@@ -29,20 +25,16 @@
 
 using VectorHelpers::perp;
 using VectorHelpers::phi;
-<<<<<<< HEAD
-=======
 
 std::vector<double> CylinderBounds::values() const {
   return {m_values.begin(), m_values.end()};
 }
->>>>>>> 72145fca
 
 Vector2 CylinderBounds::shifted(const Vector2& lposition) const {
   return {detail::radian_sym((lposition[0] / get(eR)) - get(eAveragePhi)),
           lposition[1]};
 }
 
-<<<<<<< HEAD
 bool CylinderBounds::inside(const Vector2& lposition) const {
   (void)lposition;
   return false;  // TODO
@@ -69,17 +61,6 @@
       lposition, vertices, metric.value_or(SquareMatrix2::Identity()));
 }
 
-=======
-SquareMatrix2 CylinderBounds::jacobian() const {
-  SquareMatrix2 j;
-  j(0, 0) = 1 / get(eR);
-  j(0, 1) = 0;
-  j(1, 0) = 0;
-  j(1, 1) = 1;
-  return j;
-}
-
->>>>>>> 72145fca
 bool CylinderBounds::inside(const Vector2& lposition,
                             const BoundaryTolerance& boundaryTolerance) const {
   double bevelMinZ = get(eBevelMinZ);
