--- conflicted
+++ resolved
@@ -8,11 +8,6 @@
 
 #include "Acts/Surfaces/ConeBounds.hpp"
 
-<<<<<<< HEAD
-#include "Acts/Definitions/Algebra.hpp"
-#include "Acts/Definitions/TrackParametrization.hpp"
-=======
->>>>>>> 72145fca
 #include "Acts/Surfaces/BoundaryTolerance.hpp"
 #include "Acts/Surfaces/detail/BoundaryCheckHelper.hpp"
 #include "Acts/Utilities/detail/periodic.hpp"
@@ -45,8 +40,6 @@
   checkConsistency();
 }
 
-<<<<<<< HEAD
-=======
 std::vector<double> ConeBounds::values() const {
   return {m_values.begin(), m_values.end()};
 }
@@ -67,7 +60,6 @@
   }
 }
 
->>>>>>> 72145fca
 Vector2 ConeBounds::shifted(const Vector2& lposition) const {
   using detail::radian_sym;
 
@@ -80,9 +72,8 @@
   return shifted;
 }
 
-<<<<<<< HEAD
 bool ConeBounds::inside(const Vector2& lposition) const {
-  auto rphiHalf = r(lposition[eBoundLoc1]) * get(eHalfPhiSector);
+  auto rphiHalf = r(lposition[1]) * get(eHalfPhiSector);
   return detail::insideAlignedBox(
       Vector2(-rphiHalf, get(eMinZ)), Vector2(rphiHalf, get(eMaxZ)),
       BoundaryTolerance::None(), shifted(lposition), std::nullopt);
@@ -91,7 +82,7 @@
 Vector2 ConeBounds::closestPoint(
     const Vector2& lposition,
     const std::optional<SquareMatrix2>& metric) const {
-  auto rphiHalf = r(lposition[eBoundLoc1]) * get(eHalfPhiSector);
+  auto rphiHalf = r(lposition[1]) * get(eHalfPhiSector);
   return detail::computeClosestPointOnAlignedBox(Vector2(-rphiHalf, get(eMinZ)),
                                                  Vector2(rphiHalf, get(eMaxZ)),
                                                  shifted(lposition), metric);
@@ -99,12 +90,7 @@
 
 bool ConeBounds::inside(const Vector2& lposition,
                         const BoundaryTolerance& boundaryTolerance) const {
-  auto rphiHalf = r(lposition[eBoundLoc1]) * get(eHalfPhiSector);
-=======
-bool ConeBounds::inside(const Vector2& lposition,
-                        const BoundaryTolerance& boundaryTolerance) const {
   auto rphiHalf = r(lposition[1]) * get(eHalfPhiSector);
->>>>>>> 72145fca
   return detail::insideAlignedBox(
       Vector2(-rphiHalf, get(eMinZ)), Vector2(rphiHalf, get(eMaxZ)),
       boundaryTolerance, shifted(lposition), std::nullopt);
