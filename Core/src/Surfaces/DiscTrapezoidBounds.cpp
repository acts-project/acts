--- conflicted
+++ resolved
@@ -8,6 +8,7 @@
 
 #include "Acts/Surfaces/DiscTrapezoidBounds.hpp"
 
+#include "Acts/Definitions/Algebra.hpp"
 #include "Acts/Surfaces/BoundaryTolerance.hpp"
 #include "Acts/Surfaces/detail/BoundaryCheckHelper.hpp"
 #include "Acts/Utilities/detail/periodic.hpp"
@@ -51,25 +52,13 @@
           lposition[0] * std::cos(lposition[1] - get(eAveragePhi))};
 }
 
-<<<<<<< HEAD
-ActsMatrix<2, 2> DiscTrapezoidBounds::jacobianToLocalCartesian(
+SquareMatrix2 DiscTrapezoidBounds::jacobianToLocalCartesian(
     const Vector2& lposition) const {
-  ActsMatrix<2, 2> jacobian;
+  SquareMatrix2 jacobian;
   jacobian(0, 0) = std::sin(lposition[1] - get(eAveragePhi));
   jacobian(1, 0) = std::cos(lposition[1] - get(eAveragePhi));
   jacobian(0, 1) = lposition[0] * std::cos(lposition[1]);
   jacobian(1, 1) = lposition[0] * -std::sin(lposition[1]);
-=======
-Acts::SquareMatrix2 Acts::DiscTrapezoidBounds::jacobianToLocalCartesian(
-    const Acts::Vector2& lposition) const {
-  SquareMatrix2 jacobian;
-  jacobian(0, eBoundLoc0) = std::sin(lposition[eBoundLoc1] - get(eAveragePhi));
-  jacobian(1, eBoundLoc0) = std::cos(lposition[eBoundLoc1] - get(eAveragePhi));
-  jacobian(0, eBoundLoc1) =
-      lposition[eBoundLoc0] * std::cos(lposition[eBoundLoc1]);
-  jacobian(1, eBoundLoc1) =
-      lposition[eBoundLoc0] * -std::sin(lposition[eBoundLoc1]);
->>>>>>> 32d4bc1a
   return jacobian;
 }
 
