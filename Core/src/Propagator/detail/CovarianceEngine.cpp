--- conflicted
+++ resolved
@@ -8,15 +8,11 @@
 
 #include "Acts/Propagator/detail/CovarianceEngine.hpp"
 
-<<<<<<< HEAD
-#include "Acts/Definitions/TrackParametrization.hpp"
-=======
 #include "Acts/Definitions/Common.hpp"
 #include "Acts/Definitions/Tolerance.hpp"
 #include "Acts/Definitions/TrackParametrization.hpp"
 #include "Acts/EventData/GenericBoundTrackParameters.hpp"
 #include "Acts/EventData/GenericCurvilinearTrackParameters.hpp"
->>>>>>> f0af0e7d
 #include "Acts/EventData/detail/CorrectedTransformationFreeToBound.hpp"
 #include "Acts/EventData/detail/TransformationBoundToFree.hpp"
 #include "Acts/EventData/detail/TransformationFreeToBound.hpp"
@@ -37,7 +33,6 @@
 using CurvilinearState =
     std::tuple<CurvilinearTrackParameters, Jacobian, double>;
 
-<<<<<<< HEAD
 Result<BoundState> detail::boundState(
     const GeometryContext& geoContext, const Surface& surface,
     BoundSquareMatrix& boundCovariance, BoundMatrix& fullTransportJacobian,
@@ -45,211 +40,6 @@
     BoundToFreeMatrix& boundToFreeJacobian, FreeVector& freeParameters,
     const ParticleHypothesis& particleHypothesis, bool covTransport,
     double accumulatedPath,
-=======
-/// @brief Evaluate the projection Jacobian from free to curvilinear parameters
-/// without transport jacobian.
-///
-/// @param [in] direction Normalised direction vector
-///
-/// @return Projection Jacobian
-FreeToBoundMatrix freeToCurvilinearJacobian(const Vector3& direction) {
-  // Optimized trigonometry on the propagation direction
-  const double x = direction(0);  // == cos(phi) * sin(theta)
-  const double y = direction(1);  // == sin(phi) * sin(theta)
-  const double z = direction(2);  // == cos(theta)
-  // prepare the jacobian to curvilinear
-  FreeToBoundMatrix jacToCurv = FreeToBoundMatrix::Zero();
-  if (std::abs(z) < s_curvilinearProjTolerance) {
-    auto [cosPhi, sinPhi, cosTheta, sinTheta] =
-        VectorHelpers::evaluateTrigonomics(direction);
-    // We normally operate in curvilinear coordinates defined as follows
-    jacToCurv(eBoundLoc0, eFreePos0) = -sinPhi;
-    jacToCurv(eBoundLoc0, eFreePos1) = cosPhi;
-    // jacToCurv(eBoundLoc0, eFreePos2) = 0;
-    jacToCurv(eBoundLoc1, eFreePos0) = -cosPhi * cosTheta;
-    jacToCurv(eBoundLoc1, eFreePos1) = -sinPhi * cosTheta;
-    jacToCurv(eBoundLoc1, eFreePos2) = sinTheta;
-  } else {
-    // Under grazing incidence to z, the above coordinate system definition
-    // becomes numerically unstable, and we need to switch to another one
-    const double c = std::hypot(y, z);
-    const double invC = 1. / c;
-    // jacToCurv(eBoundLoc0, eFreePos0) = 0;
-    jacToCurv(eBoundLoc0, eFreePos1) = -z * invC;
-    jacToCurv(eBoundLoc0, eFreePos2) = y * invC;
-    jacToCurv(eBoundLoc1, eFreePos0) = c;
-    jacToCurv(eBoundLoc1, eFreePos1) = -x * y * invC;
-    jacToCurv(eBoundLoc1, eFreePos2) = -x * z * invC;
-  }
-  // Time parameter
-  jacToCurv(eBoundTime, eFreeTime) = 1.;
-  // Directional and momentum parameters for curvilinear
-  jacToCurv.block<2, 3>(eBoundPhi, eFreeDir0) =
-      freeToSphericalDirectionJacobian(direction);
-  jacToCurv(eBoundQOverP, eFreeQOverP) = 1.;
-
-  return jacToCurv;
-}
-
-/// @brief This function calculates the full jacobian from local parameters at
-/// the start surface to bound parameters at the final surface
-///
-/// @note Modifications of the jacobian related to the
-/// projection onto a surface is considered. Since a variation of the start
-/// parameters within a given uncertainty would lead to a variation of the end
-/// parameters, these need to be propagated onto the target surface. This an
-/// approximated approach to treat the (assumed) small change.
-///
-/// @param [in] geoContext The geometry Context
-/// @param [in] freeParameters Free, nominal parametrisation
-/// @param [in] boundToFreeJacobian The projection jacobian from start local
-/// to start free parameters
-/// @param [in] freeTransportJacobian The transport jacobian from start free to
-/// final free parameters
-/// @param [in] freeToPathDerivatives Path length derivatives of the final free
-/// parameters
-/// @param [in, out] fullTransportJacobian The full jacobian from start local to
-/// bound parameters at the final surface
-/// @param [in] surface The final surface onto which the projection should be
-/// performed
-void boundToBoundJacobian(const GeometryContext& geoContext,
-                          const FreeVector& freeParameters,
-                          const BoundToFreeMatrix& boundToFreeJacobian,
-                          const FreeMatrix& freeTransportJacobian,
-                          const FreeVector& freeToPathDerivatives,
-                          BoundMatrix& fullTransportJacobian,
-                          const Surface& surface) {
-  // Calculate the derivative of path length at the final surface or the
-  // point-of-closest approach w.r.t. free parameters
-  const FreeToPathMatrix freeToPath =
-      surface.freeToPathDerivative(geoContext, freeParameters);
-  // Calculate the jacobian from free to bound at the final surface
-  FreeToBoundMatrix freeToBoundJacobian =
-      surface.freeToBoundJacobian(geoContext, freeParameters);
-  // Calculate the full jacobian from the local/bound parameters at the start
-  // surface to local/bound parameters at the final surface
-  // @note jac(locA->locB) = jac(gloB->locB)*(1+
-  // pathCorrectionFactor(gloB))*jacTransport(gloA->gloB) *jac(locA->gloA)
-  fullTransportJacobian =
-      freeToBoundJacobian *
-      (FreeMatrix::Identity() + freeToPathDerivatives * freeToPath) *
-      freeTransportJacobian * boundToFreeJacobian;
-}
-
-/// @brief This function calculates the full jacobian from local parameters at
-/// the start surface to final curvilinear parameters
-///
-/// @note Modifications of the jacobian related to the
-/// projection onto a curvilinear surface is considered. Since a variation of
-/// the start parameters within a given uncertainty would lead to a variation of
-/// the end parameters, these need to be propagated onto the target surface.
-/// This is an approximated approach to treat the (assumed) small change.
-///
-/// @param [in] direction Normalised direction vector
-/// @param [in] boundToFreeJacobian The projection jacobian from local start
-/// to global final parameters
-/// @param [in] freeTransportJacobian The transport jacobian from start free to
-/// final free parameters
-/// @param [in] freeToPathDerivatives Path length derivatives of the final free
-/// parameters
-/// @param [in, out] jacFull The full jacobian from start local to curvilinear
-/// parameters
-///
-/// @note The parameter @p surface is only required if projected to bound
-/// parameters. In the case of curvilinear parameters the geometry and the
-/// position is known and the calculation can be simplified
-void boundToCurvilinearJacobian(const Vector3& direction,
-                                const BoundToFreeMatrix& boundToFreeJacobian,
-                                const FreeMatrix& freeTransportJacobian,
-                                const FreeVector& freeToPathDerivatives,
-                                BoundMatrix& fullTransportJacobian) {
-  // Calculate the jacobian from global to local at the curvilinear surface
-  FreeToBoundMatrix freeToBoundJacobian = freeToCurvilinearJacobian(direction);
-
-  // Update the jacobian to include the derivative of the path length at the
-  // curvilinear surface w.r.t. the free parameters
-  freeToBoundJacobian.topLeftCorner<6, 3>() +=
-      (freeToBoundJacobian * freeToPathDerivatives) *
-      (-1.0 * direction).transpose();
-
-  // Calculate the full jocobian from the local parameters at the start surface
-  // to curvilinear parameters
-  // @note jac(locA->locB) = jac(gloB->locB)*(1+
-  // pathCorrectionFactor(gloB))*jacTransport(gloA->gloB) *jac(locA->gloA)
-  fullTransportJacobian =
-      blockedMult(freeToBoundJacobian,
-                  blockedMult(freeTransportJacobian, boundToFreeJacobian));
-}
-
-/// @brief This function reinitialises the state members required for the
-/// covariance transport
-///
-/// @param [in] geoContext The geometry context
-/// @param [in, out] freeTransportJacobian The transport jacobian from start
-/// free to final free parameters
-/// @param [in, out] freeToPathDerivatives Path length derivatives of the free,
-/// nominal parameters
-/// @param [in, out] boundToFreeJacobian Projection jacobian of the last bound
-/// parametrisation to free parameters
-/// @param [in] freeParameters Free, nominal parametrisation
-/// @param [in] surface The reference surface of the local parametrisation
-void reinitializeJacobians(const GeometryContext& geoContext,
-                           FreeMatrix& freeTransportJacobian,
-                           FreeVector& freeToPathDerivatives,
-                           BoundToFreeMatrix& boundToFreeJacobian,
-                           const FreeVector& freeParameters,
-                           const Surface& surface) {
-  // Reset the jacobians
-  freeTransportJacobian = FreeMatrix::Identity();
-  freeToPathDerivatives = FreeVector::Zero();
-
-  // Reset the jacobian from local to global
-  boundToFreeJacobian = surface.boundToFreeJacobian(geoContext, freeParameters);
-}
-
-/// @brief This function reinitialises the state members required for the
-/// covariance transport
-///
-/// @param [in, out] freeTransportJacobian The transport jacobian from start
-/// free to final free parameters
-/// @param [in, out] derivatives Path length derivatives of the free, nominal
-/// parameters
-/// @param [in, out] boundToFreeJacobian Projection jacobian of the last bound
-/// parametrisation to free parameters
-/// @param [in] direction Normalised direction vector
-void reinitializeJacobians(FreeMatrix& freeTransportJacobian,
-                           FreeVector& freeToPathDerivatives,
-                           BoundToFreeMatrix& boundToFreeJacobian,
-                           const Vector3& direction) {
-  // Reset the jacobians
-  freeTransportJacobian = FreeMatrix::Identity();
-  freeToPathDerivatives = FreeVector::Zero();
-  boundToFreeJacobian = BoundToFreeMatrix::Zero();
-
-  auto [cosPhi, sinPhi, cosTheta, sinTheta] =
-      VectorHelpers::evaluateTrigonomics(direction);
-
-  boundToFreeJacobian(eFreePos0, eBoundLoc0) = -sinPhi;
-  boundToFreeJacobian(eFreePos0, eBoundLoc1) = -cosPhi * cosTheta;
-  boundToFreeJacobian(eFreePos1, eBoundLoc0) = cosPhi;
-  boundToFreeJacobian(eFreePos1, eBoundLoc1) = -sinPhi * cosTheta;
-  boundToFreeJacobian(eFreePos2, eBoundLoc1) = sinTheta;
-  boundToFreeJacobian(eFreeTime, eBoundTime) = 1;
-  boundToFreeJacobian.block<3, 2>(eFreeDir0, eBoundPhi) =
-      sphericalToFreeDirectionJacobian(direction);
-  boundToFreeJacobian(eFreeQOverP, eBoundQOverP) = 1;
-}
-}  // namespace
-
-namespace detail {
-
-Result<BoundState> boundState(
-    const GeometryContext& geoContext, BoundSquareMatrix& covarianceMatrix,
-    BoundMatrix& jacobian, FreeMatrix& transportJacobian,
-    FreeVector& derivatives, BoundToFreeMatrix& jacToGlobal,
-    FreeVector& parameters, const ParticleHypothesis& particleHypothesis,
-    bool covTransport, double accumulatedPath, const Surface& surface,
->>>>>>> f0af0e7d
     const FreeToBoundCorrection& freeToBoundCorrection) {
   // Covariance transport
   std::optional<BoundSquareMatrix> cov = std::nullopt;
