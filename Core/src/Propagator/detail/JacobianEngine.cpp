// This file is part of the Acts project.
//
// Copyright (C) 2021 CERN for the benefit of the Acts project
//
// This Source Code Form is subject to the terms of the Mozilla Public
// License, v. 2.0. If a copy of the MPL was not distributed with this
// file, You can obtain one at http://mozilla.org/MPL/2.0/.

#include "Acts/Propagator/detail/JacobianEngine.hpp"

#include "Acts/Definitions/Algebra.hpp"
#include "Acts/Definitions/TrackParametrization.hpp"
#include "Acts/EventData/detail/TransformationFreeToBound.hpp"
#include "Acts/Geometry/GeometryContext.hpp"
#include "Acts/Surfaces/Surface.hpp"
#include "Acts/Utilities/AlgebraHelpers.hpp"
#include "Acts/Utilities/JacobianHelpers.hpp"
#include "Acts/Utilities/VectorHelpers.hpp"

<<<<<<< HEAD
namespace Acts {

namespace detail {

ActsMatrix<8, 7> anglesToDirectionJacobian(const Vector3& direction) {
  ActsMatrix<8, 7> jacobian = ActsMatrix<8, 7>::Zero();

  auto [cosPhi, sinPhi, cosTheta, sinTheta] =
      VectorHelpers::evaluateTrigonomics(direction);

  jacobian(0, 0) = 1.;
  jacobian(1, 1) = 1.;
  jacobian(2, 2) = 1.;
  jacobian(3, 3) = 1.;
  jacobian(7, 6) = 1.;

  jacobian(4, 4) = -sinTheta * sinPhi;
  jacobian(4, 5) = cosTheta * cosPhi;
  jacobian(5, 4) = sinTheta * cosPhi;
  jacobian(5, 5) = cosTheta * sinPhi;
  jacobian(6, 5) = -sinTheta;
  return jacobian;
}

ActsMatrix<7, 8> directionToAnglesJacobian(const Vector3& direction) {
  ActsMatrix<7, 8> jacobian = ActsMatrix<7, 8>::Zero();

  auto [cosPhi, sinPhi, cosTheta, sinTheta] =
      VectorHelpers::evaluateTrigonomics(direction);
  ActsScalar invSinTheta = 1. / sinTheta;

  jacobian(0, 0) = 1.;
  jacobian(1, 1) = 1.;
  jacobian(2, 2) = 1.;
  jacobian(3, 3) = 1.;
  jacobian(6, 7) = 1.;

  jacobian(4, 4) = -sinPhi * invSinTheta;
  jacobian(4, 5) = cosPhi * invSinTheta;
  jacobian(5, 4) = cosPhi * cosTheta;
  jacobian(5, 5) = sinPhi * cosTheta;
  jacobian(5, 6) = -sinTheta;

  return jacobian;
}

BoundMatrix boundToBoundTransportJacobian(
    const GeometryContext& geoContext, const FreeVector& freeParameters,
=======
#include <cmath>

namespace Acts {

FreeToBoundMatrix detail::freeToCurvilinearJacobian(const Vector3& direction) {
  auto [cosPhi, sinPhi, cosTheta, sinTheta] =
      VectorHelpers::evaluateTrigonomics(direction);
  ActsScalar invSinTheta = 1. / sinTheta;
  // Prepare the jacobian to curvilinear
  FreeToBoundMatrix freeToCurvJacobian = FreeToBoundMatrix::Zero();
  if (std::abs(cosTheta) < s_curvilinearProjTolerance) {
    // We normally operate in curvilinear coordinates defined as follows
    freeToCurvJacobian(eBoundLoc0, eFreePos0) = -sinPhi;
    freeToCurvJacobian(eBoundLoc0, eFreePos1) = cosPhi;
    freeToCurvJacobian(eBoundLoc1, eFreePos0) = -cosPhi * cosTheta;
    freeToCurvJacobian(eBoundLoc1, eFreePos1) = -sinPhi * cosTheta;
    freeToCurvJacobian(eBoundLoc1, eFreePos2) = sinTheta;
  } else {
    // Under grazing incidence to z, the above coordinate system definition
    // becomes numerically unstable, and we need to switch to another one
    const ActsScalar x = direction(0);  // == cos(phi) * sin(theta)
    const ActsScalar y = direction(1);  // == sin(phi) * sin(theta)
    const ActsScalar z = direction(2);  // == cos(theta)
    const ActsScalar c = std::hypot(y, z);
    const ActsScalar invC = 1. / c;
    freeToCurvJacobian(eBoundLoc0, eFreePos1) = -z * invC;
    freeToCurvJacobian(eBoundLoc0, eFreePos2) = y * invC;
    freeToCurvJacobian(eBoundLoc1, eFreePos0) = c;
    freeToCurvJacobian(eBoundLoc1, eFreePos1) = -x * y * invC;
    freeToCurvJacobian(eBoundLoc1, eFreePos2) = -x * z * invC;
  }
  // Time parameter
  freeToCurvJacobian(eBoundTime, eFreeTime) = 1.;
  // Directional and momentum parameters for curvilinear
  freeToCurvJacobian(eBoundPhi, eFreeDir0) = -sinPhi * invSinTheta;
  freeToCurvJacobian(eBoundPhi, eFreeDir1) = cosPhi * invSinTheta;
  freeToCurvJacobian(eBoundTheta, eFreeDir0) = cosPhi * cosTheta;
  freeToCurvJacobian(eBoundTheta, eFreeDir1) = sinPhi * cosTheta;
  freeToCurvJacobian(eBoundTheta, eFreeDir2) = -sinTheta;
  freeToCurvJacobian(eBoundQOverP, eFreeQOverP) = 1.;

  return freeToCurvJacobian;
}

BoundToFreeMatrix detail::curvilinearToFreeJacobian(const Vector3& direction) {
  auto [cosPhi, sinPhi, cosTheta, sinTheta] =
      VectorHelpers::evaluateTrigonomics(direction);

  // Prepare the jacobian to free
  BoundToFreeMatrix curvToFreeJacobian = BoundToFreeMatrix::Zero();

  curvToFreeJacobian(eFreePos0, eBoundLoc0) = -sinPhi;
  curvToFreeJacobian(eFreePos0, eBoundLoc1) = -cosPhi * cosTheta;
  curvToFreeJacobian(eFreePos1, eBoundLoc0) = cosPhi;
  curvToFreeJacobian(eFreePos1, eBoundLoc1) = -sinPhi * cosTheta;
  curvToFreeJacobian(eFreePos2, eBoundLoc1) = sinTheta;
  // Time parameter: stays as is
  curvToFreeJacobian(eFreeTime, eBoundTime) = 1;
  curvToFreeJacobian(eFreeDir0, eBoundPhi) = -sinTheta * sinPhi;
  curvToFreeJacobian(eFreeDir0, eBoundTheta) = cosTheta * cosPhi;
  curvToFreeJacobian(eFreeDir1, eBoundPhi) = sinTheta * cosPhi;
  curvToFreeJacobian(eFreeDir1, eBoundTheta) = cosTheta * sinPhi;
  curvToFreeJacobian(eFreeDir2, eBoundTheta) = -sinTheta;
  // Q/P parameter: stays as is
  curvToFreeJacobian(eFreeQOverP, eBoundQOverP) = 1;

  return curvToFreeJacobian;
}

void detail::boundToBoundTransportJacobian(
    const GeometryContext& geoContext, const Surface& surface,
    const FreeVector& freeParameters,
>>>>>>> 1cf045dd
    const BoundToFreeMatrix& boundToFreeJacobian,
    const FreeMatrix& freeTransportJacobian,
    const FreeVector& freeToPathDerivatives,
    BoundMatrix& fullTransportJacobian) {
  // Calculate the derivative of path length at the final surface or the
  // point-of-closest approach w.r.t. free parameters
  const FreeToPathMatrix freeToPath =
      surface.freeToPathDerivative(geoContext, freeParameters);
  // Calculate the jacobian from free to bound at the final surface
  FreeToBoundMatrix freeToBoundJacobian =
      surface.freeToBoundJacobian(geoContext, freeParameters);
  // https://acts.readthedocs.io/en/latest/white_papers/correction-for-transport-jacobian.html
  // Calculate the full jacobian from the local/bound parameters at the start
  // surface to local/bound parameters at the final surface
  // @note jac(locA->locB) = jac(gloB->locB)*(1+
  // pathCorrectionFactor(gloB))*jacTransport(gloA->gloB) *jac(locA->gloA)
  fullTransportJacobian =
      freeToBoundJacobian *
      (FreeMatrix::Identity() + freeToPathDerivatives * freeToPath) *
      freeTransportJacobian * boundToFreeJacobian;
}

void detail::boundToCurvilinearTransportJacobian(
    const Vector3& direction, const BoundToFreeMatrix& boundToFreeJacobian,
    const FreeMatrix& freeTransportJacobian,
    const FreeVector& freeToPathDerivatives,
    BoundMatrix& fullTransportJacobian) {
  // Calculate the jacobian from global to local at the curvilinear surface
  FreeToBoundMatrix freeToBoundJacobian = freeToCurvilinearJacobian(direction);

  // Update the jacobian to include the derivative of the path length at the
  // curvilinear surface w.r.t. the free parameters
  freeToBoundJacobian.topLeftCorner<6, 3>() +=
      (freeToBoundJacobian * freeToPathDerivatives) *
      (-1.0 * direction).transpose();

  // Calculate the full jocobian from the local parameters at the start surface
  // to curvilinear parameters
  // @note jac(locA->locB) = jac(gloB->locB)*(1+
  // pathCorrectionFactor(gloB))*jacTransport(gloA->gloB) *jac(locA->gloA)
  fullTransportJacobian =
      blockedMult(freeToBoundJacobian,
                  blockedMult(freeTransportJacobian, boundToFreeJacobian));
}

BoundToFreeMatrix detail::boundToFreeTransportJacobian(
    const BoundToFreeMatrix& boundToFreeJacobian,
    const FreeMatrix& freeTransportJacobian) {
  // Calculate the full jacobian, in this case simple a product of
  // jacobian(transport in free) * jacobian(bound to free)
  return freeTransportJacobian * boundToFreeJacobian;
}

void detail::freeToBoundTransportJacobian(
    const GeometryContext& geoContext, const Surface& surface,
    const FreeVector& freeParameters, const FreeMatrix& freeTransportJacobian,
    const FreeVector& freeToPathDerivatives,
    FreeToBoundMatrix& fullTransportJacobian) {
  // Calculate the jacobian from free to bound at the final surface
  FreeToBoundMatrix freeToBoundJacobian =
      surface.freeToBoundJacobian(geoContext, freeParameters);
  FreeToPathMatrix sVec =
      surface.freeToPathDerivative(geoContext, freeParameters);
  // Return the jacobian to local
  fullTransportJacobian = freeToBoundJacobian * (freeTransportJacobian +
                                                 freeToPathDerivatives * sVec *
                                                     freeTransportJacobian);
}

FreeToBoundMatrix detail::freeToCurvilinearTransportJacobian(
    const Vector3& direction, const FreeMatrix& freeTransportJacobian,
    const FreeVector& freeToPathDerivatives) {
  auto sfactors = direction.transpose() *
                  freeTransportJacobian.template topLeftCorner<3, 8>();

  // Since the jacobian to local needs to calculated for the bound parameters
  // here, it is convenient to do the same here
  return freeToCurvilinearJacobian(direction) *
         (freeTransportJacobian - freeToPathDerivatives * sfactors);
}

Result<void> detail::reinitializeJacobians(
    const GeometryContext& geoContext, const Surface& surface,
    FreeMatrix& freeTransportJacobian, FreeVector& freeToPathDerivatives,
    BoundToFreeMatrix& boundToFreeJacobian, const FreeVector& freeParameters) {
  // Reset the jacobians
  freeTransportJacobian = FreeMatrix::Identity();
  freeToPathDerivatives = FreeVector::Zero();

  // Get the local position
  const Vector3 position = freeParameters.segment<3>(eFreePos0);
  const Vector3 direction = freeParameters.segment<3>(eFreeDir0);
  auto lpResult = surface.globalToLocal(geoContext, position, direction);
  if (!lpResult.ok()) {
    return lpResult.error();
  }
  // Transform from free to bound parameters
  Result<BoundVector> boundParameters = detail::transformFreeToBoundParameters(
      freeParameters, surface, geoContext);
  if (!boundParameters.ok()) {
    return boundParameters.error();
  }
  // Reset the jacobian from local to global
  boundToFreeJacobian =
      surface.boundToFreeJacobian(geoContext, *boundParameters);
  return Result<void>::success();
}

void detail::reinitializeJacobians(FreeMatrix& freeTransportJacobian,
                                   FreeVector& freeToPathDerivatives,
                                   BoundToFreeMatrix& boundToFreeJacobian,
                                   const Vector3& direction) {
  // Reset the jacobians
  freeTransportJacobian = FreeMatrix::Identity();
  freeToPathDerivatives = FreeVector::Zero();
  boundToFreeJacobian = BoundToFreeMatrix::Zero();

  auto [cosPhi, sinPhi, cosTheta, sinTheta] =
      VectorHelpers::evaluateTrigonomics(direction);

  boundToFreeJacobian(eFreePos0, eBoundLoc0) = -sinPhi;
  boundToFreeJacobian(eFreePos0, eBoundLoc1) = -cosPhi * cosTheta;
  boundToFreeJacobian(eFreePos1, eBoundLoc0) = cosPhi;
  boundToFreeJacobian(eFreePos1, eBoundLoc1) = -sinPhi * cosTheta;
  boundToFreeJacobian(eFreePos2, eBoundLoc1) = sinTheta;
  boundToFreeJacobian(eFreeTime, eBoundTime) = 1;
  boundToFreeJacobian.block<3, 2>(eFreeDir0, eBoundPhi) =
      sphericalToFreeDirectionJacobian(direction);
  boundToFreeJacobian(eFreeQOverP, eBoundQOverP) = 1;
}

}  // namespace Acts<|MERGE_RESOLUTION|>--- conflicted
+++ resolved
@@ -17,129 +17,13 @@
 #include "Acts/Utilities/JacobianHelpers.hpp"
 #include "Acts/Utilities/VectorHelpers.hpp"
 
-<<<<<<< HEAD
-namespace Acts {
-
-namespace detail {
-
-ActsMatrix<8, 7> anglesToDirectionJacobian(const Vector3& direction) {
-  ActsMatrix<8, 7> jacobian = ActsMatrix<8, 7>::Zero();
-
-  auto [cosPhi, sinPhi, cosTheta, sinTheta] =
-      VectorHelpers::evaluateTrigonomics(direction);
-
-  jacobian(0, 0) = 1.;
-  jacobian(1, 1) = 1.;
-  jacobian(2, 2) = 1.;
-  jacobian(3, 3) = 1.;
-  jacobian(7, 6) = 1.;
-
-  jacobian(4, 4) = -sinTheta * sinPhi;
-  jacobian(4, 5) = cosTheta * cosPhi;
-  jacobian(5, 4) = sinTheta * cosPhi;
-  jacobian(5, 5) = cosTheta * sinPhi;
-  jacobian(6, 5) = -sinTheta;
-  return jacobian;
-}
-
-ActsMatrix<7, 8> directionToAnglesJacobian(const Vector3& direction) {
-  ActsMatrix<7, 8> jacobian = ActsMatrix<7, 8>::Zero();
-
-  auto [cosPhi, sinPhi, cosTheta, sinTheta] =
-      VectorHelpers::evaluateTrigonomics(direction);
-  ActsScalar invSinTheta = 1. / sinTheta;
-
-  jacobian(0, 0) = 1.;
-  jacobian(1, 1) = 1.;
-  jacobian(2, 2) = 1.;
-  jacobian(3, 3) = 1.;
-  jacobian(6, 7) = 1.;
-
-  jacobian(4, 4) = -sinPhi * invSinTheta;
-  jacobian(4, 5) = cosPhi * invSinTheta;
-  jacobian(5, 4) = cosPhi * cosTheta;
-  jacobian(5, 5) = sinPhi * cosTheta;
-  jacobian(5, 6) = -sinTheta;
-
-  return jacobian;
-}
-
-BoundMatrix boundToBoundTransportJacobian(
-    const GeometryContext& geoContext, const FreeVector& freeParameters,
-=======
 #include <cmath>
 
 namespace Acts {
 
-FreeToBoundMatrix detail::freeToCurvilinearJacobian(const Vector3& direction) {
-  auto [cosPhi, sinPhi, cosTheta, sinTheta] =
-      VectorHelpers::evaluateTrigonomics(direction);
-  ActsScalar invSinTheta = 1. / sinTheta;
-  // Prepare the jacobian to curvilinear
-  FreeToBoundMatrix freeToCurvJacobian = FreeToBoundMatrix::Zero();
-  if (std::abs(cosTheta) < s_curvilinearProjTolerance) {
-    // We normally operate in curvilinear coordinates defined as follows
-    freeToCurvJacobian(eBoundLoc0, eFreePos0) = -sinPhi;
-    freeToCurvJacobian(eBoundLoc0, eFreePos1) = cosPhi;
-    freeToCurvJacobian(eBoundLoc1, eFreePos0) = -cosPhi * cosTheta;
-    freeToCurvJacobian(eBoundLoc1, eFreePos1) = -sinPhi * cosTheta;
-    freeToCurvJacobian(eBoundLoc1, eFreePos2) = sinTheta;
-  } else {
-    // Under grazing incidence to z, the above coordinate system definition
-    // becomes numerically unstable, and we need to switch to another one
-    const ActsScalar x = direction(0);  // == cos(phi) * sin(theta)
-    const ActsScalar y = direction(1);  // == sin(phi) * sin(theta)
-    const ActsScalar z = direction(2);  // == cos(theta)
-    const ActsScalar c = std::hypot(y, z);
-    const ActsScalar invC = 1. / c;
-    freeToCurvJacobian(eBoundLoc0, eFreePos1) = -z * invC;
-    freeToCurvJacobian(eBoundLoc0, eFreePos2) = y * invC;
-    freeToCurvJacobian(eBoundLoc1, eFreePos0) = c;
-    freeToCurvJacobian(eBoundLoc1, eFreePos1) = -x * y * invC;
-    freeToCurvJacobian(eBoundLoc1, eFreePos2) = -x * z * invC;
-  }
-  // Time parameter
-  freeToCurvJacobian(eBoundTime, eFreeTime) = 1.;
-  // Directional and momentum parameters for curvilinear
-  freeToCurvJacobian(eBoundPhi, eFreeDir0) = -sinPhi * invSinTheta;
-  freeToCurvJacobian(eBoundPhi, eFreeDir1) = cosPhi * invSinTheta;
-  freeToCurvJacobian(eBoundTheta, eFreeDir0) = cosPhi * cosTheta;
-  freeToCurvJacobian(eBoundTheta, eFreeDir1) = sinPhi * cosTheta;
-  freeToCurvJacobian(eBoundTheta, eFreeDir2) = -sinTheta;
-  freeToCurvJacobian(eBoundQOverP, eFreeQOverP) = 1.;
-
-  return freeToCurvJacobian;
-}
-
-BoundToFreeMatrix detail::curvilinearToFreeJacobian(const Vector3& direction) {
-  auto [cosPhi, sinPhi, cosTheta, sinTheta] =
-      VectorHelpers::evaluateTrigonomics(direction);
-
-  // Prepare the jacobian to free
-  BoundToFreeMatrix curvToFreeJacobian = BoundToFreeMatrix::Zero();
-
-  curvToFreeJacobian(eFreePos0, eBoundLoc0) = -sinPhi;
-  curvToFreeJacobian(eFreePos0, eBoundLoc1) = -cosPhi * cosTheta;
-  curvToFreeJacobian(eFreePos1, eBoundLoc0) = cosPhi;
-  curvToFreeJacobian(eFreePos1, eBoundLoc1) = -sinPhi * cosTheta;
-  curvToFreeJacobian(eFreePos2, eBoundLoc1) = sinTheta;
-  // Time parameter: stays as is
-  curvToFreeJacobian(eFreeTime, eBoundTime) = 1;
-  curvToFreeJacobian(eFreeDir0, eBoundPhi) = -sinTheta * sinPhi;
-  curvToFreeJacobian(eFreeDir0, eBoundTheta) = cosTheta * cosPhi;
-  curvToFreeJacobian(eFreeDir1, eBoundPhi) = sinTheta * cosPhi;
-  curvToFreeJacobian(eFreeDir1, eBoundTheta) = cosTheta * sinPhi;
-  curvToFreeJacobian(eFreeDir2, eBoundTheta) = -sinTheta;
-  // Q/P parameter: stays as is
-  curvToFreeJacobian(eFreeQOverP, eBoundQOverP) = 1;
-
-  return curvToFreeJacobian;
-}
-
 void detail::boundToBoundTransportJacobian(
     const GeometryContext& geoContext, const Surface& surface,
     const FreeVector& freeParameters,
->>>>>>> 1cf045dd
     const BoundToFreeMatrix& boundToFreeJacobian,
     const FreeMatrix& freeTransportJacobian,
     const FreeVector& freeToPathDerivatives,
