--- conflicted
+++ resolved
@@ -490,11 +490,7 @@
           sfIter++;
         }
       }
-<<<<<<< HEAD
       rmIter->volume = InteractionVolume{volIter->volume};
-=======
-      rmIter->volume = InteractionVolume(volIter->volume);
->>>>>>> 872c3b69
       rmIter->intersectionID = currentID;
       rmIter->intersection = rmIter->position;
     }
