--- conflicted
+++ resolved
@@ -10,11 +10,8 @@
 
 #include "Acts/Utilities/Helpers.hpp"
 
-<<<<<<< HEAD
 #include <unordered_set>
 
-=======
->>>>>>> a37ef459
 namespace Acts::Experimental {
 
 SpacePointContainer2::SpacePointContainer2(SpacePointColumns columns) noexcept {
@@ -106,7 +103,6 @@
   m_sourceLinks.clear();
 }
 
-<<<<<<< HEAD
 void SpacePointContainer2::assignSourceLinks(
     IndexType index, std::span<const SourceLink> sourceLinks) {
   if (index >= size()) {
@@ -152,6 +148,40 @@
   }(std::index_sequence_for<decltype(knownColumns())>{});
 }
 
+void SpacePointContainer2::dropColumns(SpacePointColumns columns) noexcept {
+  using enum SpacePointColumns;
+
+  const auto dropColumn =
+      [&]<typename T>(SpacePointColumns mask, std::string_view name,
+                      std::optional<SpacePointColumnHolder<T>> &column) {
+        if (ACTS_CHECK_BIT(columns, mask) && column.has_value()) {
+          m_namedColumns.erase(std::string(name));
+          column.reset();
+          m_knownColumns = m_knownColumns & ~mask;
+        }
+      };
+
+  [&]<std::size_t... Is>(std::index_sequence<Is...>) {
+    ((dropColumn(std::get<Is>(knownColumnMaks()),
+                 std::get<Is>(knownColumnNames()),
+                 std::get<Is>(knownColumns()))),
+     ...);
+  }(std::index_sequence_for<decltype(knownColumns())>{});
+}
+
+void SpacePointContainer2::dropColumn(const std::string &name) {
+  if (reservedColumn(name)) {
+    throw std::runtime_error("Cannot drop reserved column: " + name);
+  }
+
+  auto it = m_namedColumns.find(name);
+  if (it == m_namedColumns.end()) {
+    throw std::runtime_error("Column does not exist: " + name);
+  }
+
+  m_namedColumns.erase(it);
+}
+
 bool SpacePointContainer2::reservedColumn(const std::string &name) noexcept {
   static const std::unordered_set<std::string> reservedColumns = std::apply(
       [](auto... reservedNames) {
@@ -160,115 +190,6 @@
       knownColumnNames());
 
   return reservedColumns.find(name) != reservedColumns.end();
-=======
-  if (ACTS_CHECK_BIT(columns, R) && !m_rColumn.has_value()) {
-    m_rColumn = SpacePointExtraColumnHolder<float>();
-    m_rColumn->resize(size());
-  }
-  if (ACTS_CHECK_BIT(columns, Phi) && !m_phiColumn.has_value()) {
-    m_phiColumn = SpacePointExtraColumnHolder<float>();
-    m_phiColumn->resize(size());
-  }
-  if (ACTS_CHECK_BIT(columns, Time) && !m_timeColumn.has_value()) {
-    m_timeColumn = SpacePointExtraColumnHolder<float>(NoTime);
-    m_timeColumn->resize(size());
-  }
-  if (ACTS_CHECK_BIT(columns, VarianceZ) && !m_varianceZColumn.has_value()) {
-    m_varianceZColumn = SpacePointExtraColumnHolder<float>();
-    m_varianceZColumn->resize(size());
-  }
-  if (ACTS_CHECK_BIT(columns, VarianceR) && !m_varianceRColumn.has_value()) {
-    m_varianceRColumn = SpacePointExtraColumnHolder<float>();
-    m_varianceRColumn->resize(size());
-  }
-  if (ACTS_CHECK_BIT(columns, TopStripVector) &&
-      !m_topStripVectorColumn.has_value()) {
-    m_topStripVectorColumn = SpacePointExtraColumnHolder<Eigen::Vector3f>();
-    m_topStripVectorColumn->resize(size());
-  }
-  if (ACTS_CHECK_BIT(columns, BottomStripVector) &&
-      !m_bottomStripVectorColumn.has_value()) {
-    m_bottomStripVectorColumn = SpacePointExtraColumnHolder<Eigen::Vector3f>();
-    m_bottomStripVectorColumn->resize(size());
-  }
-  if (ACTS_CHECK_BIT(columns, StripCenterDistance) &&
-      !m_stripCenterDistanceColumn.has_value()) {
-    m_stripCenterDistanceColumn =
-        SpacePointExtraColumnHolder<Eigen::Vector3f>();
-    m_stripCenterDistanceColumn->resize(size());
-  }
-  if (ACTS_CHECK_BIT(columns, TopStripCenter) &&
-      !m_topStripCenterColumn.has_value()) {
-    m_topStripCenterColumn = SpacePointExtraColumnHolder<Eigen::Vector3f>();
-    m_topStripCenterColumn->resize(size());
-  }
-  if (ACTS_CHECK_BIT(columns, CopyFromIndex) &&
-      !m_copyFromIndexColumn.has_value()) {
-    m_copyFromIndexColumn = SpacePointExtraColumnHolder<std::size_t>();
-    m_copyFromIndexColumn->resize(size());
-  }
-
-  m_knownExtraColumns = m_knownExtraColumns | columns;
-
-  initializeExtraColumns();
-}
-
-void SpacePointContainer2::dropExtraColumns(
-    SpacePointKnownExtraColumn columns) noexcept {
-  using enum SpacePointKnownExtraColumn;
-
-  if (ACTS_CHECK_BIT(columns, R)) {
-    m_rColumn.reset();
-  }
-  if (ACTS_CHECK_BIT(columns, Phi)) {
-    m_phiColumn.reset();
-  }
-  if (ACTS_CHECK_BIT(columns, Time)) {
-    m_timeColumn.reset();
-  }
-  if (ACTS_CHECK_BIT(columns, VarianceZ)) {
-    m_varianceZColumn.reset();
-  }
-  if (ACTS_CHECK_BIT(columns, VarianceR)) {
-    m_varianceRColumn.reset();
-  }
-  if (ACTS_CHECK_BIT(columns, TopStripVector)) {
-    m_topStripVectorColumn.reset();
-  }
-  if (ACTS_CHECK_BIT(columns, BottomStripVector)) {
-    m_bottomStripVectorColumn.reset();
-  }
-  if (ACTS_CHECK_BIT(columns, StripCenterDistance)) {
-    m_stripCenterDistanceColumn.reset();
-  }
-  if (ACTS_CHECK_BIT(columns, TopStripCenter)) {
-    m_topStripCenterColumn.reset();
-  }
-  if (ACTS_CHECK_BIT(columns, CopyFromIndex)) {
-    m_copyFromIndexColumn.reset();
-  }
-
-  m_knownExtraColumns = m_knownExtraColumns & ~columns;
-
-  initializeExtraColumns();
-}
-
-void SpacePointContainer2::dropExtraColumn(const std::string &name) {
-  auto it = m_namedExtraColumns.find(name);
-
-  if (it == m_namedExtraColumns.end()) {
-    throw std::runtime_error("Extra column '" + name + "' does not exist");
-  }
-
-  m_namedExtraColumns.erase(it);
-
-  initializeExtraColumns();
-}
-
-bool SpacePointContainer2::hasExtraColumn(
-    const std::string &name) const noexcept {
-  return m_namedExtraColumns.contains(name);
->>>>>>> a37ef459
 }
 
 }  // namespace Acts::Experimental