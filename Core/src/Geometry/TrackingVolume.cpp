// This file is part of the Acts project.
//
// Copyright (C) 2016-2019 CERN for the benefit of the Acts project
//
// This Source Code Form is subject to the terms of the Mozilla Public
// License, v. 2.0. If a copy of the MPL was not distributed with this
// file, You can obtain one at http://mozilla.org/MPL/2.0/.

#include "Acts/Geometry/TrackingVolume.hpp"

#include "Acts/Definitions/Direction.hpp"
#include "Acts/Definitions/Tolerance.hpp"
#include "Acts/Geometry/GeometryIdentifier.hpp"
#include "Acts/Geometry/GlueVolumesDescriptor.hpp"
#include "Acts/Geometry/VolumeBounds.hpp"
#include "Acts/Material/IMaterialDecorator.hpp"
#include "Acts/Material/IVolumeMaterial.hpp"
#include "Acts/Material/ProtoVolumeMaterial.hpp"
#include "Acts/Propagator/Navigator.hpp"
#include "Acts/Surfaces/RegularSurface.hpp"
#include "Acts/Surfaces/Surface.hpp"
#include "Acts/Utilities/BinningType.hpp"
#include "Acts/Utilities/Frustum.hpp"
#include "Acts/Utilities/Ray.hpp"

#include <algorithm>
#include <array>
#include <functional>
#include <ostream>
#include <string>
#include <tuple>
#include <type_traits>
#include <utility>

namespace Acts {
class ISurfaceMaterial;
}  // namespace Acts

Acts::TrackingVolume::TrackingVolume(
    const Transform3& transform, VolumeBoundsPtr volbounds,
    const std::shared_ptr<const TrackingVolumeArray>& containedVolumeArray,
    const std::string& volumeName)
    : Volume(transform, std::move(volbounds)),
      m_volumeMaterial(nullptr),
      m_boundarySurfaces(),
      m_confinedLayers(nullptr),
      m_confinedVolumes(containedVolumeArray),
      m_name(volumeName) {
  createBoundarySurfaces();
  interlinkLayers();
}

// constructor for arguments
Acts::TrackingVolume::TrackingVolume(
    const Transform3& transform, VolumeBoundsPtr volumeBounds,
    std::shared_ptr<const IVolumeMaterial> volumeMaterial,
    std::unique_ptr<const LayerArray> staticLayerArray,
    std::shared_ptr<const TrackingVolumeArray> containedVolumeArray,
    MutableTrackingVolumeVector denseVolumeVector,
    const std::string& volumeName)
    : Volume(transform, std::move(volumeBounds)),
      m_volumeMaterial(std::move(volumeMaterial)),
      m_confinedLayers(std::move(staticLayerArray)),
      m_confinedVolumes(std::move(containedVolumeArray)),
      m_confinedDenseVolumes({}),
      m_name(volumeName) {
  createBoundarySurfaces();
  interlinkLayers();
  connectDenseBoundarySurfaces(denseVolumeVector);
}

// constructor for arguments
Acts::TrackingVolume::TrackingVolume(
    const Transform3& transform, VolumeBoundsPtr volbounds,
    std::vector<std::unique_ptr<Volume::BoundingBox>> boxStore,
    std::vector<std::unique_ptr<const Volume>> descendants,
    const Volume::BoundingBox* top,
    std::shared_ptr<const IVolumeMaterial> volumeMaterial,
    const std::string& volumeName)
    : Volume(transform, std::move(volbounds)),
      m_volumeMaterial(std::move(volumeMaterial)),
      m_name(volumeName),
      m_descendantVolumes(std::move(descendants)),
      m_bvhTop(top) {
  createBoundarySurfaces();
  // we take a copy of the unique box pointers, but we want to
  // store them as consts.
  for (auto& uptr : boxStore) {
    m_boundingBoxes.push_back(
        std::unique_ptr<Volume::BoundingBox>(uptr.release()));
  }
}

Acts::TrackingVolume::~TrackingVolume() {
  delete m_glueVolumeDescriptor;
}

const Acts::TrackingVolume* Acts::TrackingVolume::lowestTrackingVolume(
    const GeometryContext& /*gctx*/, const Vector3& position,
    const double tol) const {
  // confined static volumes - highest hierarchy
  if (m_confinedVolumes) {
    return (m_confinedVolumes->object(position).get());
  }

  // search for dense volumes
  if (!m_confinedDenseVolumes.empty()) {
    for (auto& denseVolume : m_confinedDenseVolumes) {
      if (denseVolume->inside(position, tol)) {
        return denseVolume.get();
      }
    }
  }

  // there is no lower sub structure
  return this;
}

const Acts::TrackingVolumeBoundaries& Acts::TrackingVolume::boundarySurfaces()
    const {
  return (m_boundarySurfaces);
}

void Acts::TrackingVolume::connectDenseBoundarySurfaces(
    MutableTrackingVolumeVector& confinedDenseVolumes) {
  if (!confinedDenseVolumes.empty()) {
    Direction dir = Direction::Positive;
    // Walk over each dense volume
    for (auto& confDenseVol : confinedDenseVolumes) {
      // Walk over each boundary surface of the volume
      auto& boundSur = confDenseVol->boundarySurfaces();
      for (unsigned int i = 0; i < boundSur.size(); i++) {
        // Skip empty entries since we do not know the shape of the dense volume
        // and therewith the used indices
        if (boundSur.at(i) == nullptr) {
          continue;
        }

        // Use mother volume as the opposite direction of the already used
        // direction
        auto mutableBs =
            std::const_pointer_cast<BoundarySurfaceT<TrackingVolume>>(
                boundSur.at(i));
        if (mutableBs->m_oppositeVolume != nullptr &&
            mutableBs->m_alongVolume == nullptr) {
          dir = Direction::Positive;
          mutableBs->attachVolume(this, dir);
        } else {
          if (mutableBs->m_oppositeVolume == nullptr &&
              mutableBs->m_alongVolume != nullptr) {
            dir = Direction::Negative;
            mutableBs->attachVolume(this, dir);
          }
        }

        // Update the boundary
        confDenseVol->updateBoundarySurface((BoundarySurfaceFace)i, mutableBs);
      }
      // Store the volume
      m_confinedDenseVolumes.push_back(std::move(confDenseVol));
    }
  }
}

void Acts::TrackingVolume::createBoundarySurfaces() {
  using Boundary = BoundarySurfaceT<TrackingVolume>;

  // Transform Surfaces To BoundarySurfaces
  auto orientedSurfaces = Volume::volumeBounds().orientedSurfaces(m_transform);

  m_boundarySurfaces.reserve(orientedSurfaces.size());
  for (auto& osf : orientedSurfaces) {
    TrackingVolume* opposite = nullptr;
    TrackingVolume* along = nullptr;
    if (osf.second == Direction::Negative) {
      opposite = this;
    } else {
      along = this;
    }
    m_boundarySurfaces.push_back(std::make_shared<const Boundary>(
        std::move(osf.first), opposite, along));
  }
}

void Acts::TrackingVolume::glueTrackingVolume(const GeometryContext& gctx,
                                              BoundarySurfaceFace bsfMine,
                                              TrackingVolume* neighbor,
                                              BoundarySurfaceFace bsfNeighbor) {
  // Find the connection of the two tracking volumes: binR returns the center
  // except for cylindrical volumes
  Vector3 bPosition(binningPosition(gctx, binR));
  Vector3 distance = Vector3(neighbor->binningPosition(gctx, binR) - bPosition);
  // glue to the face
  std::shared_ptr<const BoundarySurfaceT<TrackingVolume>> bSurfaceMine =
      boundarySurfaces().at(bsfMine);
  // @todo - complex glueing could be possible with actual intersection for the
  // normal vector
  // Coerce the arbitrary position bPosition to be on the surface repr so we can
  // get a normal
  Vector3 nvector =
      bSurfaceMine->surfaceRepresentation().normal(gctx, bPosition);
  // estimate the orientation
  Direction dir = Direction::fromScalar(nvector.dot(distance));
  // The easy case :
  // - no glue volume descriptors on either side
  if ((m_glueVolumeDescriptor == nullptr) ||
      m_glueVolumeDescriptor->glueVolumes(bsfMine) == nullptr) {
    // the boundary orientation
    auto mutableBSurfaceMine =
        std::const_pointer_cast<BoundarySurfaceT<TrackingVolume>>(bSurfaceMine);
    mutableBSurfaceMine->attachVolume(neighbor, dir);
    // Make sure you keep the boundary material if there
    const Surface& neighborSurface =
        neighbor->m_boundarySurfaces.at(bsfNeighbor)->surfaceRepresentation();
    auto neighborMaterial = neighborSurface.surfaceMaterialSharedPtr();
    const Surface& mySurface = bSurfaceMine->surfaceRepresentation();
    auto myMaterial = mySurface.surfaceMaterialSharedPtr();
    // Keep the neighbor material
    if (myMaterial == nullptr && neighborMaterial != nullptr) {
      Surface* myMutbableSurface = const_cast<Surface*>(&mySurface);
      myMutbableSurface->assignSurfaceMaterial(neighborMaterial);
    }
    // Now set it to the neighbor volume
    (neighbor->m_boundarySurfaces).at(bsfNeighbor) = bSurfaceMine;
  }
}

void Acts::TrackingVolume::glueTrackingVolumes(
    const GeometryContext& gctx, BoundarySurfaceFace bsfMine,
    const std::shared_ptr<TrackingVolumeArray>& neighbors,
    BoundarySurfaceFace bsfNeighbor) {
  // find the connection of the two tracking volumes : binR returns the center
  // except for cylindrical volumes
  std::shared_ptr<const TrackingVolume> nRefVolume =
      neighbors->arrayObjects().at(0);
  // get the distance
  Vector3 bPosition(binningPosition(gctx, binR));
  Vector3 distance =
      Vector3(nRefVolume->binningPosition(gctx, binR) - bPosition);
  // take the normal at the binning positio
  std::shared_ptr<const BoundarySurfaceT<TrackingVolume>> bSurfaceMine =
      boundarySurfaces().at(bsfMine);
  // @todo - complex glueing could be possible with actual intersection for the
  // normal vector
  // Coerce the arbitrary position bPosition to be on the surface repr so we can
  // get a normal
  Vector3 nvector =
      bSurfaceMine->surfaceRepresentation().normal(gctx, bPosition);
  // estimate the orientation
  Direction dir = Direction::fromScalar(nvector.dot(distance));
  // the easy case :
  // - no glue volume descriptors on either side
  if ((m_glueVolumeDescriptor == nullptr) ||
      !m_glueVolumeDescriptor->glueVolumes(bsfMine)) {
    // the boundary orientation
    auto mutableBSurfaceMine =
        std::const_pointer_cast<BoundarySurfaceT<TrackingVolume>>(bSurfaceMine);
    mutableBSurfaceMine->attachVolumeArray(neighbors, dir);
    // now set it to the neighbor volumes - the optised way
    for (auto& nVolume : neighbors->arrayObjects()) {
      auto mutableNVolume = std::const_pointer_cast<TrackingVolume>(nVolume);
      (mutableNVolume->m_boundarySurfaces).at(bsfNeighbor) = bSurfaceMine;
    }
  }
}

void Acts::TrackingVolume::assignBoundaryMaterial(
    std::shared_ptr<const ISurfaceMaterial> surfaceMaterial,
    BoundarySurfaceFace bsFace) {
  auto bSurface = m_boundarySurfaces.at(bsFace);
  RegularSurface* surface =
      const_cast<RegularSurface*>(&bSurface->surfaceRepresentation());
  surface->assignSurfaceMaterial(std::move(surfaceMaterial));
}

void Acts::TrackingVolume::updateBoundarySurface(
    BoundarySurfaceFace bsf,
    std::shared_ptr<const BoundarySurfaceT<TrackingVolume>> bs,
    bool checkmaterial) {
  if (checkmaterial) {
    auto cMaterialPtr = m_boundarySurfaces.at(bsf)
                            ->surfaceRepresentation()
                            .surfaceMaterialSharedPtr();
    auto bsMaterial = bs->surfaceRepresentation().surfaceMaterial();
    if (cMaterialPtr != nullptr && bsMaterial == nullptr) {
      RegularSurface* surface =
          const_cast<RegularSurface*>(&bs->surfaceRepresentation());
      surface->assignSurfaceMaterial(cMaterialPtr);
    }
  }
  m_boundarySurfaces.at(bsf) = std::move(bs);
}

void Acts::TrackingVolume::registerGlueVolumeDescriptor(
    GlueVolumesDescriptor* gvd) {
  delete m_glueVolumeDescriptor;
  m_glueVolumeDescriptor = gvd;
}

Acts::GlueVolumesDescriptor& Acts::TrackingVolume::glueVolumesDescriptor() {
  if (m_glueVolumeDescriptor == nullptr) {
    m_glueVolumeDescriptor = new GlueVolumesDescriptor;
  }
  return (*m_glueVolumeDescriptor);
}

void Acts::TrackingVolume::synchronizeLayers(double envelope) const {
  // case a : Layers exist
  // msgstream << MSG::VERBOSE << "  -> synchronizing Layer dimensions of
  // TrackingVolume '" << volumeName() << "'." << endreq;

  if (m_confinedLayers) {
    // msgstream << MSG::VERBOSE << "  ---> working on " <<
    // m_confinedLayers->arrayObjects().size() << " (material+navigation)
    // layers." << endreq;
    for (auto& clayIter : m_confinedLayers->arrayObjects()) {
      if (clayIter) {
        // @todo implement synchronize layer
        //  if (clayIter->surfaceRepresentation().type() == Surface::Cylinder &&
        //  !(center().isApprox(clayIter->surfaceRepresentation().center())) )
        //      clayIter->resizeAndRepositionLayer(volumeBounds(),center(),envelope);
        //  else
        //      clayIter->resizeLayer(volumeBounds(),envelope);
      }  // else
      // msgstream << MSG::WARNING << "  ---> found 0 pointer to layer,
      // indicates problem." << endreq;
    }
  }

  // case b : container volume -> step down
  if (m_confinedVolumes) {
    // msgstream << MSG::VERBOSE << "  ---> no confined layers, working on " <<
    // m_confinedVolumes->arrayObjects().size() << " confined volumes." <<
    // endreq;
    for (auto& cVolumesIter : m_confinedVolumes->arrayObjects()) {
      cVolumesIter->synchronizeLayers(envelope);
    }
  }
}

void Acts::TrackingVolume::interlinkLayers() {
  if (m_confinedLayers) {
    auto& layers = m_confinedLayers->arrayObjects();

    // forward register the last one as the previous one
    //  first <- | -> second, first <- | -> second, first <- | -> second
    const Layer* lastLayer = nullptr;
    for (auto& layerPtr : layers) {
      // we'll need to mutate our confined layers to perform this operation
      Layer& mutableLayer = *(std::const_pointer_cast<Layer>(layerPtr));
      // register the layers
      mutableLayer.m_nextLayerUtility = m_confinedLayers->binUtility();
      mutableLayer.m_nextLayers.first = lastLayer;
      // register the volume
      mutableLayer.encloseTrackingVolume(*this);
      // remember the last layer
      lastLayer = &mutableLayer;
    }
    // backward loop
    lastLayer = nullptr;
    for (auto layerIter = layers.rbegin(); layerIter != layers.rend();
         ++layerIter) {
      // set the other next volume
      Layer& mutableLayer = *(std::const_pointer_cast<Layer>(*layerIter));
      mutableLayer.m_nextLayers.second = lastLayer;
      lastLayer = &mutableLayer;
    }
  }
}

void Acts::TrackingVolume::closeGeometry(
    const IMaterialDecorator* materialDecorator,
    std::unordered_map<GeometryIdentifier, const TrackingVolume*>& volumeMap,
    std::size_t& vol, const GeometryIdentifierHook& hook,
    const Logger& logger) {
  // we can construct the volume ID from this
  auto volumeID = GeometryIdentifier().setVolume(++vol);
  // assign the Volume ID to the volume itself
  auto thisVolume = const_cast<TrackingVolume*>(this);
  thisVolume->assignGeometryId(volumeID);
  ACTS_DEBUG("volumeID: " << volumeID << ", name: " << volumeName());
  // insert the volume into the map
  volumeMap[volumeID] = thisVolume;

  // assign the material if you have a decorator
  if (materialDecorator != nullptr) {
    materialDecorator->decorate(*thisVolume);
  }
  if (thisVolume->volumeMaterial() == nullptr &&
      thisVolume->motherVolume() != nullptr &&
      thisVolume->motherVolume()->volumeMaterial() != nullptr) {
    auto protoMaterial = dynamic_cast<const Acts::ProtoVolumeMaterial*>(
        thisVolume->motherVolume()->volumeMaterial());
    if (protoMaterial == nullptr) {
      thisVolume->assignVolumeMaterial(
          thisVolume->motherVolume()->volumeMaterialSharedPtr());
    }
  }

  this->assignGeometryId(volumeID);
  // loop over the boundary surfaces
  GeometryIdentifier::Value iboundary = 0;
  // loop over the boundary surfaces
  for (auto& bSurfIter : boundarySurfaces()) {
    // get the intersection solution
    auto& bSurface = bSurfIter->surfaceRepresentation();
    // create the boundary surface id
    auto boundaryID = GeometryIdentifier(volumeID).setBoundary(++iboundary);
    // now assign to the boundary surface
    auto& mutableBSurface = *(const_cast<RegularSurface*>(&bSurface));
    mutableBSurface.assignGeometryId(boundaryID);
    // Assign material if you have a decorator
    if (materialDecorator != nullptr) {
      materialDecorator->decorate(mutableBSurface);
    }
  }

  // A) this is NOT a container volume, volumeID is already incremented
  if (!m_confinedVolumes) {
    // loop over the confined layers
    if (m_confinedLayers) {
      GeometryIdentifier::Value ilayer = 0;
      // loop over the layers
      for (auto& layerPtr : m_confinedLayers->arrayObjects()) {
        // create the layer identification
        auto layerID = GeometryIdentifier(volumeID).setLayer(++ilayer);
        // now close the geometry
        auto mutableLayerPtr = std::const_pointer_cast<Layer>(layerPtr);
        mutableLayerPtr->closeGeometry(materialDecorator, layerID, hook,
                                       logger);
      }
    } else if (m_bvhTop != nullptr) {
      GeometryIdentifier::Value isurface = 0;
      for (const auto& descVol : m_descendantVolumes) {
        // Attempt to cast to AbstractVolume: only one we'll handle
        const AbstractVolume* avol =
            dynamic_cast<const AbstractVolume*>(descVol.get());
        if (avol != nullptr) {
          const auto& bndSrf = avol->boundarySurfaces();
          for (const auto& bnd : bndSrf) {
            const auto& srf = bnd->surfaceRepresentation();
            RegularSurface* mutableSurfcePtr =
                const_cast<RegularSurface*>(&srf);
            auto geoID = GeometryIdentifier(volumeID).setSensitive(++isurface);
            mutableSurfcePtr->assignGeometryId(geoID);
          }
        }
      }
    }
  } else {
    // B) this is a container volume, go through sub volume
    // do the loop
    for (auto& volumesIter : m_confinedVolumes->arrayObjects()) {
      auto mutableVolumesIter =
          std::const_pointer_cast<TrackingVolume>(volumesIter);
      mutableVolumesIter->setMotherVolume(this);
      mutableVolumesIter->closeGeometry(materialDecorator, volumeMap, vol, hook,
                                        logger);
    }
  }

  if (!m_confinedDenseVolumes.empty()) {
    for (auto& volumesIter : m_confinedDenseVolumes) {
      auto mutableVolumesIter =
          std::const_pointer_cast<TrackingVolume>(volumesIter);
      mutableVolumesIter->setMotherVolume(this);
      mutableVolumesIter->closeGeometry(materialDecorator, volumeMap, vol, hook,
                                        logger);
    }
  }
}

// Returns the boundary surfaces ordered in probability to hit them based on
boost::container::small_vector<Acts::BoundaryIntersection, 4>
Acts::TrackingVolume::compatibleBoundaries(
    const GeometryContext& gctx, const Vector3& position,
    const Vector3& direction, const NavigationOptions<Surface>& options,
    const Logger& logger) const {
  ACTS_VERBOSE("Finding compatibleBoundaries");
  // Loop over boundarySurfaces and calculate the intersection
  auto excludeObject = options.startObject;
  boost::container::small_vector<Acts::BoundaryIntersection, 4> bIntersections;

  // The Limits: current, path & overstepping
  double nearLimit = 0;
  double farLimit = options.pathLimit;

  // Helper function to test intersection
  auto checkIntersection =
      [&](SurfaceMultiIntersection& smIntersection,
          const BoundarySurface* bSurface) -> BoundaryIntersection {
    for (const auto& sIntersection : smIntersection.split()) {
      if (!sIntersection) {
        continue;
      }

      if (options.forceIntersectBoundaries) {
        const bool coCriterion =
            std::abs(sIntersection.pathLength()) < std::abs(nearLimit);
        ACTS_VERBOSE("Forcing intersection with surface "
                     << bSurface->surfaceRepresentation().geometryId());
        if (coCriterion) {
          ACTS_VERBOSE("Intersection forced successfully ");
          ACTS_VERBOSE("- intersection path length "
                       << std::abs(sIntersection.pathLength())
<<<<<<< HEAD
                       << " < overstep limit " << std::abs(nearLimit));
          return BoundaryIntersection(sIntersection.intersection(), bSurface,
                                      sIntersection.object(),
                                      sIntersection.index());
=======
                       << " < overstep limit " << std::abs(oLimit));
          return BoundaryIntersection(sIntersection, bSurface);
>>>>>>> 9bfcfc16
        }
        ACTS_VERBOSE("Can't force intersection: ");
        ACTS_VERBOSE("- intersection path length "
                     << std::abs(sIntersection.pathLength())
                     << " > overstep limit " << std::abs(nearLimit));
      }

      ACTS_VERBOSE("Check intersection with surface "
                   << bSurface->surfaceRepresentation().geometryId());
      if (detail::checkIntersection<decltype(sIntersection.intersection()),
                                    decltype(logger)>(
<<<<<<< HEAD
              sIntersection.intersection(), nearLimit, farLimit, logger)) {
        return BoundaryIntersection(sIntersection.intersection(), bSurface,
                                    sIntersection.object(),
                                    sIntersection.index());
=======
              sIntersection.intersection(), pLimit, oLimit,
              s_onSurfaceTolerance, logger)) {
        return BoundaryIntersection(sIntersection, bSurface);
>>>>>>> 9bfcfc16
      }
    }

    ACTS_VERBOSE("No intersection accepted");
    return BoundaryIntersection(SurfaceIntersection::invalid(), bSurface);
  };

  /// Helper function to process boundary surfaces
  auto processBoundaries =
      [&](const TrackingVolumeBoundaries& bSurfaces) -> void {
    ACTS_VERBOSE("Processing boundaries");
    // Loop over the boundary surfaces
    for (auto& bsIter : bSurfaces) {
      // Get the boundary surface pointer
      const auto& bSurfaceRep = bsIter->surfaceRepresentation();
      ACTS_VERBOSE("Consider boundary surface " << bSurfaceRep.geometryId()
                                                << " :\n"
                                                << std::tie(bSurfaceRep, gctx));

      // Exclude the boundary where you are on
      if (excludeObject != &bSurfaceRep) {
        auto bCandidate = bSurfaceRep.intersect(gctx, position, direction,
                                                options.boundaryCheck);
        // Intersect and continue
        auto bIntersection = checkIntersection(bCandidate, bsIter.get());
        if (bIntersection.first) {
          ACTS_VERBOSE(" - Proceed with surface");
          bIntersections.push_back(bIntersection);
        } else {
          ACTS_VERBOSE(" - Surface intersecion invalid");
        }
      } else {
        ACTS_VERBOSE(" - Surface is excluded surface");
      }
    }
  };

  // Process the boundaries of the current volume
  auto& bSurfaces = boundarySurfaces();
  ACTS_VERBOSE("Volume reports " << bSurfaces.size() << " boundary surfaces");
  processBoundaries(bSurfaces);

  // Process potential boundaries of contained volumes
  auto confinedDenseVolumes = denseVolumes();
  ACTS_VERBOSE("Volume reports " << confinedDenseVolumes.size()
                                 << " confined dense volumes");
  for (const auto& dv : confinedDenseVolumes) {
    auto& bSurfacesConfined = dv->boundarySurfaces();
    ACTS_VERBOSE(" -> " << bSurfacesConfined.size() << " boundary surfaces");
    processBoundaries(bSurfacesConfined);
  }

  auto comparator = [](double a, double b) {
    // sign function would be nice but ...
    if ((a > 0 && b > 0) || (a < 0 && b < 0)) {
      return a < b;
    }
    if (a > 0) {  // b < 0
      return true;
    }
    return false;
  };

  std::sort(bIntersections.begin(), bIntersections.end(),
            [&](const BoundaryIntersection& a, const BoundaryIntersection& b) {
              return comparator(a.first.pathLength(), b.first.pathLength());
            });
  return bIntersections;
}

boost::container::small_vector<Acts::LayerIntersection, 10>
Acts::TrackingVolume::compatibleLayers(
    const GeometryContext& gctx, const Vector3& position,
    const Vector3& direction, const NavigationOptions<Layer>& options) const {
  // the layer intersections which are valid
  boost::container::small_vector<Acts::LayerIntersection, 10> lIntersections;

  // the confinedLayers
  if (m_confinedLayers != nullptr) {
    // start layer given or not - test layer
    const Layer* tLayer = options.startObject != nullptr
                              ? options.startObject
                              : associatedLayer(gctx, position);
    while (tLayer != nullptr) {
      // check if the layer needs resolving
      // - resolveSensitive -> always take layer if it has a surface array
      // - resolveMaterial -> always take layer if it has material
      // - resolvePassive -> always take, unless it's a navigation layer
      // skip the start object
      if (tLayer != options.startObject && tLayer->resolve(options)) {
        // if it's a resolveable start layer, you are by definition on it
        // layer on approach intersection
        auto atIntersection =
            tLayer->surfaceOnApproach(gctx, position, direction, options);
        auto path = atIntersection.pathLength();
        bool withinLimit = std::abs(path) <= std::abs(options.pathLimit);
        // Intersection is ok - take it (move to surface on approach)
        if (atIntersection &&
            (atIntersection.object() != options.targetSurface) && withinLimit) {
          // create a layer intersection
          lIntersections.push_back(LayerIntersection(atIntersection, tLayer));
        }
      }
      // move to next one or break because you reached the end layer
      tLayer = (tLayer == options.endObject)
                   ? nullptr
                   : tLayer->nextLayer(gctx, position, direction);
    }
    std::sort(lIntersections.begin(), lIntersections.end(),
              [](const LayerIntersection& a, const LayerIntersection& b) {
                return SurfaceIntersection::forwardOrder(a.first, b.first);
              });
  }
  // and return
  return lIntersections;
}

namespace {
template <typename T>
std::vector<const Acts::Volume*> intersectSearchHierarchy(
    const T obj, const Acts::Volume::BoundingBox* lnode) {
  std::vector<const Acts::Volume*> hits;
  hits.reserve(20);  // arbitrary
  do {
    if (lnode->intersect(obj)) {
      if (lnode->hasEntity()) {
        // found primitive
        // check obb to limit false positives
        const Acts::Volume* vol = lnode->entity();
        const auto& obb = vol->orientedBoundingBox();
        if (obb.intersect(obj.transformed(vol->itransform()))) {
          hits.push_back(vol);
        }
        // we skip in any case, whether we actually hit the OBB or not
        lnode = lnode->getSkip();
      } else {
        // go over children
        lnode = lnode->getLeftChild();
      }
    } else {
      lnode = lnode->getSkip();
    }
  } while (lnode != nullptr);

  return hits;
}
}  // namespace

std::vector<Acts::SurfaceIntersection>
Acts::TrackingVolume::compatibleSurfacesFromHierarchy(
    const GeometryContext& gctx, const Vector3& position,
    const Vector3& direction, double angle,
    const NavigationOptions<Surface>& options) const {
  std::vector<SurfaceIntersection> sIntersections;
  sIntersections.reserve(20);  // arbitrary

  // The limits for this navigation step
  double pLimit = options.pathLimit;
  double oLimit = options.overstepLimit;

  if (m_bvhTop == nullptr) {
    return sIntersections;
  }

  std::vector<const Volume*> hits;
  if (angle == 0) {
    // use ray
    Ray3D obj(position, direction);
    hits = intersectSearchHierarchy(std::move(obj), m_bvhTop);
  } else {
    Acts::Frustum<ActsScalar, 3, 4> obj(position, direction, angle);
    hits = intersectSearchHierarchy(std::move(obj), m_bvhTop);
  }

  // have cells, decompose to surfaces
  for (const Volume* vol : hits) {
    const AbstractVolume* avol = dynamic_cast<const AbstractVolume*>(vol);
    const std::vector<std::shared_ptr<const BoundarySurfaceT<AbstractVolume>>>&
        boundarySurfaces = avol->boundarySurfaces();
    for (const auto& bs : boundarySurfaces) {
      const Surface& srf = bs->surfaceRepresentation();
      auto sfmi =
          srf.intersect(gctx, position, direction, BoundaryCheck(false));
      for (const auto& sfi : sfmi.split()) {
        if (sfi && sfi.pathLength() > oLimit && sfi.pathLength() <= pLimit) {
          sIntersections.push_back(sfi);
        }
      }
    }
  }

  // Sort according to the path length
  std::sort(sIntersections.begin(), sIntersections.end(),
            SurfaceIntersection::forwardOrder);

  return sIntersections;
}<|MERGE_RESOLUTION|>--- conflicted
+++ resolved
@@ -503,15 +503,8 @@
           ACTS_VERBOSE("Intersection forced successfully ");
           ACTS_VERBOSE("- intersection path length "
                        << std::abs(sIntersection.pathLength())
-<<<<<<< HEAD
                        << " < overstep limit " << std::abs(nearLimit));
-          return BoundaryIntersection(sIntersection.intersection(), bSurface,
-                                      sIntersection.object(),
-                                      sIntersection.index());
-=======
-                       << " < overstep limit " << std::abs(oLimit));
           return BoundaryIntersection(sIntersection, bSurface);
->>>>>>> 9bfcfc16
         }
         ACTS_VERBOSE("Can't force intersection: ");
         ACTS_VERBOSE("- intersection path length "
@@ -523,16 +516,8 @@
                    << bSurface->surfaceRepresentation().geometryId());
       if (detail::checkIntersection<decltype(sIntersection.intersection()),
                                     decltype(logger)>(
-<<<<<<< HEAD
               sIntersection.intersection(), nearLimit, farLimit, logger)) {
-        return BoundaryIntersection(sIntersection.intersection(), bSurface,
-                                    sIntersection.object(),
-                                    sIntersection.index());
-=======
-              sIntersection.intersection(), pLimit, oLimit,
-              s_onSurfaceTolerance, logger)) {
         return BoundaryIntersection(sIntersection, bSurface);
->>>>>>> 9bfcfc16
       }
     }
 
