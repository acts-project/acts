--- conflicted
+++ resolved
@@ -608,11 +608,7 @@
         auto atIntersection =
             tLayer->surfaceOnApproach(gctx, position, direction, options);
         auto path = atIntersection.intersection.pathLength;
-<<<<<<< HEAD
-        bool withinLimit = std::abs(path) < std::abs(options.pathLimit);
-=======
         bool withinLimit = std::abs(path) <= std::abs(options.pathLimit);
->>>>>>> 6045480d
         // Intersection is ok - take it (move to surface on appraoch)
         if (atIntersection &&
             (atIntersection.object != options.targetSurface) && withinLimit) {
