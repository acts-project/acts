// This file is part of the Acts project.
//
// Copyright (C) 2016-2018 CERN for the benefit of the Acts project
//
// This Source Code Form is subject to the terms of the Mozilla Public
// License, v. 2.0. If a copy of the MPL was not distributed with this
// file, You can obtain one at http://mozilla.org/MPL/2.0/.

#include "Acts/Geometry/Layer.hpp"

#include "Acts/Definitions/Direction.hpp"
#include "Acts/Definitions/Tolerance.hpp"
#include "Acts/Material/IMaterialDecorator.hpp"
#include "Acts/Propagator/Navigator.hpp"
#include "Acts/Surfaces/Surface.hpp"

#include <algorithm>
#include <functional>
#include <iterator>
#include <vector>

Acts::Layer::Layer(std::unique_ptr<SurfaceArray> surfaceArray, double thickness,
                   std::unique_ptr<ApproachDescriptor> ades, LayerType laytyp)
    : m_nextLayers(NextLayers(nullptr, nullptr)),
      m_surfaceArray(surfaceArray.release()),
      m_layerThickness(thickness),
      m_approachDescriptor(nullptr),
      m_representingVolume(nullptr),
      m_layerType(laytyp),
      m_ssRepresentingSurface(1) {
  if (ades) {
    ades->registerLayer(*this);
    m_approachDescriptor = std::move(ades);
    m_ssApproachSurfaces = 1;  // indicates existence
  }
  // indicates existence of sensitive surfaces
  if (m_surfaceArray) {
    m_ssSensitiveSurfaces = 1;
  }
}

const Acts::ApproachDescriptor* Acts::Layer::approachDescriptor() const {
  return m_approachDescriptor.get();
}

Acts::ApproachDescriptor* Acts::Layer::approachDescriptor() {
  return const_cast<ApproachDescriptor*>(m_approachDescriptor.get());
}

void Acts::Layer::closeGeometry(const IMaterialDecorator* materialDecorator,
                                const GeometryIdentifier& layerID,
                                const GeometryIdentifierHook& hook,
                                const Logger& logger) {
  // set the volumeID of this
  assignGeometryId(layerID);
  // assign to the representing surface
  Surface* rSurface = const_cast<Surface*>(&surfaceRepresentation());
  if (materialDecorator != nullptr) {
    materialDecorator->decorate(*rSurface);
  }
  ACTS_DEBUG("layerID: " << layerID);

  rSurface->assignGeometryId(layerID);

  // also find out how the sub structure is defined
  if (surfaceRepresentation().surfaceMaterial() != nullptr) {
    m_ssRepresentingSurface = 2;
  }
  // loop over the approach surfaces
  if (m_approachDescriptor) {
    // indicates the existence of approach surfaces
    m_ssApproachSurfaces = 1;
    // loop through the approachSurfaces and assign unique GeomeryID
    GeometryIdentifier::Value iasurface = 0;
    for (auto& aSurface : m_approachDescriptor->containedSurfaces()) {
      auto asurfaceID = GeometryIdentifier(layerID).setApproach(++iasurface);
      auto mutableASurface = const_cast<Surface*>(aSurface);
      mutableASurface->assignGeometryId(asurfaceID);
      if (materialDecorator != nullptr) {
        materialDecorator->decorate(*mutableASurface);
      }
      // if any of the approach surfaces has material
      if (aSurface->surfaceMaterial() != nullptr) {
        m_ssApproachSurfaces = 2;
      }
    }
  }
  // check if you have sensitive surfaces
  if (m_surfaceArray) {
    // indicates the existence of sensitive surfaces
    m_ssSensitiveSurfaces = 1;
    // loop sensitive surfaces and assign unique GeometryIdentifier
    GeometryIdentifier::Value issurface = 0;
    for (auto& sSurface : m_surfaceArray->surfaces()) {
      auto ssurfaceID = GeometryIdentifier(layerID).setSensitive(++issurface);
      ssurfaceID = hook.decorateIdentifier(ssurfaceID, *sSurface);
      auto mutableSSurface = const_cast<Surface*>(sSurface);
      mutableSSurface->assignGeometryId(ssurfaceID);
      if (materialDecorator != nullptr) {
        materialDecorator->decorate(*mutableSSurface);
      }
      // if any of the sensitive surfaces has material
      if (sSurface->surfaceMaterial() != nullptr) {
        m_ssSensitiveSurfaces = 2;
      }
    }
  }
}

boost::container::small_vector<Acts::SurfaceIntersection, 10>
Acts::Layer::compatibleSurfaces(const GeometryContext& gctx,
                                const Vector3& position,
                                const Vector3& direction,
                                const NavigationOptions& options) const {
  // the list of valid intersection
  boost::container::small_vector<SurfaceIntersection, 10> sIntersections;

  // fast exit - there is nothing to
  if (!m_surfaceArray || !m_approachDescriptor) {
    return sIntersections;
  }

  double nearLimit = options.nearLimit;
  double farLimit = options.farLimit;

<<<<<<< HEAD
=======
  // TODO this looks like a major hack; is this really needed?
>>>>>>> 57576e59
  // (0) End surface check
  // @todo: - we might be able to skip this by use of options.pathLimit
  // check if you have to stop at the endSurface
  if (options.endObject != nullptr) {
    // intersect the end surface
    // - it is the final one don't use the boundary check at all
    SurfaceIntersection endInter =
        static_cast<const Surface*>(options.endObject)
            ->intersect(gctx, position, direction, BoundaryCheck(true))
            .closest();
    // non-valid intersection with the end surface provided at this layer
    // indicates wrong direction or faulty setup
    // -> do not return compatible surfaces since they may lead you on a wrong
    // navigation path
    if (endInter) {
      farLimit = endInter.pathLength();
    } else {
      return sIntersections;
    }
  } else {
    // compatibleSurfaces() should only be called when on the layer,
    // i.e. the maximum path limit is given by the layer thickness times
    // path correction, we take a safety factor of 1.5
    // -> this avoids punch through for cylinders
    double pCorrection =
        surfaceRepresentation().pathCorrection(gctx, position, direction);
    farLimit = 1.5 * thickness() * pCorrection;
  }

  auto isUnique = [&](const SurfaceIntersection& b) {
    auto find_it = std::find_if(
        sIntersections.begin(), sIntersections.end(), [&b](const auto& a) {
          return a.object() == b.object() && a.index() == b.index();
        });
    return find_it == sIntersections.end();
  };

  // lemma 0 : accept the surface
  auto acceptSurface = [&options](const Surface& sf,
                                  bool sensitive = false) -> bool {
    // surface is sensitive and you're asked to resolve
    if (sensitive && options.resolveSensitive) {
      return true;
    }
    // next option: it's a material surface and you want to have it
    if (options.resolveMaterial && sf.surfaceMaterial() != nullptr) {
      return true;
    }
    // last option: resolve all
    return options.resolvePassive;
  };

  // lemma 1 : check and fill the surface
  // [&sIntersections, &options, &parameters
  auto processSurface = [&](const Surface& sf, bool sensitive = false) {
    // veto if it's start surface
    if (options.startObject == &sf) {
      return;
    }
    // veto if it doesn't fit the prescription
    if (!acceptSurface(sf, sensitive)) {
      return;
    }
    bool boundaryCheck = options.boundaryCheck.isEnabled();
    if (std::find(options.externalSurfaces.begin(),
                  options.externalSurfaces.end(),
                  sf.geometryId()) != options.externalSurfaces.end()) {
      boundaryCheck = false;
    }
    // the surface intersection
    SurfaceIntersection sfi =
        sf.intersect(gctx, position, direction, BoundaryCheck(boundaryCheck))
            .closest();
    if (sfi &&
        detail::checkIntersection(sfi.intersection(), nearLimit, farLimit) &&
        isUnique(sfi)) {
      sIntersections.push_back(sfi);
    }
  };

  // (A) approach descriptor section
  //
  // the approach surfaces are in principle always testSurfaces
  // - the surface on approach is excluded via the veto
  // - the surfaces are only collected if needed
  if (m_approachDescriptor &&
      (options.resolveMaterial || options.resolvePassive)) {
    // the approach surfaces
    const std::vector<const Surface*>& approachSurfaces =
        m_approachDescriptor->containedSurfaces();
    // we loop through and veto
    // - if the approach surface is the parameter surface
    // - if the surface is not compatible with the collect
    for (auto& aSurface : approachSurfaces) {
      processSurface(*aSurface);
    }
  }

  // (B) sensitive surface section
  //
  // check the sensitive surfaces if you have some
  if (m_surfaceArray && (options.resolveMaterial || options.resolvePassive ||
                         options.resolveSensitive)) {
    // get the candidates
    const std::vector<const Surface*>& sensitiveSurfaces =
        m_surfaceArray->neighbors(position);
    // loop through and veto
    // - if the approach surface is the parameter surface
    // - if the surface is not compatible with the type(s) that are collected
    for (auto& sSurface : sensitiveSurfaces) {
      processSurface(*sSurface, true);
    }
  }

  // (C) representing surface section
  //
  // the layer surface itself is a testSurface
  const Surface* layerSurface = &surfaceRepresentation();
  processSurface(*layerSurface);

  return sIntersections;
}

Acts::SurfaceIntersection Acts::Layer::surfaceOnApproach(
    const GeometryContext& gctx, const Vector3& position,
    const Vector3& direction, const NavigationOptions& options) const {
  // resolve directive based by options
  // - options.resolvePassive is on -> always
  // - options.resolveSensitive is on -> always
  // - options.resolveMaterial is on
  //   && either sensitive or approach surfaces have material
  bool resolvePS = options.resolveSensitive || options.resolvePassive;
  bool resolveMS = options.resolveMaterial &&
                   (m_ssSensitiveSurfaces > 1 || m_ssApproachSurfaces > 1 ||
                    (surfaceRepresentation().surfaceMaterial() != nullptr));

  // The Limits
  double nearLimit = options.nearLimit;
  double farLimit = options.farLimit;

  // Helper function to find valid intersection
  auto findValidIntersection =
      [&](const SurfaceMultiIntersection& sfmi) -> SurfaceIntersection {
    for (const auto& sfi : sfmi.split()) {
      if (sfi &&
          detail::checkIntersection(sfi.intersection(), nearLimit, farLimit)) {
        return sfi;
      }
    }

    // Return an invalid one
    return SurfaceIntersection::invalid();
  };

  // Approach descriptor present and resolving is necessary
  if (m_approachDescriptor && (resolvePS || resolveMS)) {
    SurfaceIntersection aSurface = m_approachDescriptor->approachSurface(
        gctx, position, direction, options.boundaryCheck, nearLimit, farLimit);
    return aSurface;
  }

  // Intersect and check the representing surface
  const Surface& rSurface = surfaceRepresentation();
  auto sIntersection =
      rSurface.intersect(gctx, position, direction, options.boundaryCheck);
  return findValidIntersection(sIntersection);
}<|MERGE_RESOLUTION|>--- conflicted
+++ resolved
@@ -108,10 +108,9 @@
 }
 
 boost::container::small_vector<Acts::SurfaceIntersection, 10>
-Acts::Layer::compatibleSurfaces(const GeometryContext& gctx,
-                                const Vector3& position,
-                                const Vector3& direction,
-                                const NavigationOptions& options) const {
+Acts::Layer::compatibleSurfaces(
+    const GeometryContext& gctx, const Vector3& position,
+    const Vector3& direction, const NavigationOptions<Surface>& options) const {
   // the list of valid intersection
   boost::container::small_vector<SurfaceIntersection, 10> sIntersections;
 
@@ -123,10 +122,7 @@
   double nearLimit = options.nearLimit;
   double farLimit = options.farLimit;
 
-<<<<<<< HEAD
-=======
   // TODO this looks like a major hack; is this really needed?
->>>>>>> 57576e59
   // (0) End surface check
   // @todo: - we might be able to skip this by use of options.pathLimit
   // check if you have to stop at the endSurface
@@ -134,7 +130,7 @@
     // intersect the end surface
     // - it is the final one don't use the boundary check at all
     SurfaceIntersection endInter =
-        static_cast<const Surface*>(options.endObject)
+        options.endObject
             ->intersect(gctx, position, direction, BoundaryCheck(true))
             .closest();
     // non-valid intersection with the end surface provided at this layer
@@ -252,7 +248,7 @@
 
 Acts::SurfaceIntersection Acts::Layer::surfaceOnApproach(
     const GeometryContext& gctx, const Vector3& position,
-    const Vector3& direction, const NavigationOptions& options) const {
+    const Vector3& direction, const NavigationOptions<Layer>& options) const {
   // resolve directive based by options
   // - options.resolvePassive is on -> always
   // - options.resolveSensitive is on -> always
