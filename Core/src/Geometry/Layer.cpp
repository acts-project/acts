--- conflicted
+++ resolved
@@ -9,6 +9,7 @@
 #include "Acts/Geometry/Layer.hpp"
 
 #include "Acts/Material/IMaterialDecorator.hpp"
+#include "Acts/Propagator/NavigationTarget.hpp"
 #include "Acts/Propagator/Navigator.hpp"
 #include "Acts/Surfaces/BoundaryTolerance.hpp"
 #include "Acts/Surfaces/Surface.hpp"
@@ -108,12 +109,11 @@
   }
 }
 
-boost::container::small_vector<SurfaceIntersection, 10>
-Layer::compatibleSurfaces(const GeometryContext& gctx, const Vector3& position,
-                          const Vector3& direction,
-                          const NavigationOptions<Surface>& options) const {
+boost::container::small_vector<NavigationTarget, 10> Layer::compatibleSurfaces(
+    const GeometryContext& gctx, const Vector3& position,
+    const Vector3& direction, const NavigationOptions<Surface>& options) const {
   // the list of valid intersection
-  boost::container::small_vector<SurfaceIntersection, 10> surfaceIntersections;
+  boost::container::small_vector<NavigationTarget, 10> surfaceIntersections;
 
   // fast exit - there is nothing to
   if (!m_surfaceArray || !m_approachDescriptor) {
@@ -123,14 +123,12 @@
   double nearLimit = options.nearLimit;
   double farLimit = options.farLimit;
 
-  auto isUnique = [&](const SurfaceIntersection& b) {
-<<<<<<< HEAD
-    return std::ranges::none_of(surfaceIntersections, [&b](const auto& a) {
-=======
-    return std::ranges::none_of(sIntersections, [&b](const auto& a) {
->>>>>>> 547cbdaa
-      return &a.surface() == &b.surface() && a.index() == b.index();
-    });
+  auto isUnique = [&](const NavigationTarget& b) {
+    return std::ranges::none_of(
+        surfaceIntersections, [&b](const NavigationTarget& a) {
+          return &a.surface() == &b.surface() &&
+                 a.intersectionIndex() == b.intersectionIndex();
+        });
   };
 
   // lemma 0 : accept the surface
@@ -163,10 +161,11 @@
       boundaryTolerance = BoundaryTolerance::Infinite();
     }
     // the surface intersection
-    IndexedIntersection3D intersection =
+    auto [intersection, index] =
         surface.intersect(gctx, position, direction, boundaryTolerance)
             .closest();
-    SurfaceIntersection surfaceIntersection(intersection, surface);
+    NavigationTarget surfaceIntersection(intersection, index, surface,
+                                         boundaryTolerance);
     if (intersection.isValid() &&
         detail::checkPathLength(intersection.pathLength(), nearLimit,
                                 farLimit) &&
@@ -218,7 +217,7 @@
   return surfaceIntersections;
 }
 
-SurfaceIntersection Layer::surfaceOnApproach(
+NavigationTarget Layer::surfaceOnApproach(
     const GeometryContext& gctx, const Vector3& position,
     const Vector3& direction, const NavigationOptions<Layer>& options) const {
   // resolve directive based by options
@@ -238,7 +237,7 @@
 
   // Approach descriptor present and resolving is necessary
   if (m_approachDescriptor && (resolvePS || resolveMS)) {
-    SurfaceIntersection aSurface = m_approachDescriptor->approachSurface(
+    NavigationTarget aSurface = m_approachDescriptor->approachSurface(
         gctx, position, direction, options.boundaryTolerance, nearLimit,
         farLimit);
     return aSurface;
@@ -248,14 +247,15 @@
   const Surface& layerSurface = surfaceRepresentation();
   const MultiIntersection3D multiIntersection = layerSurface.intersect(
       gctx, position, direction, options.boundaryTolerance);
-  for (auto intersection : multiIntersection) {
+  for (auto [intersection, index] : multiIntersection) {
     if (intersection.isValid() &&
         detail::checkPathLength(intersection.pathLength(), nearLimit,
                                 farLimit)) {
-      return SurfaceIntersection(intersection, layerSurface);
-    }
-  }
-  return SurfaceIntersection::invalid(layerSurface);
+      return NavigationTarget(intersection, index, layerSurface,
+                              options.boundaryTolerance);
+    }
+  }
+  return NavigationTarget::None();
 }
 
 }  // namespace Acts