// This file is part of the Acts project.
//
// Copyright (C) 2016-2018 CERN for the benefit of the Acts project
//
// This Source Code Form is subject to the terms of the Mozilla Public
// License, v. 2.0. If a copy of the MPL was not distributed with this
// file, You can obtain one at http://mozilla.org/MPL/2.0/.

#include "Acts/Geometry/TrackingGeometryBuilder.hpp"

#include "Acts/Geometry/TrackingGeometry.hpp"
#include "Acts/Geometry/TrackingVolume.hpp"

#include <functional>

Acts::TrackingGeometryBuilder::TrackingGeometryBuilder(
    const Acts::TrackingGeometryBuilder::Config& cgbConfig,
    std::unique_ptr<const Logger> logger)
    : m_cfg(), m_logger(std::move(logger)) {
  setConfiguration(cgbConfig);
}

void Acts::TrackingGeometryBuilder::setConfiguration(
    const Acts::TrackingGeometryBuilder::Config& cgbConfig) {
  if (m_cfg.trackingVolumeBuilders.empty()) {
    throw std::invalid_argument("Invalid configuration: no volume builders");
  }
  m_cfg = cgbConfig;
}

void Acts::TrackingGeometryBuilder::setLogger(
    std::unique_ptr<const Logger> newLogger) {
  m_logger = std::move(newLogger);
}

std::unique_ptr<const Acts::TrackingGeometry>
Acts::TrackingGeometryBuilder::trackingGeometry(
    const GeometryContext& gctx) const {
  MutableTrackingVolumePtr highestVolume = nullptr;
  // loop over the builders and wrap one around the other
  for (auto& volumeBuilder : m_cfg.trackingVolumeBuilders) {
    // assign a new highest volume (and potentially wrap around the given
    // highest volume so far)
    highestVolume = volumeBuilder(gctx, highestVolume, nullptr);
  }

  // create the TrackingGeometry & decorate it with the material
  if (highestVolume) {
<<<<<<< HEAD
    return std::make_unique<TrackingGeometry>(
        highestVolume,
        m_cfg.materialDecorator ? m_cfg.materialDecorator.get() : nullptr,
        m_cfg.geometryIdentifierHook);
  } else {
    throw std::runtime_error(
        "Unable to construct tracking geometry: no tracking volume");
=======
    // first check if we have material to get
    const IMaterialDecorator* materialDecorator =
        m_cfg.materialDecorator ? m_cfg.materialDecorator.get() : nullptr;
    // build and set the TrackingGeometry
    trackingGeometry.reset(new TrackingGeometry(
        highestVolume, materialDecorator, *m_cfg.geometryIdentifierHook));
>>>>>>> fabf9ace
  }
}<|MERGE_RESOLUTION|>--- conflicted
+++ resolved
@@ -46,21 +46,12 @@
 
   // create the TrackingGeometry & decorate it with the material
   if (highestVolume) {
-<<<<<<< HEAD
     return std::make_unique<TrackingGeometry>(
         highestVolume,
         m_cfg.materialDecorator ? m_cfg.materialDecorator.get() : nullptr,
-        m_cfg.geometryIdentifierHook);
+        *m_cfg.geometryIdentifierHook);
   } else {
     throw std::runtime_error(
         "Unable to construct tracking geometry: no tracking volume");
-=======
-    // first check if we have material to get
-    const IMaterialDecorator* materialDecorator =
-        m_cfg.materialDecorator ? m_cfg.materialDecorator.get() : nullptr;
-    // build and set the TrackingGeometry
-    trackingGeometry.reset(new TrackingGeometry(
-        highestVolume, materialDecorator, *m_cfg.geometryIdentifierHook));
->>>>>>> fabf9ace
   }
 }