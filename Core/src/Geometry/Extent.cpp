// This file is part of the Acts project.
//
// Copyright (C) 2022 CERN for the benefit of the Acts project
//
// This Source Code Form is subject to the terms of the Mozilla Public
// License, v. 2.0. If a copy of the MPL was not distributed with this
// file, You can obtain one at http://mozilla.org/MPL/2.0/.

#include "Acts/Geometry/Extent.hpp"

#include "Acts/Utilities/VectorHelpers.hpp"

<<<<<<< HEAD
#include <algorithm>
#include <cmath>
#include <cstddef>
#include <iomanip>
#include <limits>
=======
#include <iomanip>
#include <sstream>
>>>>>>> 64ed0b20

Acts::Extent::Extent(
    const std::array<std::array<ActsScalar, 2>, binValues>& envelope)
    : m_constrains(0), m_envelope(envelope) {
  m_range[binR] =
      Range1D<ActsScalar>(0., std::numeric_limits<ActsScalar>::max());
  m_range[binPhi] = Range1D<ActsScalar>(-M_PI, M_PI);
  m_range[binRPhi] =
      Range1D<ActsScalar>(0., std::numeric_limits<ActsScalar>::max());
  m_range[binMag] =
      Range1D<ActsScalar>(0., std::numeric_limits<ActsScalar>::max());
}

void Acts::Extent::extend(const Vector3& vtx,
                          const std::vector<BinningValue>& bValues,
                          bool applyEnv, bool fillHistograms) {
  for (auto bValue : bValues) {
    // Get the casted value given the binnin value description
    ActsScalar cValue = VectorHelpers::cast(vtx, bValue);
    if (fillHistograms) {
      m_valueHistograms[bValue].push_back(cValue);
    }
    // Apply envelope as suggested
    ActsScalar lEnv = applyEnv ? m_envelope[bValue][0] : 0.;
    ActsScalar hEnv = applyEnv ? m_envelope[bValue][1] : 0.;
    ActsScalar mValue = cValue - lEnv;
    // Special protection for radial value
    if (bValue == binR and mValue < 0.) {
      mValue = std::max(mValue, 0.);
    }
    if (constrains(bValue)) {
      m_range[bValue].expand(mValue, cValue + hEnv);
    } else {
      m_range[bValue].shrink(mValue, cValue + hEnv);
    }
    m_constrains.set(bValue);
  }
}

void Acts::Extent::extend(const Extent& rhs,
                          const std::vector<BinningValue>& bValues,
                          bool applyEnv) {
  for (auto bValue : bValues) {
    // The value is constraint, envelope can be optional
    if (rhs.constrains(bValue)) {
      ActsScalar lEnv = applyEnv ? m_envelope[bValue][0] : 0.;
      ActsScalar hEnv = applyEnv ? m_envelope[bValue][1] : 0.;
      if (constrains(bValue)) {
        m_range[bValue].expand(rhs.range()[bValue].min() - lEnv,
                               rhs.range()[bValue].max() + hEnv);
      } else {
        m_range[bValue].shrink(rhs.range()[bValue].min() - lEnv,
                               rhs.range()[bValue].max() + hEnv);
      }
      m_constrains.set(bValue);
    } else if (rhs.envelope()[bValue] != zeroEnvelope) {
      // Only an envelope given, but value is not contraint -> apply envelope
      m_range[bValue].expand(m_range[bValue].min() - rhs.envelope()[bValue][0],
                             m_range[bValue].max() + rhs.envelope()[bValue][1]);
      m_constrains.set(bValue);
    }
  }
}

void Acts::Extent::addConstrain(const Acts::Extent& rhs,
                                const ExtentEnvelope& envelope) {
  for (const auto& bValue : s_binningValues) {
    if (rhs.constrains(bValue) and not constrains(bValue)) {
      const auto& cRange = rhs.range(bValue);
      m_range[bValue].setMin(cRange.min() + envelope[bValue][0u]);
      m_range[bValue].setMax(cRange.max() + envelope[bValue][1u]);
      m_constrains.set(bValue);
    }
  }
}

void Acts::Extent::set(BinningValue bValue, ActsScalar min, ActsScalar max) {
  ActsScalar minval = min;
  if (bValue == binR and minval < 0.) {
    minval = 0.;
  }
  m_range[bValue] = Range1D{minval, max};
  m_constrains.set(bValue);
}

void Acts::Extent::setEnvelope(const ExtentEnvelope& envelope) {
  m_envelope = envelope;
}

bool Acts::Extent::contains(const Extent& rhs, BinningValue bValue) const {
  // Helper to check including a constraint bit set check
  auto checkContainment = [&](BinningValue bvc) -> bool {
    if (not constrains(bvc)) {
      return true;
    }
    return (rhs.range()[bvc] <= m_range[bvc]);
  };

  // Check all
  if (bValue == binValues) {
    for (int ibv = 0; ibv < (int)binValues; ++ibv) {
      if (not checkContainment((BinningValue)ibv)) {
        return false;
      }
    }
    return true;
  }
  // Check specific
  return checkContainment(bValue);
}

bool Acts::Extent::intersects(const Extent& rhs, BinningValue bValue) const {
  // Helper to check including a constraint bit set check
  auto checkIntersect = [&](BinningValue bvc) -> bool {
    if (not constrains(bvc) or not rhs.constrains(bvc)) {
      return false;
    }
    return (m_range[bvc] && rhs.range()[bvc]);
  };

  // Check all
  if (bValue == binValues) {
    for (int ibv = 0; ibv < (int)binValues; ++ibv) {
      if (checkIntersect((BinningValue)ibv)) {
        return true;
      }
    }
    return false;
  }
  // Check specific
  return checkIntersect(bValue);
}

bool Acts::Extent::constrains(BinningValue bValue) const {
  if (bValue == binValues) {
    return (m_constrains.count() > 0);
  }
  return m_constrains.test(size_t(bValue));
}

bool Acts::Extent::operator==(const Extent& e) const {
  if (m_constrains != e.m_constrains) {
    return false;
  }
  if (m_envelope != e.m_envelope) {
    return false;
  }
  if (not(m_range == e.m_range)) {
    return false;
  }
  if (m_valueHistograms != e.m_valueHistograms) {
    return false;
  }
  return true;
}

std::string Acts::Extent::toString(const std::string& indent) const {
  std::stringstream sl;
  sl << indent << "Extent in space : " << std::endl;
  for (size_t ib = 0; ib < static_cast<size_t>(binValues); ++ib) {
    if (constrains((BinningValue)ib)) {
      sl << indent << "  - value :" << std::setw(10) << binningValueNames()[ib]
         << " | range = [" << m_range[ib].min() << ", " << m_range[ib].max()
         << "]" << std::endl;
    }
  }
  return sl.str();
}

// Overload of << operator for std::ostream for debug output
std::ostream& Acts::operator<<(std::ostream& sl, const Extent& rhs) {
  sl << rhs.toString();
  return sl;
}<|MERGE_RESOLUTION|>--- conflicted
+++ resolved
@@ -10,16 +10,11 @@
 
 #include "Acts/Utilities/VectorHelpers.hpp"
 
-<<<<<<< HEAD
 #include <algorithm>
 #include <cmath>
 #include <cstddef>
 #include <iomanip>
 #include <limits>
-=======
-#include <iomanip>
-#include <sstream>
->>>>>>> 64ed0b20
 
 Acts::Extent::Extent(
     const std::array<std::array<ActsScalar, 2>, binValues>& envelope)
