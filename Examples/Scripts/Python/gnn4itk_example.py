--- conflicted
+++ resolved
@@ -28,7 +28,6 @@
     events: int = 1,
     logLevel=acts.logging.INFO,
 ):
-<<<<<<< HEAD
     """
     Run GNN tracking with module maps on ATLAS Athena dumps.
 
@@ -53,46 +52,6 @@
         moduleMapPath + ".triplets.root"
     ).exists(), f"Module map not found: {moduleMapPath}.triplets.root"
     assert gnnModel.exists(), f"Model file not found: {gnnModel}"
-=======
-    assert inputRootDump.exists()
-    assert Path(moduleMapPath + ".doublets.root").exists()
-    assert Path(moduleMapPath + ".triplets.root").exists()
-    assert gnnModel.exists()
-
-    moduleMapConfig = {
-        "level": logLevel,
-        "moduleMapPath": moduleMapPath,
-        "rScale": 1000.0,
-        "phiScale": 3.141592654,
-        "zScale": 1000.0,
-        "gpuDevice": 0,
-        "gpuBlocks": 512,
-        "moreParallel": True,
-    }
-
-    gnnConfig = {
-        "level": logLevel,
-        "cut": 0.5,
-        "modelPath": str(gnnModel),
-        "useEdgeFeatures": True,
-    }
-
-    builderCfg = {
-        "level": logLevel,
-        "useOneBlockImplementation": False,
-        "doJunctionRemoval": True,
-    }
-
-    graphConstructor = acts.examples.gnn.ModuleMapCuda(**moduleMapConfig)
-    if gnnModel.suffix == ".pt":
-        edgeClassifier = acts.examples.TorchEdgeClassifier(**gnnConfig)
-    elif gnnModel.suffix == ".onnx":
-        del gnnConfig["useEdgeFeatures"]
-        edgeClassifier = acts.examples.gnn.OnnxEdgeClassifier(**gnnConfig)
-    elif gnnModel.suffix == ".engine":
-        edgeClassifier = acts.examples.gnn.TensorRTEdgeClassifier(**gnnConfig)
-    trackBuilder = acts.examples.gnn.CudaTrackBuilding(**builderCfg)
->>>>>>> 73970399
 
     s = acts.examples.Sequencer(
         events=events,
@@ -160,7 +119,6 @@
     }
     trackBuilder = acts.examples.CudaTrackBuilding(**trackBuilderConfig)
 
-<<<<<<< HEAD
     # Node features: ITk 12-feature configuration (spacepoint + 2 clusters)
     e = acts.examples.NodeFeature
     nodeFeatures = [
@@ -191,18 +149,6 @@
         inputClusters="clusters",
         outputDirRoot=str(outputDir),
         logLevel=logLevel,
-=======
-    s.addWriter(
-        acts.examples.root.RootTrackFinderPerformanceWriter(
-            level=logLevel,
-            inputParticles="particles_selected",
-            inputParticleMeasurementsMap="particle_measurements_map",
-            inputTrackParticleMatching="tpm",
-            inputParticleTrackMatching="ptm",
-            inputTracks="gnn_only_tracks_selected",
-            filePath="performance_gnn4itk.root",
-        )
->>>>>>> 73970399
     )
 
     s.run()
