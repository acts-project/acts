#!/usr/bin/env python3
from pathlib import Path
from typing import Optional, Union

import acts
import acts.examples


u = acts.UnitConstants


def runDigitization(
    trackingGeometry: acts.TrackingGeometry,
    field: acts.MagneticFieldProvider,
    outputDir: Path,
    digiConfigFile: Path,
    particlesInput: Optional[Path] = None,
    outputRoot: bool = True,
    outputCsv: bool = True,
    s: Optional[acts.examples.Sequencer] = None,
    doMerge: Optional[bool] = None,
) -> acts.examples.Sequencer:
    from acts.examples.simulation import (
        addParticleGun,
        EtaConfig,
        PhiConfig,
        ParticleConfig,
        addFatras,
        addDigitization,
    )

    s = s or acts.examples.Sequencer(
        events=100, numThreads=-1, logLevel=acts.logging.INFO
    )
    rnd = acts.examples.RandomNumbers(seed=42)

    if particlesInput is None:
        addParticleGun(
            s,
            EtaConfig(-2.0, 2.0),
            ParticleConfig(4, acts.PdgParticle.eMuon, True),
            PhiConfig(0.0, 360.0 * u.degree),
            multiplicity=2,
            rnd=rnd,
        )
    else:
        # Read input from input collection (e.g. Pythia8 output)
        evGen = acts.examples.RootParticleReader(
            level=s.config.logLevel,
<<<<<<< HEAD
=======
            outputParticles="particles_input",
>>>>>>> 3eb0b4fe
            filePath=str(particlesInput),
            outputParticles="particles_input",
        )
        s.addReader(evGen)

    outputDir = Path(outputDir)
    addFatras(
        s,
        trackingGeometry,
        field,
        rnd=rnd,
    )

    addDigitization(
        s,
        trackingGeometry,
        field,
        digiConfigFile=digiConfigFile,
        outputDirCsv=outputDir / "csv" if outputCsv else None,
        outputDirRoot=outputDir if outputRoot else None,
        rnd=rnd,
        doMerge=doMerge,
    )

    return s


if "__main__" == __name__:
    detector, trackingGeometry, _ = acts.examples.GenericDetector.create()

    digiConfigFile = (
        Path(__file__).resolve().parent.parent.parent.parent
        / "Examples/Algorithms/Digitization/share/default-smearing-config-generic.json"
    )
    assert digiConfigFile.exists()

    field = acts.ConstantBField(acts.Vector3(0, 0, 2 * u.T))

    runDigitization(trackingGeometry, field, outputDir=Path.cwd()).run()<|MERGE_RESOLUTION|>--- conflicted
+++ resolved
@@ -1,6 +1,6 @@
 #!/usr/bin/env python3
 from pathlib import Path
-from typing import Optional, Union
+from typing import Optional
 
 import acts
 import acts.examples
@@ -47,10 +47,6 @@
         # Read input from input collection (e.g. Pythia8 output)
         evGen = acts.examples.RootParticleReader(
             level=s.config.logLevel,
-<<<<<<< HEAD
-=======
-            outputParticles="particles_input",
->>>>>>> 3eb0b4fe
             filePath=str(particlesInput),
             outputParticles="particles_input",
         )
