--- conflicted
+++ resolved
@@ -11,14 +11,6 @@
 field = acts.examples.MagneticFieldMapXyz(str(geo_dir / "bfield/ATLAS-BField-xyz.root"))
 rnd = acts.examples.RandomNumbers(seed=42)
 
-<<<<<<< HEAD
-from particle_gun import addParticleGun, MomentumConfig, EtaConfig, ParticleConfig
-from fatras import addFatras
-from digitization import addDigitization
-from seeding import addSeeding, TruthSeedRanges
-from itk_seeding import itkSeedingAlgConfig
-from ckf_tracks import addCKFTracks, CKFPerformanceConfig
-=======
 from acts.examples.simulation import (
     addParticleGun,
     MomentumConfig,
@@ -29,11 +21,11 @@
 )
 from acts.examples.reconstruction import (
     addSeeding,
+    itkSeedingAlgConfig,
     TruthSeedRanges,
     addCKFTracks,
     CKFPerformanceConfig,
 )
->>>>>>> b4dc20dd
 
 s = acts.examples.Sequencer(events=100, numThreads=-1)
 s = addParticleGun(
