--- conflicted
+++ resolved
@@ -69,11 +69,8 @@
         beamPos=acts.Vector2(0 * u.mm, 0 * u.mm),
         impactMax=gridConfig.impactMax,
         maxPtScattering=float("inf") * u.GeV,
-<<<<<<< HEAD
         deltaZMax=900 * u.mm,
-=======
         interactionPointCut=True,
->>>>>>> 89ca4c87
         zBinEdges=gridConfig.zBinEdges,
         enableCutsForSortedSP=True,  # enable cotTheta sorting in SeedFinder
         rRangeMiddleSP=[
