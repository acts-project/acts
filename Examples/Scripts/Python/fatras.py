--- conflicted
+++ resolved
@@ -8,146 +8,6 @@
 u = acts.UnitConstants
 
 
-<<<<<<< HEAD
-def addFatras(
-    s: acts.examples.Sequencer,
-    trackingGeometry: acts.TrackingGeometry,
-    field: acts.MagneticFieldProvider,
-    outputDirCsv: Optional[Union[Path, str]] = None,
-    outputDirRoot: Optional[Union[Path, str]] = None,
-    rnd: Optional[acts.examples.RandomNumbers] = None,
-    preselectParticles: bool = True,
-) -> acts.examples.Sequencer:
-    """This function steers the detector simulation using Fatras
-
-    Parameters
-    ----------
-    s: Sequencer
-        the sequencer module to which we add the Fatras steps (returned from addFatras)
-    trackingGeometry : tracking geometry
-    field : magnetic field
-    outputDirCsv : Path|str, path, None
-        the output folder for the Csv output, None triggers no output
-    outputDirRoot : Path|str, path, None
-        the output folder for the Root output, None triggers no output
-    rnd : RandomNumbers, None
-        random number generator
-    """
-
-    if int(s.config.logLevel) <= int(acts.logging.DEBUG):
-        acts.examples.dump_args_calls(locals())
-
-    # Preliminaries
-    rnd = rnd or acts.examples.RandomNumbers()
-
-    # Selector
-    if preselectParticles:
-        particles_selected = "particles_selected"
-        s.addAlgorithm(
-            acts.examples.ParticleSelector(
-                level=s.config.logLevel,
-                inputParticles="particles_input",
-                outputParticles=particles_selected,
-            )
-        )
-    else:
-        particles_selected = "particles_input"
-
-    # Simulation
-    alg = acts.examples.FatrasSimulation(
-        level=s.config.logLevel,
-        inputParticles=particles_selected,
-        outputParticlesInitial="particles_initial",
-        outputParticlesFinal="particles_final",
-        outputSimHits="simhits",
-        randomNumbers=rnd,
-        trackingGeometry=trackingGeometry,
-        magneticField=field,
-        generateHitsOnSensitive=True,
-    )
-
-    # Sequencer
-    s.addAlgorithm(alg)
-
-    # Output
-    addFatrasWriters(s, outputDirCsv, outputDirRoot)
-
-    return s
-
-
-def addFatrasWriters(
-    s: acts.examples.Sequencer,
-    outputDirCsv: Optional[Union[Path, str]] = None,
-    outputDirRoot: Optional[Union[Path, str]] = None,
-) -> acts.examples.Sequencer:
-    if outputDirCsv is not None:
-        outputDirCsv = Path(outputDirCsv)
-        if not outputDirCsv.exists():
-            outputDirCsv.mkdir()
-        s.addWriter(
-            acts.examples.CsvParticleWriter(
-                level=s.config.logLevel,
-                outputDir=str(outputDirCsv),
-                inputParticles="particles_final",
-                outputStem="particles_final",
-            )
-        )
-
-    if outputDirRoot is not None:
-        outputDirRoot = Path(outputDirRoot)
-        if not outputDirRoot.exists():
-            outputDirRoot.mkdir()
-        s.addWriter(
-            acts.examples.RootParticleWriter(
-                level=s.config.logLevel,
-                inputParticles="particles_final",
-                filePath=str(outputDirRoot / "fatras_particles_final.root"),
-            )
-        )
-
-    if outputDirCsv is not None:
-        s.addWriter(
-            acts.examples.CsvParticleWriter(
-                level=s.config.logLevel,
-                outputDir=str(outputDirCsv),
-                inputParticles="particles_initial",
-                outputStem="particles_initial",
-            )
-        )
-
-    if outputDirRoot is not None:
-        s.addWriter(
-            acts.examples.RootParticleWriter(
-                level=s.config.logLevel,
-                inputParticles="particles_initial",
-                filePath=str(outputDirRoot / "fatras_particles_initial.root"),
-            )
-        )
-
-    if outputDirCsv is not None:
-        s.addWriter(
-            acts.examples.CsvSimHitWriter(
-                level=s.config.logLevel,
-                inputSimHits=alg.config.outputSimHits,
-                outputDir=str(outputDirCsv),
-                outputStem="hits",
-            )
-        )
-
-    if outputDirRoot is not None:
-        s.addWriter(
-            acts.examples.RootSimHitWriter(
-                level=s.config.logLevel,
-                inputSimHits=alg.config.outputSimHits,
-                filePath=str(outputDirRoot / "hits.root"),
-            )
-        )
-
-    return s
-
-
-=======
->>>>>>> b4dc20dd
 def runFatras(trackingGeometry, field, outputDir, s: acts.examples.Sequencer = None):
     s = s or acts.examples.Sequencer(events=100, numThreads=-1)
     s.config.logLevel = acts.logging.INFO
