#!/usr/bin/env python3
import os, argparse, pathlib, contextlib, acts, acts.examples
from acts.examples.simulation import (
    addParticleGun,
    MomentumConfig,
    EtaConfig,
    PhiConfig,
    ParticleConfig,
    addPythia8,
    addFatras,
    addGeant4,
    ParticleSelectorConfig,
    addDigitization,
)
from acts.examples.reconstruction import (
    addSeeding,
    TruthSeedRanges,
    addCKFTracks,
    TrackSelectorConfig,
    addAmbiguityResolution,
    AmbiguityResolutionConfig,
    addAmbiguityResolutionML,
    AmbiguityResolutionMLConfig,
    addVertexFitting,
    VertexFinder,
)
from common import getOpenDataDetectorDirectory
from acts.examples.odd import getOpenDataDetector

parser = argparse.ArgumentParser(description="Full chain with the OpenDataDetector")

parser.add_argument("--events", "-n", help="Number of events", type=int, default=100)
parser.add_argument(
    "--geant4", help="Use Geant4 instead of fatras", action="store_true"
)
parser.add_argument(
    "--ttbar",
    help="Use Pythia8 (ttbar, pile-up 200) instead of particle gun",
    action="store_true",
)
parser.add_argument(
    "--MLSolver",
    help="Use the Ml Ambiguity Solver instead of the classical one",
    action="store_true",
)

args = vars(parser.parse_args())

ttbar = args["ttbar"]
g4_simulation = args["geant4"]
ambiguity_MLSolver = args["MLSolver"]
u = acts.UnitConstants
geoDir = getOpenDataDetectorDirectory()
outputDir = pathlib.Path.cwd() / "odd_output"
# acts.examples.dump_args_calls(locals())  # show python binding calls

oddMaterialMap = geoDir / "data/odd-material-maps.root"
oddDigiConfig = geoDir / "config/odd-digi-smearing-config.json"
oddSeedingSel = geoDir / "config/odd-seeding-config.json"
oddMaterialDeco = acts.IMaterialDecorator.fromFile(oddMaterialMap)

detector, trackingGeometry, decorators = getOpenDataDetector(
    geoDir, mdecorator=oddMaterialDeco
)
field = acts.ConstantBField(acts.Vector3(0.0, 0.0, 2.0 * u.T))
rnd = acts.examples.RandomNumbers(seed=42)

<<<<<<< HEAD
# TODO Geant4 currently crashes with FPE monitoring
with acts.FpeMonitor() if not g4_simulation else contextlib.nullcontext():
    s = acts.examples.Sequencer(
        events=args["events"],
        numThreads=1,
        outputDir=str(outputDir),
    )

    outputDir = None

    if not ttbar:
        addParticleGun(
            s,
            MomentumConfig(1.0 * u.GeV, 10.0 * u.GeV, transverse=True),
            EtaConfig(-3.0, 3.0, uniform=True),
            ParticleConfig(2, acts.PdgParticle.eMuon, randomizeCharge=True),
            vtxGen=acts.examples.GaussianVertexGenerator(
                stddev=acts.Vector4(
                    0.0125 * u.mm, 0.0125 * u.mm, 55.5 * u.mm, 5.0 * u.ns
                ),
                mean=acts.Vector4(0, 0, 0, 0),
            ),
            multiplicity=50,
            rnd=rnd,
        )
    else:
        addPythia8(
            s,
            hardProcess=["Top:qqbar2ttbar=on"],
            npileup=200,
            vtxGen=acts.examples.GaussianVertexGenerator(
                stddev=acts.Vector4(
                    0.0125 * u.mm, 0.0125 * u.mm, 55.5 * u.mm, 5.0 * u.ns
                ),
                mean=acts.Vector4(0, 0, 0, 0),
            ),
            rnd=rnd,
            outputDirRoot=outputDir,
            # outputDirCsv=outputDir,
        )
    if g4_simulation:
        if s.config.numThreads != 1:
            raise ValueError("Geant 4 simulation does not support multi-threading")
=======
s = acts.examples.Sequencer(
    events=args["events"],
    numThreads=1,
    outputDir=str(outputDir),
)
>>>>>>> b483c1a5

if not ttbar:
    addParticleGun(
        s,
        MomentumConfig(1.0 * u.GeV, 10.0 * u.GeV, transverse=True),
        EtaConfig(-3.0, 3.0),
        PhiConfig(0.0, 360.0 * u.degree),
        ParticleConfig(4, acts.PdgParticle.eMuon, randomizeCharge=True),
        vtxGen=acts.examples.GaussianVertexGenerator(
            mean=acts.Vector4(0, 0, 0, 0),
            stddev=acts.Vector4(0.0125 * u.mm, 0.0125 * u.mm, 55.5 * u.mm, 1.0 * u.ns),
        ),
        multiplicity=50,
        rnd=rnd,
    )
else:
    addPythia8(
        s,
        hardProcess=["Top:qqbar2ttbar=on"],
        npileup=50,
        vtxGen=acts.examples.GaussianVertexGenerator(
            mean=acts.Vector4(0, 0, 0, 0),
            stddev=acts.Vector4(0.0125 * u.mm, 0.0125 * u.mm, 55.5 * u.mm, 5.0 * u.ns),
        ),
        rnd=rnd,
        outputDirRoot=outputDir,
        # outputDirCsv=outputDir,
    )
if g4_simulation:
    if s.config.numThreads != 1:
        raise ValueError("Geant 4 simulation does not support multi-threading")

    # Pythia can sometime simulate particles outside the world volume, a cut on the Z of the track help mitigate this effect
    # Older version of G4 might not work, this as has been tested on version `geant4-11-00-patch-03`
    # For more detail see issue #1578
    addGeant4(
        s,
        detector,
        trackingGeometry,
        field,
        preSelectParticles=ParticleSelectorConfig(
            eta=(-3.0, 3.0),
            absZ=(0, 1e4),
            rho=(0, 1e3),
            pt=(150 * u.MeV, None),
            removeNeutral=True,
        ),
        outputDirRoot=outputDir,
        # outputDirCsv=outputDir,
        rnd=rnd,
        killVolume=acts.Volume.makeCylinderVolume(r=1.1 * u.m, halfZ=3.0 * u.m),
        killAfterTime=25 * u.ns,
    )
else:
    addFatras(
        s,
        trackingGeometry,
        field,
        preSelectParticles=ParticleSelectorConfig(
            eta=(-3.0, 3.0),
            pt=(150 * u.MeV, None),
            removeNeutral=True,
        )
        if ttbar
        else ParticleSelectorConfig(),
        outputDirRoot=outputDir,
        # outputDirCsv=outputDir,
        rnd=rnd,
    )

addDigitization(
    s,
    trackingGeometry,
    field,
    digiConfigFile=oddDigiConfig,
    outputDirRoot=outputDir,
    # outputDirCsv=outputDir,
    rnd=rnd,
)

addSeeding(
    s,
    trackingGeometry,
    field,
    TruthSeedRanges(pt=(1.0 * u.GeV, None), eta=(-3.0, 3.0), nHits=(9, None))
    if ttbar
    else TruthSeedRanges(),
    geoSelectionConfigFile=oddSeedingSel,
    outputDirRoot=outputDir,
)

addCKFTracks(
    s,
    trackingGeometry,
    field,
    TrackSelectorConfig(
        pt=(1.0 * u.GeV if ttbar else 0.0, None),
        absEta=(None, 3.0),
        loc0=(-4.0 * u.mm, 4.0 * u.mm),
        nMeasurementsMin=7,
    ),
    outputDirRoot=outputDir,
    # outputDirCsv=outputDir,
)

if ambiguity_MLSolver:
    addAmbiguityResolutionML(
        s,
        AmbiguityResolutionMLConfig(nMeasurementsMin=7),
        outputDirRoot=outputDir,
        # outputDirCsv=outputDir,
        onnxModelFile=os.path.dirname(__file__)
        + "/MLAmbiguityResolution/duplicateClassifier.onnx",
    )
else:
    addAmbiguityResolution(
        s,
        AmbiguityResolutionConfig(
            maximumSharedHits=3, maximumIterations=10000, nMeasurementsMin=7
        ),
        outputDirRoot=outputDir,
        # outputDirCsv=outputDir,
    )

addVertexFitting(
    s,
    field,
    vertexFinder=VertexFinder.Iterative,
    outputDirRoot=outputDir,
)

s.run()<|MERGE_RESOLUTION|>--- conflicted
+++ resolved
@@ -65,57 +65,11 @@
 field = acts.ConstantBField(acts.Vector3(0.0, 0.0, 2.0 * u.T))
 rnd = acts.examples.RandomNumbers(seed=42)
 
-<<<<<<< HEAD
-# TODO Geant4 currently crashes with FPE monitoring
-with acts.FpeMonitor() if not g4_simulation else contextlib.nullcontext():
-    s = acts.examples.Sequencer(
-        events=args["events"],
-        numThreads=1,
-        outputDir=str(outputDir),
-    )
-
-    outputDir = None
-
-    if not ttbar:
-        addParticleGun(
-            s,
-            MomentumConfig(1.0 * u.GeV, 10.0 * u.GeV, transverse=True),
-            EtaConfig(-3.0, 3.0, uniform=True),
-            ParticleConfig(2, acts.PdgParticle.eMuon, randomizeCharge=True),
-            vtxGen=acts.examples.GaussianVertexGenerator(
-                stddev=acts.Vector4(
-                    0.0125 * u.mm, 0.0125 * u.mm, 55.5 * u.mm, 5.0 * u.ns
-                ),
-                mean=acts.Vector4(0, 0, 0, 0),
-            ),
-            multiplicity=50,
-            rnd=rnd,
-        )
-    else:
-        addPythia8(
-            s,
-            hardProcess=["Top:qqbar2ttbar=on"],
-            npileup=200,
-            vtxGen=acts.examples.GaussianVertexGenerator(
-                stddev=acts.Vector4(
-                    0.0125 * u.mm, 0.0125 * u.mm, 55.5 * u.mm, 5.0 * u.ns
-                ),
-                mean=acts.Vector4(0, 0, 0, 0),
-            ),
-            rnd=rnd,
-            outputDirRoot=outputDir,
-            # outputDirCsv=outputDir,
-        )
-    if g4_simulation:
-        if s.config.numThreads != 1:
-            raise ValueError("Geant 4 simulation does not support multi-threading")
-=======
 s = acts.examples.Sequencer(
     events=args["events"],
     numThreads=1,
     outputDir=str(outputDir),
 )
->>>>>>> b483c1a5
 
 if not ttbar:
     addParticleGun(
