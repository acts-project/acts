--- conflicted
+++ resolved
@@ -107,7 +107,6 @@
         outputDirRoot=outputDir,
     )
 
-<<<<<<< HEAD
     addCKFTracks(
         s,
         trackingGeometry,
@@ -116,25 +115,13 @@
             ptMin=1.0 * u.GeV if ttbar_pu200 else 0.0, nMeasurementsMin=6
         ),
         TrackSelectorRanges(
-            pt=(1.0 * u.GeV, None), absEta=(None, 3.0), removeNeutral=True
+            pt=(1.0 * u.GeV, None),
+            absEta=(None, 3.0),
+            loc0=(-4.0 * u.mm, 4.0 * u.mm),
+            removeNeutral=True,
         ),
         outputDirRoot=outputDir,
     )
-=======
-addCKFTracks(
-    s,
-    trackingGeometry,
-    field,
-    CKFPerformanceConfig(ptMin=1.0 * u.GeV if ttbar_pu200 else 0.0, nMeasurementsMin=6),
-    TrackSelectorRanges(
-        pt=(1.0 * u.GeV, None),
-        absEta=(None, 3.0),
-        loc0=(-4.0 * u.mm, 4.0 * u.mm),
-        removeNeutral=True,
-    ),
-    outputDirRoot=outputDir,
-)
->>>>>>> f30c4af8
 
     addAmbiguityResolution(
         s,
