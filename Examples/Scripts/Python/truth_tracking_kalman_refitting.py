#!/usr/bin/env python3

from pathlib import Path

import acts
import acts.examples
from acts.examples.root import (
    RootTrackStatesWriter,
    RootTrackSummaryWriter,
    RootTrackFitterPerformanceWriter,
)

from truth_tracking_kalman import runTruthTrackingKalman

u = acts.UnitConstants


def runRefittingKf(
    trackingGeometry: acts.TrackingGeometry,
    field: acts.MagneticFieldProvider,
    digiConfigFile: Path,
    outputDir: Path,
    multipleScattering: bool = True,
    energyLoss: bool = True,
    reverseFilteringMomThreshold=float("inf"),
    reverseFilteringCovarianceScaling=100.0,
    s: acts.examples.Sequencer = None,
):
    s = runTruthTrackingKalman(
        trackingGeometry,
        field,
        digiConfigFile=digiConfigFile,
        outputDir=outputDir,
<<<<<<< HEAD
        reverseFilteringMomThreshold=0 * u.GeV,
=======
        reverseFilteringMomThreshold=0 * u.GeV,  # use direct smoothing
>>>>>>> a9c54344
        reverseFilteringCovarianceScaling=reverseFilteringCovarianceScaling,
        s=s,
    )

    kalmanOptions = {
        "multipleScattering": multipleScattering,
        "energyLoss": energyLoss,
        "reverseFilteringMomThreshold": reverseFilteringMomThreshold,
        "reverseFilteringCovarianceScaling": reverseFilteringCovarianceScaling,
        "freeToBoundCorrection": acts.examples.FreeToBoundCorrection(False),
        "level": acts.logging.INFO,
        "chi2Cut": float("inf"),
    }

    s.addAlgorithm(
        acts.examples.RefittingAlgorithm(
            level=acts.logging.INFO,
            inputTracks="kf_tracks",
            outputTracks="kf_refit_tracks",
            initialVarInflation=6 * [100.0],
            fit=acts.examples.makeKalmanFitterFunction(
                trackingGeometry, field, **kalmanOptions
            ),
        )
    )

    s.addAlgorithm(
        acts.examples.TrackTruthMatcher(
            level=acts.logging.INFO,
            inputTracks="kf_refit_tracks",
            inputParticles="particles_selected",
            inputMeasurementParticlesMap="measurement_particles_map",
            outputTrackParticleMatching="refit_track_particle_matching",
            outputParticleTrackMatching="refit_particle_track_matching",
        )
    )

    s.addWriter(
        RootTrackStatesWriter(
            level=acts.logging.INFO,
            inputTracks="kf_refit_tracks",
            inputParticles="particles_selected",
            inputTrackParticleMatching="refit_track_particle_matching",
            inputSimHits="simhits",
            inputMeasurementSimHitsMap="measurement_simhits_map",
            filePath=str(outputDir / "trackstates_kf_refit.root"),
        )
    )

    s.addWriter(
        RootTrackSummaryWriter(
            level=acts.logging.INFO,
            inputTracks="kf_refit_tracks",
            inputParticles="particles_selected",
            inputTrackParticleMatching="refit_track_particle_matching",
            filePath=str(outputDir / "tracksummary_kf_refit.root"),
        )
    )

    s.addWriter(
        RootTrackFitterPerformanceWriter(
            level=acts.logging.INFO,
            inputTracks="kf_refit_tracks",
            inputParticles="particles_selected",
            inputTrackParticleMatching="refit_track_particle_matching",
            filePath=str(outputDir / "performance_kf_refit.root"),
        )
    )

    return s


if __name__ == "__main__":
    srcdir = Path(__file__).resolve().parent.parent.parent.parent
    outputDir = Path.cwd()

    # ODD
    from acts.examples.odd import getOpenDataDetector

    detector = getOpenDataDetector()
    trackingGeometry = detector.trackingGeometry()
    decorators = detector.contextDecorators()
    digiConfigFile = srcdir / "Examples/Configs/odd-digi-smearing-config.json"

    ## GenericDetector
    # detector = acts.examples.GenericDetector()
    # trackingGeometry = detector.trackingGeometry()
    # digiConfigFile = (
    #     srcdir
    #     / "Examples/Configs/generic-digi-smearing-config.json"
    # )

    field = acts.ConstantBField(acts.Vector3(0, 0, 2 * u.T))

    runRefittingKf(
        trackingGeometry=trackingGeometry,
        field=field,
        digiConfigFile=digiConfigFile,
        outputDir=Path.cwd(),
    ).run()<|MERGE_RESOLUTION|>--- conflicted
+++ resolved
@@ -31,11 +31,7 @@
         field,
         digiConfigFile=digiConfigFile,
         outputDir=outputDir,
-<<<<<<< HEAD
-        reverseFilteringMomThreshold=0 * u.GeV,
-=======
         reverseFilteringMomThreshold=0 * u.GeV,  # use direct smoothing
->>>>>>> a9c54344
         reverseFilteringCovarianceScaling=reverseFilteringCovarianceScaling,
         s=s,
     )
