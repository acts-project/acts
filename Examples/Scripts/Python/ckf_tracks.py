#!/usr/bin/env python3
from pathlib import Path
from typing import Optional, Union
from collections import namedtuple

from acts.examples import Sequencer, GenericDetector, RootParticleReader

import acts

from acts import UnitConstants as u

<<<<<<< HEAD
CKFPerformanceConfig = namedtuple(
    "CKFPerformanceConfig",
    ["truthMatchProbMin", "nMeasurementsMin", "ptMin"],
    defaults=[None] * 3,
)


@acts.examples.NamedTypeArgs(
    CKFPerformanceConfigArg=CKFPerformanceConfig,
)
def addCKFTracks(
    s: acts.examples.Sequencer,
    trackingGeometry: acts.TrackingGeometry,
    field: acts.MagneticFieldProvider,
    CKFPerformanceConfigArg: CKFPerformanceConfig = CKFPerformanceConfig(),
    outputDirCsv: Optional[Union[Path, str]] = None,
    outputDirRoot: Optional[Union[Path, str]] = None,
    selectedParticles: str = "truth_seeds_selected",
) -> acts.examples.Sequencer:
    """This function steers the seeding

    Parameters
    ----------
    s: Sequencer
        the sequencer module to which we add the Seeding steps (returned from addSeeding)
    trackingGeometry : tracking geometry
    field : magnetic field
    CKFPerformanceConfigArg : CKFPerformanceConfig(truthMatchProbMin, nMeasurementsMin, ptMin)
        CKFPerformanceWriter configuration.
        Defaults specified in Examples/Io/Performance/ActsExamples/Io/Performance/CKFPerformanceWriter.hpp
    outputDirCsv : Path|str, path, None
        the output folder for the Csv output, None triggers no output
    outputDirRoot : Path|str, path, None
        the output folder for the Root output, None triggers no output
    selectedParticles : str, "truth_seeds_selected"
        CKFPerformanceWriter truth input
    """

    if int(s.config.logLevel) <= int(acts.logging.DEBUG):
        acts.examples.dump_args_calls(locals())

    # Setup the track finding algorithm with CKF
    # It takes all the source links created from truth hit smearing, seeds from
    # truth particle smearing and source link selection config
    trackFinder = acts.examples.TrackFindingAlgorithm(
        level=s.config.logLevel,
        measurementSelectorCfg=acts.MeasurementSelector.Config(
            [(acts.GeometryIdentifier(), ([], [15.0], [10]))]
        ),
        inputMeasurements="measurements",
        inputSourceLinks="sourcelinks",
        inputInitialTrackParameters="estimatedparameters",
        outputTrajectories="trajectories",
        outputTrackParameters="fittedTrackParameters",
        findTracks=acts.examples.TrackFindingAlgorithm.makeTrackFinderFunction(
            trackingGeometry, field
        ),
    )
    s.addAlgorithm(trackFinder)

    if outputDirRoot is not None:
        outputDirRoot = Path(outputDirRoot)
        if not outputDirRoot.exists():
            outputDirRoot.mkdir()

        # write track states from CKF
        trackStatesWriter = acts.examples.RootTrajectoryStatesWriter(
            level=s.config.logLevel,
            inputTrajectories=trackFinder.config.outputTrajectories,
            # @note The full particles collection is used here to avoid lots of warnings
            # since the unselected CKF track might have a majority particle not in the
            # filtered particle collection. This could be avoided when a seperate track
            # selection algorithm is used.
            inputParticles="particles_selected",
            inputSimHits="simhits",
            inputMeasurementParticlesMap="measurement_particles_map",
            inputMeasurementSimHitsMap="measurement_simhits_map",
            filePath=str(outputDirRoot / "trackstates_ckf.root"),
            treeName="trackstates",
        )
        s.addWriter(trackStatesWriter)

        # write track summary from CKF
        trackSummaryWriter = acts.examples.RootTrajectorySummaryWriter(
            level=s.config.logLevel,
            inputTrajectories=trackFinder.config.outputTrajectories,
            # @note The full particles collection is used here to avoid lots of warnings
            # since the unselected CKF track might have a majority particle not in the
            # filtered particle collection. This could be avoided when a seperate track
            # selection algorithm is used.
            inputParticles="particles_selected",
            inputMeasurementParticlesMap="measurement_particles_map",
            filePath=str(outputDirRoot / "tracksummary_ckf.root"),
            treeName="tracksummary",
        )
        s.addWriter(trackSummaryWriter)

        # Write CKF performance data
        ckfPerfWriter = acts.examples.CKFPerformanceWriter(
            level=s.config.logLevel,
            inputParticles=selectedParticles,
            inputTrajectories=trackFinder.config.outputTrajectories,
            inputMeasurementParticlesMap="measurement_particles_map",
            **acts.examples.defaultKWArgs(
                # The bottom seed could be the first, second or third hits on the truth track
                nMeasurementsMin=CKFPerformanceConfigArg.nMeasurementsMin,
                ptMin=CKFPerformanceConfigArg.ptMin,
                truthMatchProbMin=CKFPerformanceConfigArg.truthMatchProbMin,
            ),
            filePath=str(outputDirRoot / "performance_ckf.root"),
        )
        s.addWriter(ckfPerfWriter)

    if outputDirCsv is not None:
        outputDirCsv = Path(outputDirCsv)
        if not outputDirCsv.exists():
            outputDirCsv.mkdir()
        acts.logging.getLogger("CKFExample").info("Writing CSV files")
        csvMTJWriter = acts.examples.CsvMultiTrajectoryWriter(
            level=s.config.logLevel,
            inputTrajectories=trackFinder.config.outputTrajectories,
            inputMeasurementParticlesMap="measurement_particles_map",
            outputDir=str(outputDirCsv),
        )
        s.addWriter(csvMTJWriter)

    return s

=======
>>>>>>> ca0dcd6f

def runCKFTracks(
    trackingGeometry,
    decorators,
    geometrySelection: Path,
    digiConfigFile: Path,
    field,
    outputDir: Path,
    truthSmearedSeeded=False,
    truthEstimatedSeeded=False,
    outputCsv=True,
    inputParticlePath: Optional[Path] = None,
    s=None,
):

    from acts.examples.simulation import (
        addParticleGun,
        EtaConfig,
        PhiConfig,
        ParticleConfig,
        addFatras,
        addDigitization,
    )

    from acts.examples.reconstruction import (
        addSeeding,
        TruthSeedRanges,
        ParticleSmearingSigmas,
        SeedfinderConfigArg,
        SeedingAlgorithm,
        TrackParamsEstimationConfig,
        CKFPerformanceConfig,
        addCKFTracks,
    )

    s = s or acts.examples.Sequencer(
        events=100, numThreads=-1, logLevel=acts.logging.INFO
    )
    for d in decorators:
        s.addContextDecorator(d)
    rnd = acts.examples.RandomNumbers(seed=42)
    outputDir = Path(outputDir)

    if inputParticlePath is None:
        s = addParticleGun(
            s,
            EtaConfig(-2.0, 2.0),
            ParticleConfig(4, acts.PdgParticle.eMuon, True),
            PhiConfig(0.0, 360.0 * u.degree),
            multiplicity=2,
            rnd=rnd,
        )
    else:
        acts.logging.getLogger("CKFExample").info(
            "Reading particles from %s", inputParticlePath.resolve()
        )
        assert inputParticlePath.exists()
        s.addReader(
            RootParticleReader(
                level=acts.logging.INFO,
                filePath=str(inputParticlePath.resolve()),
                particleCollection="particles_input",
                orderedEvents=False,
            )
        )

    s = addFatras(
        s,
        trackingGeometry,
        field,
        rnd=rnd,
    )

    s = addDigitization(
        s,
        trackingGeometry,
        field,
        digiConfigFile=digiConfigFile,
        rnd=rnd,
    )

    s = addSeeding(
        s,
        trackingGeometry,
        field,
        TruthSeedRanges(pt=(500.0 * u.MeV, None), nHits=(9, None)),
        ParticleSmearingSigmas(pRel=0.01),  # only used by SeedingAlgorithm.TruthSmeared
        SeedfinderConfigArg(
            r=(None, 200 * u.mm),  # rMin=default, 33mm
            deltaR=(1 * u.mm, 60 * u.mm),
            collisionRegion=(-250 * u.mm, 250 * u.mm),
            z=(-2000 * u.mm, 2000 * u.mm),
            maxSeedsPerSpM=1,
            sigmaScattering=50,
            radLengthPerSeed=0.1,
            minPt=500 * u.MeV,
            bFieldInZ=1.99724 * u.T,
            impactMax=3 * u.mm,
        ),
        TrackParamsEstimationConfig(deltaR=(10.0 * u.mm, None)),
        seedingAlgorithm=SeedingAlgorithm.TruthSmeared
        if truthSmearedSeeded
        else SeedingAlgorithm.TruthEstimated
        if truthEstimatedSeeded
        else SeedingAlgorithm.Default,
        geoSelectionConfigFile=geometrySelection,
        outputDirRoot=outputDir,
        rnd=rnd,  # only used by SeedingAlgorithm.TruthSmeared
    )

    s = addCKFTracks(
        s,
        trackingGeometry,
        field,
        CKFPerformanceConfig(ptMin=400.0 * u.MeV, nMeasurementsMin=6),
        outputDirRoot=outputDir,
        outputDirCsv=outputDir / "csv" if outputCsv else None,
    )

    return s


if "__main__" == __name__:
    srcdir = Path(__file__).resolve().parent.parent.parent.parent

    detector, trackingGeometry, decorators = GenericDetector.create()

    field = acts.ConstantBField(acts.Vector3(0, 0, 2 * u.T))

    inputParticlePath = Path("particles.root")
    if not inputParticlePath.exists():
        inputParticlePath = None

    runCKFTracks(
        trackingGeometry,
        decorators,
        field=field,
        geometrySelection=srcdir
        / "Examples/Algorithms/TrackFinding/share/geoSelection-genericDetector.json",
        digiConfigFile=srcdir
        / "Examples/Algorithms/Digitization/share/default-smearing-config-generic.json",
        outputCsv=True,
        truthSmearedSeeded=False,
        truthEstimatedSeeded=False,
        inputParticlePath=inputParticlePath,
        outputDir=Path.cwd(),
    ).run()<|MERGE_RESOLUTION|>--- conflicted
+++ resolved
@@ -9,137 +9,6 @@
 
 from acts import UnitConstants as u
 
-<<<<<<< HEAD
-CKFPerformanceConfig = namedtuple(
-    "CKFPerformanceConfig",
-    ["truthMatchProbMin", "nMeasurementsMin", "ptMin"],
-    defaults=[None] * 3,
-)
-
-
-@acts.examples.NamedTypeArgs(
-    CKFPerformanceConfigArg=CKFPerformanceConfig,
-)
-def addCKFTracks(
-    s: acts.examples.Sequencer,
-    trackingGeometry: acts.TrackingGeometry,
-    field: acts.MagneticFieldProvider,
-    CKFPerformanceConfigArg: CKFPerformanceConfig = CKFPerformanceConfig(),
-    outputDirCsv: Optional[Union[Path, str]] = None,
-    outputDirRoot: Optional[Union[Path, str]] = None,
-    selectedParticles: str = "truth_seeds_selected",
-) -> acts.examples.Sequencer:
-    """This function steers the seeding
-
-    Parameters
-    ----------
-    s: Sequencer
-        the sequencer module to which we add the Seeding steps (returned from addSeeding)
-    trackingGeometry : tracking geometry
-    field : magnetic field
-    CKFPerformanceConfigArg : CKFPerformanceConfig(truthMatchProbMin, nMeasurementsMin, ptMin)
-        CKFPerformanceWriter configuration.
-        Defaults specified in Examples/Io/Performance/ActsExamples/Io/Performance/CKFPerformanceWriter.hpp
-    outputDirCsv : Path|str, path, None
-        the output folder for the Csv output, None triggers no output
-    outputDirRoot : Path|str, path, None
-        the output folder for the Root output, None triggers no output
-    selectedParticles : str, "truth_seeds_selected"
-        CKFPerformanceWriter truth input
-    """
-
-    if int(s.config.logLevel) <= int(acts.logging.DEBUG):
-        acts.examples.dump_args_calls(locals())
-
-    # Setup the track finding algorithm with CKF
-    # It takes all the source links created from truth hit smearing, seeds from
-    # truth particle smearing and source link selection config
-    trackFinder = acts.examples.TrackFindingAlgorithm(
-        level=s.config.logLevel,
-        measurementSelectorCfg=acts.MeasurementSelector.Config(
-            [(acts.GeometryIdentifier(), ([], [15.0], [10]))]
-        ),
-        inputMeasurements="measurements",
-        inputSourceLinks="sourcelinks",
-        inputInitialTrackParameters="estimatedparameters",
-        outputTrajectories="trajectories",
-        outputTrackParameters="fittedTrackParameters",
-        findTracks=acts.examples.TrackFindingAlgorithm.makeTrackFinderFunction(
-            trackingGeometry, field
-        ),
-    )
-    s.addAlgorithm(trackFinder)
-
-    if outputDirRoot is not None:
-        outputDirRoot = Path(outputDirRoot)
-        if not outputDirRoot.exists():
-            outputDirRoot.mkdir()
-
-        # write track states from CKF
-        trackStatesWriter = acts.examples.RootTrajectoryStatesWriter(
-            level=s.config.logLevel,
-            inputTrajectories=trackFinder.config.outputTrajectories,
-            # @note The full particles collection is used here to avoid lots of warnings
-            # since the unselected CKF track might have a majority particle not in the
-            # filtered particle collection. This could be avoided when a seperate track
-            # selection algorithm is used.
-            inputParticles="particles_selected",
-            inputSimHits="simhits",
-            inputMeasurementParticlesMap="measurement_particles_map",
-            inputMeasurementSimHitsMap="measurement_simhits_map",
-            filePath=str(outputDirRoot / "trackstates_ckf.root"),
-            treeName="trackstates",
-        )
-        s.addWriter(trackStatesWriter)
-
-        # write track summary from CKF
-        trackSummaryWriter = acts.examples.RootTrajectorySummaryWriter(
-            level=s.config.logLevel,
-            inputTrajectories=trackFinder.config.outputTrajectories,
-            # @note The full particles collection is used here to avoid lots of warnings
-            # since the unselected CKF track might have a majority particle not in the
-            # filtered particle collection. This could be avoided when a seperate track
-            # selection algorithm is used.
-            inputParticles="particles_selected",
-            inputMeasurementParticlesMap="measurement_particles_map",
-            filePath=str(outputDirRoot / "tracksummary_ckf.root"),
-            treeName="tracksummary",
-        )
-        s.addWriter(trackSummaryWriter)
-
-        # Write CKF performance data
-        ckfPerfWriter = acts.examples.CKFPerformanceWriter(
-            level=s.config.logLevel,
-            inputParticles=selectedParticles,
-            inputTrajectories=trackFinder.config.outputTrajectories,
-            inputMeasurementParticlesMap="measurement_particles_map",
-            **acts.examples.defaultKWArgs(
-                # The bottom seed could be the first, second or third hits on the truth track
-                nMeasurementsMin=CKFPerformanceConfigArg.nMeasurementsMin,
-                ptMin=CKFPerformanceConfigArg.ptMin,
-                truthMatchProbMin=CKFPerformanceConfigArg.truthMatchProbMin,
-            ),
-            filePath=str(outputDirRoot / "performance_ckf.root"),
-        )
-        s.addWriter(ckfPerfWriter)
-
-    if outputDirCsv is not None:
-        outputDirCsv = Path(outputDirCsv)
-        if not outputDirCsv.exists():
-            outputDirCsv.mkdir()
-        acts.logging.getLogger("CKFExample").info("Writing CSV files")
-        csvMTJWriter = acts.examples.CsvMultiTrajectoryWriter(
-            level=s.config.logLevel,
-            inputTrajectories=trackFinder.config.outputTrajectories,
-            inputMeasurementParticlesMap="measurement_particles_map",
-            outputDir=str(outputDirCsv),
-        )
-        s.addWriter(csvMTJWriter)
-
-    return s
-
-=======
->>>>>>> ca0dcd6f
 
 def runCKFTracks(
     trackingGeometry,
