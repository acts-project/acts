#!/usr/bin/env python3

import os
import acts
import acts.examples
<<<<<<< HEAD
from acts.examples import GenericDetector, StructureSelector, AlignmentDecorator
=======
from acts.examples import GenericDetector, AlignedGenericDetector
>>>>>>> 71adcfd6
from acts.examples.odd import getOpenDataDetector
from acts.examples.simulation import (
    addParticleGun,
    EtaConfig,
    ParticleConfig,
    MomentumConfig,
)

u = acts.UnitConstants


def runPropagation(
    trackingGeometry, field, outputDir, s=None, decorators=[], sterileLogger=True
):
    s = s or acts.examples.Sequencer(events=100, numThreads=1)

    for d in decorators:
        s.addContextDecorator(d)

    rnd = acts.examples.RandomNumbers(seed=42)

    addParticleGun(
        s,
        ParticleConfig(num=1000, pdg=acts.PdgParticle.eMuon, randomizeCharge=True),
        EtaConfig(-4.0, 4.0),
        MomentumConfig(1 * u.GeV, 100 * u.GeV, transverse=True),
        rnd=rnd,
    )

    trkParamExtractor = acts.examples.ParticleTrackParamExtractor(
        level=acts.logging.WARNING,
        inputParticles="particles_generated",
        outputTrackParameters="params_particles_generated",
    )
    s.addAlgorithm(trkParamExtractor)

    nav = acts.Navigator(trackingGeometry=trackingGeometry)

    stepper = acts.EigenStepper(field)
    # stepper = acts.AtlasStepper(field)
    # stepper = acts.StraightLineStepper()

    propagator = acts.examples.ConcretePropagator(acts.Propagator(stepper, nav))

    propagationAlgorithm = acts.examples.PropagationAlgorithm(
        propagatorImpl=propagator,
        level=acts.logging.INFO,
        sterileLogger=sterileLogger,
        inputTrackParameters="params_particles_generated",
        outputSummaryCollection="propagation_summary",
    )
    s.addAlgorithm(propagationAlgorithm)

    s.addWriter(
        acts.examples.RootPropagationSummaryWriter(
            level=acts.logging.INFO,
            inputSummaryCollection="propagation_summary",
            filePath=outputDir + "/propagation_summary.root",
        )
    )

    if sterileLogger is False:
        s.addWriter(
            acts.examples.RootPropagationStepsWriter(
                level=acts.logging.INFO,
                collection="propagation_summary",
                filePath=outputDir + "/propagation_steps.root",
            )
        )

    return s


if "__main__" == __name__:
    matDeco = None
    contextDecorators = []
    # matDeco = acts.IMaterialDecorator.fromFile("material.json")
    # matDeco = acts.IMaterialDecorator.fromFile("material.root")

    ## Generic detector: Default
    detector = GenericDetector(materialDecorator=matDeco)
    trackingGeometry = detector.trackingGeometry()

    ## Alternative: Aligned Generic detector
    # detector = AlignedGenericDetector(materialDecorator=matDeco)

    ## Alternative: DD4hep detector
    # detector = getOpenDataDetector()
    # trackingGeometry = detector.trackingGeometry()

    ## Alternative: Misaligned DD4hep detector
    # detector = getOpenDataDetector(misaligned=True)
    # trackingGeometry = detector.trackingGeometry()
    # structureSelector = StructureSelector(trackingGeometry)
    # pixelBarrelID = acts.GeometryIdentifier(volume=17)
    # pixelBarrelTransforms = structureSelector.selectedTransforms(
    #     acts.GeometryContext(), pixelBarrelID
    # )
    # alignDecoConfig = AlignmentDecorator.Config()
    # alignDecoConfig.nominalStore = acts.examples.GeoIdAlignmentStore(
    #     pixelBarrelTransforms
    # )

    # gRot = acts.examples.AlignmentGeneratorGlobalRotation()
    # gRot.axis = acts.Vector3(0.0, 0.0, 1.0)
    # gRot.angle = 0.05

    # lShift = acts.examples.AlignmentGeneratorLocalShift()
    # lShift.axisDirection = acts.AxisDirection.AxisZ
    # lShift.shift = 3.0

    # alignDecoConfig.iovGenerators = [((0, 25), lShift), ((25, 50), gRot)]
    # alignDecoConfig.garbageCollection = True
    # alignDecoConfig.gcInterval = 20

    # alignDeco = AlignmentDecorator(alignDecoConfig, acts.logging.VERBOSE)
    # contextDecorators = [alignDeco]

    ## Magnetic field setup: Default: constant 2T longitudinal field
    field = acts.ConstantBField(acts.Vector3(0, 0, 2 * acts.UnitConstants.T))

    ## Alternative: no B field
    # field = acts.NullBField()

    ## Alternative: Analytical solenoid B field, discretized in an interpolated field map
    # solenoid = acts.SolenoidBField(
    #     radius = 1200*u.mm,
    #     length = 6000*u.mm,
    #     bMagCenter = 2*u.T,
    #     nCoils = 1194
    # )
    # field = acts.solenoidFieldMap(
    #     rlim=(0, 1200*u.mm),
    #     zlim=(-5000*u.mm, 5000*u.mm),
    #     nbins=(50, 50),
    #     field=solenoid
    # )

    os.makedirs(os.getcwd() + "/propagation", exist_ok=True)

    runPropagation(
        trackingGeometry=trackingGeometry,
        field=field,
        outputDir=os.getcwd() + "/propagation",
        s=None,
        decorators=contextDecorators,
        sterileLogger=True,
    ).run()<|MERGE_RESOLUTION|>--- conflicted
+++ resolved
@@ -3,11 +3,7 @@
 import os
 import acts
 import acts.examples
-<<<<<<< HEAD
 from acts.examples import GenericDetector, StructureSelector, AlignmentDecorator
-=======
-from acts.examples import GenericDetector, AlignedGenericDetector
->>>>>>> 71adcfd6
 from acts.examples.odd import getOpenDataDetector
 from acts.examples.simulation import (
     addParticleGun,
