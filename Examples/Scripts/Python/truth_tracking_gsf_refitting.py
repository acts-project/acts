--- conflicted
+++ resolved
@@ -39,11 +39,7 @@
         inputHitsPath=inputSimHitsPath,
         decorators=decorators,
         generatedParticleType=acts.PdgParticle.eElectron,
-<<<<<<< HEAD
-        reverseFilteringMomThreshold=0 * u.GeV,
-=======
         reverseFilteringMomThreshold=0 * u.GeV,  # use direct smoothing
->>>>>>> a9c54344
         reverseFilteringCovarianceScaling=reverseFilteringCovarianceScaling,
         s=s,
     )
