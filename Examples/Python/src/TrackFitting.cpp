--- conflicted
+++ resolved
@@ -53,9 +53,8 @@
            std::shared_ptr<const Acts::MagneticFieldProvider> magneticField,
            bool multipleScattering, bool energyLoss,
            double reverseFilteringMomThreshold,
-<<<<<<< HEAD
            double reverseFilteringCovarianceScaling,
-           Acts::FreeToBoundCorrection freeToBoundCorrection,
+           Acts::FreeToBoundCorrection freeToBoundCorrection, double chi2Cut,
            Logging::Level level) {
           return ActsExamples::makeKalmanFitterFunction(
               trackingGeometry, magneticField, multipleScattering, energyLoss,
@@ -65,20 +64,7 @@
         "trackingGeometry"_a, "magneticField"_a, "multipleScattering"_a,
         "energyLoss"_a, "reverseFilteringMomThreshold"_a,
         "reverseFilteringCovarianceScaling"_a, "freeToBoundCorrection"_a,
-        "level"_a);
-=======
-           Acts::FreeToBoundCorrection freeToBoundCorrection, double chi2Cut,
-           Logging::Level level) {
-          return ActsExamples::makeKalmanFitterFunction(
-              trackingGeometry, magneticField, multipleScattering, energyLoss,
-              reverseFilteringMomThreshold, freeToBoundCorrection, chi2Cut,
-              *Acts::getDefaultLogger("Kalman", level));
-        },
-        py::arg("trackingGeometry"), py::arg("magneticField"),
-        py::arg("multipleScattering"), py::arg("energyLoss"),
-        py::arg("reverseFilteringMomThreshold"),
-        py::arg("freeToBoundCorrection"), py::arg("chi2Cut"), py::arg("level"));
->>>>>>> ec213e95
+        "chi2Cut"_a, "level"_a);
 
     py::class_<MeasurementCalibrator, std::shared_ptr<MeasurementCalibrator>>(
         mex, "MeasurementCalibrator");
