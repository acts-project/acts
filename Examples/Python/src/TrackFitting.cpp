--- conflicted
+++ resolved
@@ -89,11 +89,7 @@
         "makeGsfFitterFunction",
         py::overload_cast<std::shared_ptr<const Acts::TrackingGeometry>,
                           std::shared_ptr<const Acts::MagneticFieldProvider>,
-<<<<<<< HEAD
-                          std::string, std::string, std::size_t,
-=======
                           BetheHeitlerApprox, std::size_t,
->>>>>>> 2c99fac0
                           Acts::FinalReductionMethod, bool, bool>(
             &ActsExamples::makeGsfFitterFunction),
         py::arg("trackingGeometry"), py::arg("magneticField"),
