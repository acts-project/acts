// This file is part of the ACTS project.
//
// Copyright (C) 2016 CERN for the benefit of the ACTS project
//
// This Source Code Form is subject to the terms of the Mozilla Public
// License, v. 2.0. If a copy of the MPL was not distributed with this
// file, You can obtain one at https://mozilla.org/MPL/2.0/.

#include "Acts/Plugins/Python/Utilities.hpp"
<<<<<<< HEAD
=======
#include "ActsExamples/EventData/Cluster.hpp"
#include "ActsExamples/Framework/BufferedReader.hpp"
>>>>>>> e4606c60
#include "ActsExamples/Io/Csv/CsvDriftCircleReader.hpp"
#include "ActsExamples/Io/Csv/CsvExaTrkXGraphReader.hpp"
#include "ActsExamples/Io/Csv/CsvMeasurementReader.hpp"
#include "ActsExamples/Io/Csv/CsvMuonSimHitReader.hpp"
#include "ActsExamples/Io/Csv/CsvParticleReader.hpp"
#include "ActsExamples/Io/Csv/CsvSimHitReader.hpp"
#include "ActsExamples/Io/Csv/CsvSpacePointReader.hpp"
#include "ActsExamples/Io/Csv/CsvTrackParameterReader.hpp"
#include "ActsExamples/TrackFinding/ITrackParamsLookupReader.hpp"

#include <pybind11/pybind11.h>
#include <pybind11/stl.h>

namespace py = pybind11;
using namespace pybind11::literals;

using namespace ActsExamples;

namespace Acts::Python {

void addInput(Context& ctx) {
  auto mex = ctx.get("examples");

<<<<<<< HEAD
=======
  // Buffered reader
  ACTS_PYTHON_DECLARE_READER(ActsExamples::BufferedReader, mex,
                             "BufferedReader", upstreamReader, selectionSeed,
                             bufferSize);

  // ROOT READERS
  ACTS_PYTHON_DECLARE_READER(ActsExamples::RootParticleReader, mex,
                             "RootParticleReader", outputParticles, treeName,
                             filePath);

  ACTS_PYTHON_DECLARE_READER(ActsExamples::RootVertexReader, mex,
                             "RootVertexReader", outputVertices, treeName,
                             filePath);

  ACTS_PYTHON_DECLARE_READER(ActsExamples::RootMaterialTrackReader, mex,
                             "RootMaterialTrackReader", outputMaterialTracks,
                             treeName, fileList, readCachedSurfaceInformation);

  ACTS_PYTHON_DECLARE_READER(ActsExamples::RootTrackSummaryReader, mex,
                             "RootTrackSummaryReader", outputTracks,
                             outputParticles, treeName, filePath);

  // CSV READERS
>>>>>>> e4606c60
  ACTS_PYTHON_DECLARE_READER(ActsExamples::CsvParticleReader, mex,
                             "CsvParticleReader", inputDir, inputStem,
                             outputParticles);

  ACTS_PYTHON_DECLARE_READER(
      ActsExamples::CsvMeasurementReader, mex, "CsvMeasurementReader", inputDir,
      outputMeasurements, outputMeasurementSimHitsMap, outputClusters,
      outputMeasurementParticlesMap, inputSimHits);

  ACTS_PYTHON_DECLARE_READER(ActsExamples::CsvSimHitReader, mex,
                             "CsvSimHitReader", inputDir, inputStem,
                             outputSimHits);
  ACTS_PYTHON_DECLARE_READER(ActsExamples::CsvMuonSimHitReader, mex,
                             "CsvMuonSimHitReader", inputDir, inputStem,
                             outputSimHits);
  ACTS_PYTHON_DECLARE_READER(ActsExamples::CsvDriftCircleReader, mex,
                             "CsvDriftCircleReader", inputDir, inputStem,
                             outputDriftCircles);

  ACTS_PYTHON_DECLARE_READER(
      ActsExamples::CsvSpacePointReader, mex, "CsvSpacePointReader", inputDir,
      inputStem, inputCollection, outputSpacePoints, extendCollection);

  ACTS_PYTHON_DECLARE_READER(ActsExamples::CsvTrackParameterReader, mex,
                             "CsvTrackParameterReader", inputDir, inputStem,
                             outputTrackParameters, beamspot);

  ACTS_PYTHON_DECLARE_READER(ActsExamples::CsvExaTrkXGraphReader, mex,
                             "CsvExaTrkXGraphReader", inputDir, inputStem,
                             outputGraph);

  py::class_<ActsExamples::ITrackParamsLookupReader,
             std::shared_ptr<ActsExamples::ITrackParamsLookupReader>>(
      mex, "ITrackParamsLookupReader");
}

}  // namespace Acts::Python<|MERGE_RESOLUTION|>--- conflicted
+++ resolved
@@ -7,11 +7,8 @@
 // file, You can obtain one at https://mozilla.org/MPL/2.0/.
 
 #include "Acts/Plugins/Python/Utilities.hpp"
-<<<<<<< HEAD
-=======
 #include "ActsExamples/EventData/Cluster.hpp"
 #include "ActsExamples/Framework/BufferedReader.hpp"
->>>>>>> e4606c60
 #include "ActsExamples/Io/Csv/CsvDriftCircleReader.hpp"
 #include "ActsExamples/Io/Csv/CsvExaTrkXGraphReader.hpp"
 #include "ActsExamples/Io/Csv/CsvMeasurementReader.hpp"
@@ -35,32 +32,11 @@
 void addInput(Context& ctx) {
   auto mex = ctx.get("examples");
 
-<<<<<<< HEAD
-=======
   // Buffered reader
   ACTS_PYTHON_DECLARE_READER(ActsExamples::BufferedReader, mex,
                              "BufferedReader", upstreamReader, selectionSeed,
                              bufferSize);
 
-  // ROOT READERS
-  ACTS_PYTHON_DECLARE_READER(ActsExamples::RootParticleReader, mex,
-                             "RootParticleReader", outputParticles, treeName,
-                             filePath);
-
-  ACTS_PYTHON_DECLARE_READER(ActsExamples::RootVertexReader, mex,
-                             "RootVertexReader", outputVertices, treeName,
-                             filePath);
-
-  ACTS_PYTHON_DECLARE_READER(ActsExamples::RootMaterialTrackReader, mex,
-                             "RootMaterialTrackReader", outputMaterialTracks,
-                             treeName, fileList, readCachedSurfaceInformation);
-
-  ACTS_PYTHON_DECLARE_READER(ActsExamples::RootTrackSummaryReader, mex,
-                             "RootTrackSummaryReader", outputTracks,
-                             outputParticles, treeName, filePath);
-
-  // CSV READERS
->>>>>>> e4606c60
   ACTS_PYTHON_DECLARE_READER(ActsExamples::CsvParticleReader, mex,
                              "CsvParticleReader", inputDir, inputStem,
                              outputParticles);
