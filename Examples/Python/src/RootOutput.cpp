--- conflicted
+++ resolved
@@ -198,18 +198,10 @@
   ACTS_PYTHON_DECLARE_WRITER(
       ActsExamples::TrackFinderPerformanceWriter, mex,
       "TrackFinderPerformanceWriter", inputTracks, inputParticles,
-<<<<<<< HEAD
-      inputTrackParticleMatching, inputParticleTrackMatching, filePath,
-      fileMode, effPlotToolConfig, fakePlotToolConfig,
-      duplicationPlotToolConfig, trackSummaryPlotToolConfig,
-      subDetectorTrackSummaryVolumes, writeMatchingDetails);
-=======
       inputTrackParticleMatching, inputParticleTrackMatching,
       inputParticleMeasurementsMap, filePath, fileMode, effPlotToolConfig,
-      fakeRatePlotToolConfig, duplicationPlotToolConfig,
-      trackSummaryPlotToolConfig, subDetectorTrackSummaryVolumes,
-      writeMatchingDetails);
->>>>>>> 91d6e4e8
+      fakePlotToolConfig, duplicationPlotToolConfig, trackSummaryPlotToolConfig,
+      subDetectorTrackSummaryVolumes, writeMatchingDetails);
 
   ACTS_PYTHON_DECLARE_WRITER(
       ActsExamples::RootNuclearInteractionParametersWriter, mex,
