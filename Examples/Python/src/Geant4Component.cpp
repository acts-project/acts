--- conflicted
+++ resolved
@@ -118,12 +118,6 @@
         g4PrCfg.inputParticles = inputParticles;
         g4PrCfg.forcedCharge = 0.;
         g4PrCfg.forcedMass = 0.;
-<<<<<<< HEAD
-        // Set the material tracks at output
-        g4Cfg.outputMaterialTracks = outputMaterialTracks;
-=======
-        g4PrCfg.forcedPdgCode = 999;
->>>>>>> 0e57ea97
 
         auto g4Cfg = makeGeant4Config(level, std::move(randomNumbers), detector,
                                       physicsList, g4PrCfg);
