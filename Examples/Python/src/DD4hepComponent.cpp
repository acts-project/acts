--- conflicted
+++ resolved
@@ -14,12 +14,7 @@
 #include "Acts/Plugins/Python/Utilities.hpp"
 #include "Acts/Utilities/Logger.hpp"
 #include "ActsExamples/DD4hepDetector/DD4hepDetector.hpp"
-<<<<<<< HEAD
 #include "ActsExamples/DetectorCommons/DetectorBase.hpp"
-=======
-#include "ActsExamples/DD4hepDetector/DD4hepGeometryService.hpp"
-#include "ActsExamples/Framework/IContextDecorator.hpp"
->>>>>>> 93d87814
 
 #include <memory>
 #include <utility>
@@ -34,7 +29,6 @@
 
 PYBIND11_MODULE(ActsPythonBindingsDD4hep, m) {
   {
-<<<<<<< HEAD
     py::class_<Acts::DD4hepDetectorElement, Acts::DetectorElementBase,
                std::shared_ptr<Acts::DD4hepDetectorElement>>(
         m, "DD4hepDetectorElement");
@@ -50,16 +44,6 @@
             .def(py::init<const Config&>());
 
     auto c = py::class_<Config>(f, "Config").def(py::init<>());
-=======
-    using Config = DD4hepGeometryService::Config;
-    auto s = py::class_<DD4hepGeometryService,
-                        std::shared_ptr<DD4hepGeometryService>>(
-                 m, "DD4hepGeometryService")
-                 .def(py::init<const Config&>())
-                 .def("drop", &DD4hepGeometryService::drop);
-
-    auto c = py::class_<Config>(s, "Config").def(py::init<>());
->>>>>>> 93d87814
     ACTS_PYTHON_STRUCT_BEGIN(c, Config);
     ACTS_PYTHON_MEMBER(logLevel);
     ACTS_PYTHON_MEMBER(dd4hepLogLevel);
@@ -169,25 +153,4 @@
           options.geoIdGenerator = chainedGeoIdGenerator;
         });
   }
-<<<<<<< HEAD
-=======
-
-  {
-    py::class_<DD4hepDetector, std::shared_ptr<DD4hepDetector>>(
-        m, "DD4hepDetector")
-        .def(py::init<>())
-        .def(py::init<std::shared_ptr<DD4hepGeometryService>>())
-        .def("finalize",
-             py::overload_cast<DD4hepGeometryService::Config,
-                               std::shared_ptr<const Acts::IMaterialDecorator>>(
-                 &DD4hepDetector::finalize))
-        .def("finalize",
-             py::overload_cast<
-                 const Acts::GeometryContext&,
-                 const Acts::Experimental::DD4hepDetectorStructure::Options&>(
-                 &DD4hepDetector::finalize))
-        .def("drop", &DD4hepDetector::drop)
-        .def_property_readonly("field", &DD4hepDetector::field);
-  }
->>>>>>> 93d87814
 }