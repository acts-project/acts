--- conflicted
+++ resolved
@@ -8,10 +8,6 @@
 
 #include "Acts/Plugins/ExaTrkX/BoostTrackBuilding.hpp"
 #include "Acts/Plugins/ExaTrkX/CudaTrackBuilding.hpp"
-<<<<<<< HEAD
-#include "Acts/Plugins/ExaTrkX/CugraphTrackBuilding.hpp"
-=======
->>>>>>> 19e22e82
 #include "Acts/Plugins/ExaTrkX/ExaTrkXPipeline.hpp"
 #include "Acts/Plugins/ExaTrkX/ModuleMapCpp.hpp"
 #include "Acts/Plugins/ExaTrkX/ModuleMapCuda.hpp"
@@ -157,8 +153,6 @@
     ACTS_PYTHON_MEMBER(modelPath);
     ACTS_PYTHON_MEMBER(selectedFeatures);
     ACTS_PYTHON_MEMBER(cut);
-    ACTS_PYTHON_MEMBER(deviceID);
-    ACTS_PYTHON_MEMBER(doSigmoid);
     ACTS_PYTHON_MEMBER(numExecutionContexts);
     ACTS_PYTHON_STRUCT_END();
   }
@@ -225,50 +219,6 @@
   */
 #endif
 
-#ifdef ACTS_EXATRKX_WITH_TENSORRT
-  {
-    using Alg = Acts::TensorRTEdgeClassifier;
-    using Config = Alg::Config;
-
-    auto alg =
-        py::class_<Alg, Acts::EdgeClassificationBase, std::shared_ptr<Alg>>(
-            mex, "TensorRTEdgeClassifier")
-            .def(py::init([](const Config &c, Logging::Level lvl) {
-                   return std::make_shared<Alg>(
-                       c, getDefaultLogger("EdgeClassifier", lvl));
-                 }),
-                 py::arg("config"), py::arg("level"))
-            .def_property_readonly("config", &Alg::config);
-
-    auto c = py::class_<Config>(alg, "Config").def(py::init<>());
-    ACTS_PYTHON_STRUCT_BEGIN(c, Config);
-    ACTS_PYTHON_MEMBER(modelPath);
-    ACTS_PYTHON_MEMBER(selectedFeatures);
-    ACTS_PYTHON_MEMBER(cut);
-    ACTS_PYTHON_MEMBER(deviceID);
-    ACTS_PYTHON_MEMBER(doSigmoid);
-  }
-#endif
-
-#ifdef ACTS_EXATRKX_WITH_CUDA
-  {
-    using Alg = Acts::CudaTrackBuilding;
-    using Config = Alg::Config;
-
-    auto alg = py::class_<Alg, Acts::TrackBuildingBase, std::shared_ptr<Alg>>(
-                   mex, "CudaTrackBuilding")
-                   .def(py::init([](const Config &c, Logging::Level lvl) {
-                          return std::make_shared<Alg>(
-                              c, getDefaultLogger("TrackBuilding", lvl));
-                        }),
-                        "config"_a, "level"_a);
-
-    auto c = py::class_<Config>(alg, "Config").def(py::init<>());
-    ACTS_PYTHON_STRUCT_BEGIN(c, Config);
-    ACTS_PYTHON_STRUCT_END();
-  }
-#endif
-
 #ifdef ACTS_EXATRKX_ONNX_BACKEND
 #if 0
 {
@@ -315,22 +265,6 @@
     ACTS_PYTHON_MEMBER(cut);
     ACTS_PYTHON_STRUCT_END();
   }
-<<<<<<< HEAD
-#if 0
-  {
-    using Alg = Acts::CugraphTrackBuilding;
-
-    auto alg = py::class_<Alg, Acts::TrackBuildingBase, std::shared_ptr<Alg>>(
-                   mex, "CugraphTrackBuilding")
-                   .def(py::init([](Logging::Level lvl) {
-                          return std::make_shared<Alg>(
-                              getDefaultLogger("EdgeClassifier", lvl));
-                        }),
-                        py::arg("level"));
-  }
-=======
->>>>>>> 19e22e82
-#endif
 #endif
 
 #ifdef ACTS_EXATRKX_WITH_MODULEMAP
