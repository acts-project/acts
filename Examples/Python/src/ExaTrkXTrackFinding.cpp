--- conflicted
+++ resolved
@@ -85,29 +85,9 @@
 #endif
 
 #ifdef ACTS_EXATRKX_WITH_TENSORRT
-<<<<<<< HEAD
-  {
-    using Alg = Acts::TensorRTEdgeClassifier;
-    using Config = Alg::Config;
-
-    auto alg =
-        py::class_<Alg, Acts::EdgeClassificationBase, std::shared_ptr<Alg>>(
-            mex, "TensorRTEdgeClassifier")
-            .def(py::init([](const Config &c, Logging::Level lvl) {
-                   return std::make_shared<Alg>(
-                       c, getDefaultLogger("EdgeClassifier", lvl));
-                 }),
-                 py::arg("config"), py::arg("level"))
-            .def_property_readonly("config", &Alg::config);
-
-    auto c = py::class_<Config>(alg, "Config").def(py::init<>());
-    ACTS_PYTHON_STRUCT(c, modelPath, selectedFeatures, cut);
-  }
-=======
   ACTS_PYTHON_DECLARE_GNN_STAGE(TensorRTEdgeClassifier, EdgeClassificationBase,
                                 mex, modelPath, selectedFeatures, cut,
                                 numExecutionContexts);
->>>>>>> 11ba8ae7
 #endif
 
 #ifdef ACTS_EXATRKX_WITH_CUDA
