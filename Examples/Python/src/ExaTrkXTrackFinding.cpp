// This file is part of the Acts project.
//
// Copyright (C) 2021 CERN for the benefit of the Acts project
//
// This Source Code Form is subject to the terms of the Mozilla Public
// License, v. 2.0. If a copy of the MPL was not distributed with this
// file, You can obtain one at http://mozilla.org/MPL/2.0/.

#include "Acts/Plugins/ExaTrkX/BoostTrackBuilding.hpp"
#include "Acts/Plugins/ExaTrkX/CugraphTrackBuilding.hpp"
#include "Acts/Plugins/ExaTrkX/ExaTrkXPipeline.hpp"
#include "Acts/Plugins/ExaTrkX/ModuleMapCpp.hpp"
#include "Acts/Plugins/ExaTrkX/OnnxEdgeClassifier.hpp"
#include "Acts/Plugins/ExaTrkX/OnnxMetricLearning.hpp"
#include "Acts/Plugins/ExaTrkX/TorchEdgeClassifier.hpp"
#include "Acts/Plugins/ExaTrkX/TorchMetricLearning.hpp"
#include "Acts/Plugins/ExaTrkX/TorchTruthGraphMetricsHook.hpp"
#include "Acts/Plugins/Python/Utilities.hpp"
#include "ActsExamples/TrackFindingExaTrkX/PrototracksToParameters.hpp"
#include "ActsExamples/TrackFindingExaTrkX/TrackFindingAlgorithmExaTrkX.hpp"
#include "ActsExamples/TrackFindingExaTrkX/TrackFindingFromPrototrackAlgorithm.hpp"

#include <memory>

#include <pybind11/functional.h>
#include <pybind11/pybind11.h>
#include <pybind11/stl.h>

namespace py = pybind11;

using namespace ActsExamples;
using namespace Acts;

namespace Acts::Python {

void addExaTrkXTrackFinding(Context &ctx) {
  auto [m, mex] = ctx.get("main", "examples");

  {
    using C = Acts::GraphConstructionBase;
    auto c = py::class_<C, std::shared_ptr<C>>(mex, "GraphConstructionBase");
  }
  {
    using C = Acts::EdgeClassificationBase;
    auto c = py::class_<C, std::shared_ptr<C>>(mex, "EdgeClassificationBase");
  }
  {
    using C = Acts::TrackBuildingBase;
    auto c = py::class_<C, std::shared_ptr<C>>(mex, "TrackBuildingBase");
  }

#ifdef ACTS_EXATRKX_TORCH_BACKEND
  {
    using Alg = Acts::TorchMetricLearning;
    using Config = Alg::Config;

    auto alg =
        py::class_<Alg, Acts::GraphConstructionBase, std::shared_ptr<Alg>>(
            mex, "TorchMetricLearning")
            .def(py::init([](const Config &c, Logging::Level lvl) {
                   return std::make_shared<Alg>(
                       c, getDefaultLogger("MetricLearning", lvl));
                 }),
                 py::arg("config"), py::arg("level"))
            .def_property_readonly("config", &Alg::config);

    auto c = py::class_<Config>(alg, "Config").def(py::init<>());
    ACTS_PYTHON_STRUCT_BEGIN(c, Config);
    ACTS_PYTHON_MEMBER(modelPath);
    ACTS_PYTHON_MEMBER(numFeatures);
    ACTS_PYTHON_MEMBER(embeddingDim);
    ACTS_PYTHON_MEMBER(rVal);
    ACTS_PYTHON_MEMBER(knnVal);
    ACTS_PYTHON_MEMBER(deviceID);
    ACTS_PYTHON_STRUCT_END();
  }
  {
    using Alg = Acts::TorchEdgeClassifier;
    using Config = Alg::Config;

    auto alg =
        py::class_<Alg, Acts::EdgeClassificationBase, std::shared_ptr<Alg>>(
            mex, "TorchEdgeClassifier")
            .def(py::init([](const Config &c, Logging::Level lvl) {
                   return std::make_shared<Alg>(
                       c, getDefaultLogger("EdgeClassifier", lvl));
                 }),
                 py::arg("config"), py::arg("level"))
            .def_property_readonly("config", &Alg::config);

    auto c = py::class_<Config>(alg, "Config").def(py::init<>());
    ACTS_PYTHON_STRUCT_BEGIN(c, Config);
    ACTS_PYTHON_MEMBER(modelPath);
    ACTS_PYTHON_MEMBER(numFeatures);
    ACTS_PYTHON_MEMBER(cut);
    ACTS_PYTHON_MEMBER(nChunks);
    ACTS_PYTHON_MEMBER(undirected);
    ACTS_PYTHON_MEMBER(deviceID);
    ACTS_PYTHON_STRUCT_END();
  }
  {
    using Alg = Acts::BoostTrackBuilding;

    auto alg = py::class_<Alg, Acts::TrackBuildingBase, std::shared_ptr<Alg>>(
                   mex, "BoostTrackBuilding")
                   .def(py::init([](Logging::Level lvl) {
                          return std::make_shared<Alg>(
                              getDefaultLogger("EdgeClassifier", lvl));
                        }),
                        py::arg("level"));
  }
#endif

#ifdef ACTS_EXATRKX_ONNX_BACKEND
  {
    using Alg = Acts::OnnxMetricLearning;
    using Config = Alg::Config;

    auto alg =
        py::class_<Alg, Acts::GraphConstructionBase, std::shared_ptr<Alg>>(
            mex, "OnnxMetricLearning")
            .def(py::init([](const Config &c, Logging::Level lvl) {
                   return std::make_shared<Alg>(
                       c, getDefaultLogger("MetricLearning", lvl));
                 }),
                 py::arg("config"), py::arg("level"))
            .def_property_readonly("config", &Alg::config);

    auto c = py::class_<Config>(alg, "Config").def(py::init<>());
    ACTS_PYTHON_STRUCT_BEGIN(c, Config);
    ACTS_PYTHON_MEMBER(modelPath);
    ACTS_PYTHON_MEMBER(spacepointFeatures);
    ACTS_PYTHON_MEMBER(embeddingDim);
    ACTS_PYTHON_MEMBER(rVal);
    ACTS_PYTHON_MEMBER(knnVal);
    ACTS_PYTHON_STRUCT_END();
  }
  {
    using Alg = Acts::OnnxEdgeClassifier;
    using Config = Alg::Config;

    auto alg =
        py::class_<Alg, Acts::EdgeClassificationBase, std::shared_ptr<Alg>>(
            mex, "OnnxEdgeClassifier")
            .def(py::init([](const Config &c, Logging::Level lvl) {
                   return std::make_shared<Alg>(
                       c, getDefaultLogger("EdgeClassifier", lvl));
                 }),
                 py::arg("config"), py::arg("level"))
            .def_property_readonly("config", &Alg::config);

    auto c = py::class_<Config>(alg, "Config").def(py::init<>());
    ACTS_PYTHON_STRUCT_BEGIN(c, Config);
    ACTS_PYTHON_MEMBER(modelPath);
    ACTS_PYTHON_MEMBER(cut);
    ACTS_PYTHON_STRUCT_END();
  }
  {
    using Alg = Acts::CugraphTrackBuilding;

    auto alg = py::class_<Alg, Acts::TrackBuildingBase, std::shared_ptr<Alg>>(
                   mex, "CugraphTrackBuilding")
                   .def(py::init([](Logging::Level lvl) {
                          return std::make_shared<Alg>(
                              getDefaultLogger("EdgeClassifier", lvl));
                        }),
                        py::arg("level"));
  }
#endif

  {
    using Alg = Acts::ModuleMapCpp;
    using Config = Alg::Config;

    auto alg =
        py::class_<Alg, Acts::GraphConstructionBase, std::shared_ptr<Alg>>(
            mex, "ModuleMapCpp")
            .def(py::init([](const Config &c, Logging::Level lvl) {
                   return std::make_shared<Alg>(
                       c, getDefaultLogger("ModuleMap", lvl));
                 }),
                 py::arg("config"), py::arg("level"))
            .def_property_readonly("config", &Alg::config);

    auto c = py::class_<Config>(alg, "Config").def(py::init<>());
    ACTS_PYTHON_STRUCT_BEGIN(c, Config);
    ACTS_PYTHON_MEMBER(moduleMapPath);
    ACTS_PYTHON_STRUCT_END();
  }

  py::enum_<TrackFindingAlgorithmExaTrkX::NodeFeature>(m, "NodeFeature")
      .value("R", TrackFindingAlgorithmExaTrkX::NodeFeature::eR)
      .value("Phi", TrackFindingAlgorithmExaTrkX::NodeFeature::ePhi)
      .value("Z", TrackFindingAlgorithmExaTrkX::NodeFeature::eZ)
      .value("X", TrackFindingAlgorithmExaTrkX::NodeFeature::eX)
      .value("Y", TrackFindingAlgorithmExaTrkX::NodeFeature::eY)
      .value("ClusterX", TrackFindingAlgorithmExaTrkX::NodeFeature::eClusterX)
      .value("ClusterY", TrackFindingAlgorithmExaTrkX::NodeFeature::eClusterY)
      .value("CellCount", TrackFindingAlgorithmExaTrkX::NodeFeature::eCellCount)
      .value("CellSum", TrackFindingAlgorithmExaTrkX::NodeFeature::eCellSum);

  ACTS_PYTHON_DECLARE_ALGORITHM(
      ActsExamples::TrackFindingAlgorithmExaTrkX, mex,
      "TrackFindingAlgorithmExaTrkX", inputSpacePoints, inputSimHits,
      inputParticles, inputClusters, inputMeasurementSimhitsMap,
      outputProtoTracks, outputGraph, graphConstructor, edgeClassifiers,
      trackBuilder, nodeFeatures, featureScales, filterShortTracks,
      targetMinHits, targetMinPT);

  {
    auto cls =
        py::class_<Acts::ExaTrkXHook, std::shared_ptr<Acts::ExaTrkXHook>>(
            mex, "ExaTrkXHook");
  }

  {
    using Class = Acts::TorchTruthGraphMetricsHook;

    auto cls = py::class_<Class, Acts::ExaTrkXHook, std::shared_ptr<Class>>(
                   mex, "TorchTruthGraphMetricsHook")
                   .def(py::init([](const std::vector<std::int64_t> &g,
                                    Logging::Level lvl) {
                     return std::make_shared<Class>(
                         g, getDefaultLogger("PipelineHook", lvl));
                   }));
  }

  {
    using Class = Acts::ExaTrkXPipeline;

    auto cls =
        py::class_<Class, std::shared_ptr<Class>>(mex, "ExaTrkXPipeline")
            .def(py::init(
                     [](std::shared_ptr<GraphConstructionBase> g,
                        std::vector<std::shared_ptr<EdgeClassificationBase>> e,
                        std::shared_ptr<TrackBuildingBase> t,
                        Logging::Level lvl) {
                       return std::make_shared<Class>(
                           g, e, t, getDefaultLogger("MetricLearning", lvl));
                     }),
                 py::arg("graphConstructor"), py::arg("edgeClassifiers"),
                 py::arg("trackBuilder"), py::arg("level"))
            .def("run", &ExaTrkXPipeline::run, py::arg("features"),
<<<<<<< HEAD
                 py::arg("moduleIds"), py::arg("spacepoints"),
                 py::arg("deviceHint") = -1,
                 py::arg("hook") = Acts::ExaTrkXHook{},
=======
                 py::arg("spacepoints"), py::arg("hook") = Acts::ExaTrkXHook{},
>>>>>>> fad61a0a
                 py::arg("timing") = nullptr);
  }

  ACTS_PYTHON_DECLARE_ALGORITHM(
      ActsExamples::PrototracksToParameters, mex, "PrototracksToParameters",
      inputProtoTracks, inputSpacePoints, outputSeeds, outputParameters,
      outputProtoTracks, geometry, magneticField, buildTightSeeds);

  ACTS_PYTHON_DECLARE_ALGORITHM(
      ActsExamples::TrackFindingFromPrototrackAlgorithm, mex,
      "TrackFindingFromPrototrackAlgorithm", inputProtoTracks,
      inputMeasurements, inputSourceLinks, inputInitialTrackParameters,
      outputTracks, measurementSelectorCfg, trackingGeometry, magneticField,
      findTracks, tag);
}

}  // namespace Acts::Python<|MERGE_RESOLUTION|>--- conflicted
+++ resolved
@@ -241,13 +241,8 @@
                  py::arg("graphConstructor"), py::arg("edgeClassifiers"),
                  py::arg("trackBuilder"), py::arg("level"))
             .def("run", &ExaTrkXPipeline::run, py::arg("features"),
-<<<<<<< HEAD
                  py::arg("moduleIds"), py::arg("spacepoints"),
-                 py::arg("deviceHint") = -1,
                  py::arg("hook") = Acts::ExaTrkXHook{},
-=======
-                 py::arg("spacepoints"), py::arg("hook") = Acts::ExaTrkXHook{},
->>>>>>> fad61a0a
                  py::arg("timing") = nullptr);
   }
 
