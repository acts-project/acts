// This file is part of the ACTS project.
//
// Copyright (C) 2016 CERN for the benefit of the ACTS project
//
// This Source Code Form is subject to the terms of the Mozilla Public
// License, v. 2.0. If a copy of the MPL was not distributed with this
// file, You can obtain one at https://mozilla.org/MPL/2.0/.

#include "Acts/Plugins/ExaTrkX/BoostTrackBuilding.hpp"
#include "Acts/Plugins/ExaTrkX/CudaTrackBuilding.hpp"
#include "Acts/Plugins/ExaTrkX/DummyEdgeClassifier.hpp"
#include "Acts/Plugins/ExaTrkX/ExaTrkXPipeline.hpp"
#include "Acts/Plugins/ExaTrkX/ModuleMapCpp.hpp"
#include "Acts/Plugins/ExaTrkX/ModuleMapCuda.hpp"
#include "Acts/Plugins/ExaTrkX/OnnxEdgeClassifier.hpp"
#include "Acts/Plugins/ExaTrkX/TensorRTEdgeClassifier.hpp"
#include "Acts/Plugins/ExaTrkX/TorchEdgeClassifier.hpp"
#include "Acts/Plugins/ExaTrkX/TorchEdgeClassifierAOT.hpp"
#include "Acts/Plugins/ExaTrkX/TorchMetricLearning.hpp"
#include "Acts/Plugins/ExaTrkX/TorchTruthGraphMetricsHook.hpp"
#include "Acts/Plugins/Python/Utilities.hpp"
#include "ActsExamples/EventData/GeometryContainers.hpp"
#include "ActsExamples/TrackFindingExaTrkX/PrototracksToParameters.hpp"
#include "ActsExamples/TrackFindingExaTrkX/TrackFindingAlgorithmExaTrkX.hpp"
#include "ActsExamples/TrackFindingExaTrkX/TrackFindingFromPrototrackAlgorithm.hpp"
#include "ActsExamples/TrackFindingExaTrkX/TruthGraphBuilder.hpp"

#include <memory>

#include <boost/algorithm/string.hpp>
#include <pybind11/functional.h>
#include <pybind11/pybind11.h>
#include <pybind11/stl.h>

namespace py = pybind11;

using namespace ActsExamples;
using namespace Acts;
using namespace py::literals;

namespace Acts::Python {

void addExaTrkXTrackFinding(Context &ctx) {
  auto [m, mex] = ctx.get("main", "examples");

  {
    using C = Acts::GraphConstructionBase;
    auto c = py::class_<C, std::shared_ptr<C>>(mex, "GraphConstructionBase");
  }
  {
    using C = Acts::EdgeClassificationBase;
    auto c = py::class_<C, std::shared_ptr<C>>(mex, "EdgeClassificationBase");
  }
  {
    using C = Acts::TrackBuildingBase;
    auto c = py::class_<C, std::shared_ptr<C>>(mex, "TrackBuildingBase");
  }

  {
    using Alg = Acts::DummyEdgeClassifier;
    using Config = Alg::Config;

    auto alg =
        py::class_<Alg, Acts::EdgeClassificationBase, std::shared_ptr<Alg>>(
            mex, "DummyEdgeClassifier")
            .def(py::init([](const Config &c, Logging::Level lvl) {
                   return std::make_shared<Alg>(
                       c, getDefaultLogger("DummyEdgeClassifier", lvl));
                 }),
                 py::arg("config"), py::arg("level"))
            .def_property_readonly("config", &Alg::config);

    auto c = py::class_<Config>(alg, "Config").def(py::init<>());
    ACTS_PYTHON_STRUCT_BEGIN(c, Config);
    ACTS_PYTHON_MEMBER(keepAll);
    ACTS_PYTHON_STRUCT_END();
  }

#ifdef ACTS_EXATRKX_TORCH_BACKEND
  {
    using Alg = Acts::TorchMetricLearning;
    using Config = Alg::Config;

    auto alg =
        py::class_<Alg, Acts::GraphConstructionBase, std::shared_ptr<Alg>>(
            mex, "TorchMetricLearning")
            .def(py::init([](const Config &c, Logging::Level lvl) {
                   return std::make_shared<Alg>(
                       c, getDefaultLogger("MetricLearning", lvl));
                 }),
                 py::arg("config"), py::arg("level"))
            .def_property_readonly("config", &Alg::config);

    auto c = py::class_<Config>(alg, "Config").def(py::init<>());
    ACTS_PYTHON_STRUCT(c, modelPath, selectedFeatures, embeddingDim, rVal,
                       knnVal, deviceID);
  }
  {
    using Alg = Acts::TorchEdgeClassifier;
    using Config = Alg::Config;

    auto alg =
        py::class_<Alg, Acts::EdgeClassificationBase, std::shared_ptr<Alg>>(
            mex, "TorchEdgeClassifier")
            .def(py::init([](const Config &c, Logging::Level lvl) {
                   return std::make_shared<Alg>(
                       c, getDefaultLogger("EdgeClassifier", lvl));
                 }),
                 py::arg("config"), py::arg("level"))
            .def_property_readonly("config", &Alg::config);

    auto c = py::class_<Config>(alg, "Config").def(py::init<>());
    ACTS_PYTHON_STRUCT(c, modelPath, selectedFeatures, cut, nChunks, undirected,
                       deviceID, useEdgeFeatures);
  }
#ifdef ACTS_EXATRKX_WITH_TORCH_AOT
  {
    using Alg = Acts::TorchEdgeClassifierAOT;
    using Config = Alg::Config;

    auto alg =
        py::class_<Alg, Acts::EdgeClassificationBase, std::shared_ptr<Alg>>(
            mex, "TorchEdgeClassifierAOT")
            .def(py::init([](const Config &c, Logging::Level lvl) {
                   return std::make_shared<Alg>(
                       c, getDefaultLogger("EdgeClassifier", lvl));
                 }),
                 py::arg("config"), py::arg("level"))
            .def_property_readonly("config", &Alg::config);

    auto c = py::class_<Config>(alg, "Config").def(py::init<>());
    ACTS_PYTHON_STRUCT_BEGIN(c, Config);
    ACTS_PYTHON_MEMBER(modelPath);
    ACTS_PYTHON_MEMBER(selectedFeatures);
    ACTS_PYTHON_MEMBER(cut);
    ACTS_PYTHON_MEMBER(nChunks);
    ACTS_PYTHON_MEMBER(undirected);
    ACTS_PYTHON_MEMBER(deviceID);
    ACTS_PYTHON_MEMBER(useEdgeFeatures);
    ACTS_PYTHON_STRUCT_END();
  }
#endif

#ifdef ACTS_EXATRKX_WITH_TENSORRT
  {
    using Alg = Acts::TensorRTEdgeClassifier;
    using Config = Alg::Config;

    auto alg =
        py::class_<Alg, Acts::EdgeClassificationBase, std::shared_ptr<Alg>>(
            mex, "TensorRTEdgeClassifier")
            .def(py::init([](const Config &c, Logging::Level lvl) {
                   return std::make_shared<Alg>(
                       c, getDefaultLogger("EdgeClassifier", lvl));
                 }),
                 py::arg("config"), py::arg("level"))
            .def_property_readonly("config", &Alg::config);

    auto c = py::class_<Config>(alg, "Config").def(py::init<>());
<<<<<<< HEAD
    ACTS_PYTHON_STRUCT_BEGIN(c, Config);
    ACTS_PYTHON_MEMBER(modelPath);
    ACTS_PYTHON_MEMBER(selectedFeatures);
    ACTS_PYTHON_MEMBER(cut);
    ACTS_PYTHON_MEMBER(numExecutionContexts);
    ACTS_PYTHON_STRUCT_END();
=======
    ACTS_PYTHON_STRUCT(c, modelPath, selectedFeatures, cut, deviceID,
                       doSigmoid);
>>>>>>> a7261530
  }
#endif
  {
    using Alg = Acts::BoostTrackBuilding;
    using Config = Alg::Config;

    auto alg = py::class_<Alg, Acts::TrackBuildingBase, std::shared_ptr<Alg>>(
                   mex, "BoostTrackBuilding")
                   .def(py::init([](const Config &c, Logging::Level lvl) {
                          return std::make_shared<Alg>(
                              c, getDefaultLogger("TrackBuilding", lvl));
                        }),
                        "config"_a, "level"_a);

    auto c = py::class_<Config>(alg, "Config").def(py::init<>());
    ACTS_PYTHON_STRUCT_BEGIN(c, Config);
    ACTS_PYTHON_MEMBER(doJunctionRemoval);
    ACTS_PYTHON_MEMBER(doWalkthrough);
    ACTS_PYTHON_MEMBER(walkthroughLowCut);
    ACTS_PYTHON_MEMBER(walkthroughHighCut);
    ACTS_PYTHON_STRUCT_END();
  }
#ifdef ACTS_EXATRKX_WITH_CUDA
  {
    using Alg = Acts::CudaTrackBuilding;
    using Config = Alg::Config;

    auto alg = py::class_<Alg, Acts::TrackBuildingBase, std::shared_ptr<Alg>>(
                   mex, "CudaTrackBuilding")
                   .def(py::init([](const Config &c, Logging::Level lvl) {
                          return std::make_shared<Alg>(
                              c, getDefaultLogger("TrackBuilding", lvl));
                        }),
                        "config"_a, "level"_a);

    auto c = py::class_<Config>(alg, "Config").def(py::init<>());
<<<<<<< HEAD
    ACTS_PYTHON_STRUCT_BEGIN(c, Config);
    ACTS_PYTHON_MEMBER(useOneBlockImplementation);
    ACTS_PYTHON_MEMBER(doJunctionRemoval);
    ACTS_PYTHON_STRUCT_END();
  }
#endif
  /*
  {
    using Alg = Acts::SeedingTrackBuilder;
    using Config = typename Alg::Config;

    auto alg = py::class_<Alg, Acts::TrackBuildingBase, std::shared_ptr<Alg>>(
                   mex, "SeedingTrackBuilder")
                   .def(py::init([](const Config &c, Logging::Level lvl) {
                          return std::make_shared<Alg>(
                              c, getDefaultLogger("TrackBuilding", lvl));
                        }),
                        py::arg("config"), py::arg("level"));

    auto c = py::class_<Config>(alg, "Config").def(py::init<>());
    ACTS_PYTHON_STRUCT_BEGIN(c, Config);
    ACTS_PYTHON_MEMBER(rColumn);
    ACTS_PYTHON_MEMBER(zColumn);
    ACTS_PYTHON_MEMBER(baseScoreCut);
    ACTS_PYTHON_MEMBER(scoreCutRegions);
    ACTS_PYTHON_MEMBER(minSeedSize);
    ACTS_PYTHON_STRUCT_END();
=======
>>>>>>> a7261530
  }
  */
#endif

#ifdef ACTS_EXATRKX_ONNX_BACKEND
<<<<<<< HEAD
#if 0
{
    using Alg = Acts::OnnxMetricLearning;
    using Config = Alg::Config;

    auto alg =
        py::class_<Alg, Acts::GraphConstructionBase, std::shared_ptr<Alg>>(
            mex, "OnnxMetricLearning")
            .def(py::init([](const Config &c, Logging::Level lvl) {
                   return std::make_shared<Alg>(
                       c, getDefaultLogger("MetricLearning", lvl));
                 }),
                 py::arg("config"), py::arg("level"))
            .def_property_readonly("config", &Alg::config);

    auto c = py::class_<Config>(alg, "Config").def(py::init<>());
    ACTS_PYTHON_STRUCT_BEGIN(c, Config);
    ACTS_PYTHON_MEMBER(modelPath);
    ACTS_PYTHON_MEMBER(spacepointFeatures);
    ACTS_PYTHON_MEMBER(embeddingDim);
    ACTS_PYTHON_MEMBER(rVal);
    ACTS_PYTHON_MEMBER(knnVal);
    ACTS_PYTHON_STRUCT_END();
  }
#endif
=======
>>>>>>> a7261530
  {
    using Alg = Acts::OnnxEdgeClassifier;
    using Config = Alg::Config;

    auto alg =
        py::class_<Alg, Acts::EdgeClassificationBase, std::shared_ptr<Alg>>(
            mex, "OnnxEdgeClassifier")
            .def(py::init([](const Config &c, Logging::Level lvl) {
                   return std::make_shared<Alg>(
                       c, getDefaultLogger("EdgeClassifier", lvl));
                 }),
                 py::arg("config"), py::arg("level"))
            .def_property_readonly("config", &Alg::config);

    auto c = py::class_<Config>(alg, "Config").def(py::init<>());
    ACTS_PYTHON_STRUCT(c, modelPath, cut);
  }
#endif

#ifdef ACTS_EXATRKX_WITH_MODULEMAP
  /*{
    using Alg = Acts::ModuleMapCpp;
    using Config = Alg::Config;

    auto alg =
        py::class_<Alg, Acts::GraphConstructionBase, std::shared_ptr<Alg>>(
            mex, "ModuleMapCpp")
            .def(py::init([](const Config &c, Logging::Level lvl) {
                   return std::make_shared<Alg>(
                       c, getDefaultLogger("ModuleMap", lvl));
                 }),
                 py::arg("config"), py::arg("level"))
            .def_property_readonly("config", &Alg::config);

    auto c = py::class_<Config>(alg, "Config").def(py::init<>());
    ACTS_PYTHON_STRUCT_BEGIN(c, Config);
    ACTS_PYTHON_MEMBER(moduleMapPath);
    ACTS_PYTHON_MEMBER(rScale);
    ACTS_PYTHON_MEMBER(phiScale);
    ACTS_PYTHON_MEMBER(zScale);
    ACTS_PYTHON_MEMBER(useGpu);
    ACTS_PYTHON_MEMBER(gpuDevice);
    ACTS_PYTHON_MEMBER(gpuBlocks);
    ACTS_PYTHON_STRUCT_END();
  }*/
  {
    using Alg = Acts::ModuleMapCuda;
    using Config = Alg::Config;

    auto alg =
        py::class_<Alg, Acts::GraphConstructionBase, std::shared_ptr<Alg>>(
            mex, "ModuleMapCuda")
            .def(py::init([](const Config &c, Logging::Level lvl) {
                   return std::make_shared<Alg>(
                       c, getDefaultLogger("ModuleMap", lvl));
                 }),
                 py::arg("config"), py::arg("level"))
            .def_property_readonly("config", &Alg::config);

    auto c = py::class_<Config>(alg, "Config").def(py::init<>());
    ACTS_PYTHON_STRUCT_BEGIN(c, Config);
    ACTS_PYTHON_MEMBER(moduleMapPath);
    ACTS_PYTHON_MEMBER(rScale);
    ACTS_PYTHON_MEMBER(phiScale);
    ACTS_PYTHON_MEMBER(zScale);
    ACTS_PYTHON_MEMBER(gpuDevice);
    ACTS_PYTHON_MEMBER(gpuBlocks);
    ACTS_PYTHON_MEMBER(moreParallel);
    ACTS_PYTHON_STRUCT_END();
  }
#endif

  ACTS_PYTHON_DECLARE_ALGORITHM(
      ActsExamples::TruthGraphBuilder, mex, "TruthGraphBuilder",
      inputSpacePoints, inputSimHits, inputParticles,
      inputMeasurementSimHitsMap, inputMeasurementParticlesMap, outputGraph,
      targetMinPT, targetMinSize, uniqueModules);

  {
    auto nodeFeatureEnum =
        py::enum_<TrackFindingAlgorithmExaTrkX::NodeFeature>(mex, "NodeFeature")
            .value("R", TrackFindingAlgorithmExaTrkX::NodeFeature::eR)
            .value("Phi", TrackFindingAlgorithmExaTrkX::NodeFeature::ePhi)
            .value("Z", TrackFindingAlgorithmExaTrkX::NodeFeature::eZ)
            .value("X", TrackFindingAlgorithmExaTrkX::NodeFeature::eX)
            .value("Y", TrackFindingAlgorithmExaTrkX::NodeFeature::eY)
            .value("Eta", TrackFindingAlgorithmExaTrkX::NodeFeature::eEta)
            .value("ClusterX",
                   TrackFindingAlgorithmExaTrkX::NodeFeature::eClusterLoc0)
            .value("ClusterY",
                   TrackFindingAlgorithmExaTrkX::NodeFeature::eClusterLoc1)
            .value("CellCount",
                   TrackFindingAlgorithmExaTrkX::NodeFeature::eCellCount)
            .value("ChargeSum",
                   TrackFindingAlgorithmExaTrkX::NodeFeature::eChargeSum);

    // clang-format off
#define ADD_FEATURE_ENUMS(n) \
  nodeFeatureEnum \
    .value("Cluster" #n "X", TrackFindingAlgorithmExaTrkX::NodeFeature::eCluster##n##X) \
    .value("Cluster" #n "Y", TrackFindingAlgorithmExaTrkX::NodeFeature::eCluster##n##Y) \
    .value("Cluster" #n "Z", TrackFindingAlgorithmExaTrkX::NodeFeature::eCluster##n##Z) \
    .value("Cluster" #n "R", TrackFindingAlgorithmExaTrkX::NodeFeature::eCluster##n##R) \
    .value("Cluster" #n "Phi", TrackFindingAlgorithmExaTrkX::NodeFeature::eCluster##n##Phi) \
    .value("Cluster" #n "Eta", TrackFindingAlgorithmExaTrkX::NodeFeature::eCluster##n##Eta) \
    .value("CellCount" #n, TrackFindingAlgorithmExaTrkX::NodeFeature::eCellCount##n) \
    .value("ChargeSum" #n, TrackFindingAlgorithmExaTrkX::NodeFeature::eChargeSum##n) \
    .value("LocEta" #n, TrackFindingAlgorithmExaTrkX::NodeFeature::eLocEta##n) \
    .value("LocPhi" #n, TrackFindingAlgorithmExaTrkX::NodeFeature::eLocPhi##n) \
    .value("LocDir0" #n, TrackFindingAlgorithmExaTrkX::NodeFeature::eLocDir0##n) \
    .value("LocDir1" #n, TrackFindingAlgorithmExaTrkX::NodeFeature::eLocDir1##n) \
    .value("LocDir2" #n, TrackFindingAlgorithmExaTrkX::NodeFeature::eLocDir2##n) \
    .value("LengthDir0" #n, TrackFindingAlgorithmExaTrkX::NodeFeature::eLengthDir0##n) \
    .value("LengthDir1" #n, TrackFindingAlgorithmExaTrkX::NodeFeature::eLengthDir1##n) \
    .value("LengthDir2" #n, TrackFindingAlgorithmExaTrkX::NodeFeature::eLengthDir2##n) \
    .value("GlobEta" #n, TrackFindingAlgorithmExaTrkX::NodeFeature::eGlobEta##n) \
    .value("GlobPhi" #n, TrackFindingAlgorithmExaTrkX::NodeFeature::eGlobPhi##n) \
    .value("EtaAngle" #n, TrackFindingAlgorithmExaTrkX::NodeFeature::eEtaAngle##n) \
    .value("PhiAngle" #n, TrackFindingAlgorithmExaTrkX::NodeFeature::ePhiAngle##n)
    // clang-format on

    ADD_FEATURE_ENUMS(1);
    ADD_FEATURE_ENUMS(2);

#undef ADD_FEATURE_ENUMS
  }

  ACTS_PYTHON_DECLARE_ALGORITHM(
      ActsExamples::TrackFindingAlgorithmExaTrkX, mex,
      "TrackFindingAlgorithmExaTrkX", inputSpacePoints, inputClusters,
      inputTruthGraph, outputProtoTracks, outputGraph, graphConstructor,
      edgeClassifiers, trackBuilder, nodeFeatures, featureScales,
      minMeasurementsPerTrack, geometryIdMap);

  {
    auto cls =
        py::class_<Acts::ExaTrkXHook, std::shared_ptr<Acts::ExaTrkXHook>>(
            mex, "ExaTrkXHook");
  }

  {
    using Class = Acts::TorchTruthGraphMetricsHook;

    auto cls = py::class_<Class, Acts::ExaTrkXHook, std::shared_ptr<Class>>(
                   mex, "TorchTruthGraphMetricsHook")
                   .def(py::init([](const std::vector<std::int64_t> &g,
                                    Logging::Level lvl) {
                     return std::make_shared<Class>(
                         g, getDefaultLogger("PipelineHook", lvl));
                   }));
  }

  {
    using Class = Acts::ExaTrkXPipeline;

    auto cls =
        py::class_<Class, std::shared_ptr<Class>>(mex, "ExaTrkXPipeline")
            .def(py::init(
                     [](std::shared_ptr<GraphConstructionBase> g,
                        std::vector<std::shared_ptr<EdgeClassificationBase>> e,
                        std::shared_ptr<TrackBuildingBase> t,
                        Logging::Level lvl) {
                       return std::make_shared<Class>(
                           g, e, t, getDefaultLogger("MetricLearning", lvl));
                     }),
                 py::arg("graphConstructor"), py::arg("edgeClassifiers"),
                 py::arg("trackBuilder"), py::arg("level"))
            .def("run", &ExaTrkXPipeline::run, py::arg("features"),
                 py::arg("moduleIds"), py::arg("spacepoints"),
                 py::arg("hook") = Acts::ExaTrkXHook{},
                 py::arg("timing") = nullptr);
  }

  ACTS_PYTHON_DECLARE_ALGORITHM(
      ActsExamples::PrototracksToParameters, mex, "PrototracksToParameters",
      inputProtoTracks, inputSpacePoints, outputSeeds, outputParameters,
      outputProtoTracks, geometry, magneticField, buildTightSeeds,
      minSpacepointDist, stripVolumes, initialSigmas);

  ACTS_PYTHON_DECLARE_ALGORITHM(
      ActsExamples::TrackFindingFromPrototrackAlgorithm, mex,
      "TrackFindingFromPrototrackAlgorithm", inputProtoTracks,
      inputMeasurements, inputInitialTrackParameters, outputTracks,
      measurementSelectorCfg, trackingGeometry, magneticField, findTracks, tag,
      onlyPrototrackMeasurements, pickSeed);

  py::class_<GeometryIdMapActsAthena, std::shared_ptr<GeometryIdMapActsAthena>>(
      mex, "GeometryIdMapActsAthena")
      .def(py::init<>())
      .def_static(
          "fromCsv",
          [](const std::string &filename) {
            std::ifstream inputfile(filename);
            if (!inputfile) {
              throw std::invalid_argument("Could not open '" + filename + "'");
            }

            auto map = std::make_shared<GeometryIdMapActsAthena>();

            // Read the header first and don't process it
            std::string line;
            std::getline(inputfile, line);

            // Read the tokens in the vector
            std::vector<std::string> tokens;
            for (; std::getline(inputfile, line);) {
              boost::split(tokens, line, boost::is_any_of(","));
              auto athenaId = std::stoul(tokens.at(0));
              auto actsId = std::stoul(tokens.at(1));
              map->left.insert({athenaId, Acts::GeometryIdentifier{actsId}});
              tokens.clear();
            }

            return map;
          },
          "filename"_a);
}

}  // namespace Acts::Python<|MERGE_RESOLUTION|>--- conflicted
+++ resolved
@@ -71,7 +71,7 @@
             .def_property_readonly("config", &Alg::config);
 
     auto c = py::class_<Config>(alg, "Config").def(py::init<>());
-    ACTS_PYTHON_STRUCT_BEGIN(c, Config);
+    ACTS_PYTHON_STRUCT_BEGIN(c);
     ACTS_PYTHON_MEMBER(keepAll);
     ACTS_PYTHON_STRUCT_END();
   }
@@ -157,17 +157,8 @@
             .def_property_readonly("config", &Alg::config);
 
     auto c = py::class_<Config>(alg, "Config").def(py::init<>());
-<<<<<<< HEAD
-    ACTS_PYTHON_STRUCT_BEGIN(c, Config);
-    ACTS_PYTHON_MEMBER(modelPath);
-    ACTS_PYTHON_MEMBER(selectedFeatures);
-    ACTS_PYTHON_MEMBER(cut);
-    ACTS_PYTHON_MEMBER(numExecutionContexts);
-    ACTS_PYTHON_STRUCT_END();
-=======
-    ACTS_PYTHON_STRUCT(c, modelPath, selectedFeatures, cut, deviceID,
-                       doSigmoid);
->>>>>>> a7261530
+    ACTS_PYTHON_STRUCT(c, modelPath, selectedFeatures, cut,
+                       numExecutionContexts);
   }
 #endif
   {
@@ -183,7 +174,7 @@
                         "config"_a, "level"_a);
 
     auto c = py::class_<Config>(alg, "Config").def(py::init<>());
-    ACTS_PYTHON_STRUCT_BEGIN(c, Config);
+    ACTS_PYTHON_STRUCT_BEGIN(c);
     ACTS_PYTHON_MEMBER(doJunctionRemoval);
     ACTS_PYTHON_MEMBER(doWalkthrough);
     ACTS_PYTHON_MEMBER(walkthroughLowCut);
@@ -204,8 +195,7 @@
                         "config"_a, "level"_a);
 
     auto c = py::class_<Config>(alg, "Config").def(py::init<>());
-<<<<<<< HEAD
-    ACTS_PYTHON_STRUCT_BEGIN(c, Config);
+    ACTS_PYTHON_STRUCT_BEGIN(c);
     ACTS_PYTHON_MEMBER(useOneBlockImplementation);
     ACTS_PYTHON_MEMBER(doJunctionRemoval);
     ACTS_PYTHON_STRUCT_END();
@@ -232,14 +222,11 @@
     ACTS_PYTHON_MEMBER(scoreCutRegions);
     ACTS_PYTHON_MEMBER(minSeedSize);
     ACTS_PYTHON_STRUCT_END();
-=======
->>>>>>> a7261530
   }
   */
 #endif
 
 #ifdef ACTS_EXATRKX_ONNX_BACKEND
-<<<<<<< HEAD
 #if 0
 {
     using Alg = Acts::OnnxMetricLearning;
@@ -265,8 +252,6 @@
     ACTS_PYTHON_STRUCT_END();
   }
 #endif
-=======
->>>>>>> a7261530
   {
     using Alg = Acts::OnnxEdgeClassifier;
     using Config = Alg::Config;
@@ -327,7 +312,7 @@
             .def_property_readonly("config", &Alg::config);
 
     auto c = py::class_<Config>(alg, "Config").def(py::init<>());
-    ACTS_PYTHON_STRUCT_BEGIN(c, Config);
+    ACTS_PYTHON_STRUCT_BEGIN(c);
     ACTS_PYTHON_MEMBER(moduleMapPath);
     ACTS_PYTHON_MEMBER(rScale);
     ACTS_PYTHON_MEMBER(phiScale);
