--- conflicted
+++ resolved
@@ -16,10 +16,7 @@
 #include "Acts/Plugins/ExaTrkX/TensorRTEdgeClassifier.hpp"
 #include "Acts/Plugins/ExaTrkX/TorchEdgeClassifier.hpp"
 #include "Acts/Plugins/ExaTrkX/TorchMetricLearning.hpp"
-<<<<<<< HEAD
-=======
 #include "Acts/Plugins/ExaTrkX/TruthGraphMetricsHook.hpp"
->>>>>>> 40490002
 #include "Acts/Plugins/Python/Utilities.hpp"
 #include "ActsExamples/EventData/GeometryContainers.hpp"
 #include "ActsExamples/TrackFindingExaTrkX/PrototracksToParameters.hpp"
@@ -193,8 +190,6 @@
   }
 
   {
-<<<<<<< HEAD
-=======
     using Class = Acts::TruthGraphMetricsHook;
 
     auto cls = py::class_<Class, Acts::ExaTrkXHook, std::shared_ptr<Class>>(
@@ -207,7 +202,6 @@
   }
 
   {
->>>>>>> 40490002
     auto cls =
         py::class_<Acts::Device>(mex, "Device")
             .def_static("Cpu", &Acts::Device::Cpu)
