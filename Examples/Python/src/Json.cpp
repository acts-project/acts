// This file is part of the ACTS project.
//
// Copyright (C) 2016 CERN for the benefit of the ACTS project
//
// This Source Code Form is subject to the terms of the Mozilla Public
// License, v. 2.0. If a copy of the MPL was not distributed with this
// file, You can obtain one at https://mozilla.org/MPL/2.0/.

#include "Acts/Definitions/Algebra.hpp"
#include "Acts/Detector/Detector.hpp"
#include "Acts/Detector/ProtoDetector.hpp"
#include "Acts/Plugins/Json/DetectorJsonConverter.hpp"
#include "Acts/Plugins/Json/JsonMaterialDecorator.hpp"
#include "Acts/Plugins/Json/JsonSurfacesReader.hpp"
#include "Acts/Plugins/Json/MaterialMapJsonConverter.hpp"
#include "Acts/Plugins/Json/ProtoDetectorJsonConverter.hpp"
#include "Acts/Plugins/Python/Utilities.hpp"
#include "Acts/Utilities/Logger.hpp"
#include "ActsExamples/Framework/ProcessCode.hpp"
#include "ActsExamples/Io/Json/JsonMaterialWriter.hpp"
#include "ActsExamples/Io/Json/JsonSurfacesWriter.hpp"
#include "ActsExamples/Io/Json/JsonTrackParamsLookupReader.hpp"
#include "ActsExamples/Io/Json/JsonTrackParamsLookupWriter.hpp"

#include <fstream>
#include <initializer_list>
#include <memory>
#include <string>
#include <tuple>
#include <vector>

#include <nlohmann/json.hpp>
#include <pybind11/pybind11.h>
#include <pybind11/stl.h>

namespace Acts {
class IMaterialDecorator;
}  // namespace Acts
namespace ActsExamples {
class IMaterialWriter;
class IWriter;

namespace Experimental {
class ITrackParamsLookupWriter;
}  // namespace Experimental

}  // namespace ActsExamples

namespace py = pybind11;
using namespace pybind11::literals;

using namespace Acts;
using namespace ActsExamples;

namespace Acts::Python {
void addJson(Context& ctx) {
  auto [m, mex] = ctx.get("main", "examples");

  {
    py::class_<JsonMaterialDecorator, Acts::IMaterialDecorator,
               std::shared_ptr<JsonMaterialDecorator>>(m,
                                                       "JsonMaterialDecorator")
        .def(py::init<const MaterialMapJsonConverter::Config&,
                      const std::string&, Acts::Logging::Level, bool, bool>(),
             py::arg("rConfig"), py::arg("jFileName"), py::arg("level"),
             py::arg("clearSurfaceMaterial") = true,
             py::arg("clearVolumeMaterial") = true);
  }

  {
    auto cls =
        py::class_<MaterialMapJsonConverter>(m, "MaterialMapJsonConverter")
            .def(py::init<const MaterialMapJsonConverter::Config&,
                          Acts::Logging::Level>(),
                 py::arg("config"), py::arg("level"));

    auto c = py::class_<MaterialMapJsonConverter::Config>(cls, "Config")
                 .def(py::init<>());
    ACTS_PYTHON_STRUCT_BEGIN(c, MaterialMapJsonConverter::Config);
    ACTS_PYTHON_MEMBER(context);
    ACTS_PYTHON_MEMBER(processSensitives);
    ACTS_PYTHON_MEMBER(processApproaches);
    ACTS_PYTHON_MEMBER(processRepresenting);
    ACTS_PYTHON_MEMBER(processBoundaries);
    ACTS_PYTHON_MEMBER(processVolumes);
    ACTS_PYTHON_MEMBER(processDenseVolumes);
    ACTS_PYTHON_MEMBER(processNonMaterial);
    ACTS_PYTHON_STRUCT_END();
  }

  {
    py::enum_<JsonFormat>(mex, "JsonFormat")
        .value("NoOutput", JsonFormat::NoOutput)
        .value("Json", JsonFormat::Json)
        .value("Cbor", JsonFormat::Cbor)
        .value("All", JsonFormat::All);
  }

  {
    auto cls =
        py::class_<JsonMaterialWriter, IMaterialWriter,
                   std::shared_ptr<JsonMaterialWriter>>(mex,
                                                        "JsonMaterialWriter")
            .def(py::init<const JsonMaterialWriter::Config&,
                          Acts::Logging::Level>(),
                 py::arg("config"), py::arg("level"))
            .def("writeMaterial", &JsonMaterialWriter::writeMaterial)
            .def("write", &JsonMaterialWriter::write)
            .def_property_readonly("config", &JsonMaterialWriter::config);

    auto c =
        py::class_<JsonMaterialWriter::Config>(cls, "Config").def(py::init<>());

    ACTS_PYTHON_STRUCT_BEGIN(c, JsonMaterialWriter::Config);
    ACTS_PYTHON_MEMBER(converterCfg);
    ACTS_PYTHON_MEMBER(fileName);
    ACTS_PYTHON_MEMBER(writeFormat);
    ACTS_PYTHON_STRUCT_END();
  }

  {
    using IWriter = ActsExamples::ITrackParamsLookupWriter;
    using Writer = ActsExamples::JsonTrackParamsLookupWriter;
    using Config = Writer::Config;

    auto cls = py::class_<Writer, IWriter, std::shared_ptr<Writer>>(
                   mex, "JsonTrackParamsLookupWriter")
                   .def(py::init<const Config&>(), py::arg("config"))
                   .def("writeLookup", &Writer::writeLookup)
                   .def_property_readonly("config", &Writer::config);

    auto c = py::class_<Config>(cls, "Config")
                 .def(py::init<>())
                 .def(py::init<const std::string&>(), py::arg("path"));

    ACTS_PYTHON_STRUCT_BEGIN(c, Config);
    ACTS_PYTHON_MEMBER(path);
    ACTS_PYTHON_STRUCT_END();
  }

  {
    using IReader = ActsExamples::ITrackParamsLookupReader;
    using Reader = ActsExamples::JsonTrackParamsLookupReader;
    using Config = Reader::Config;

    auto cls = py::class_<Reader, IReader, std::shared_ptr<Reader>>(
                   mex, "JsonTrackParamsLookupReader")
                   .def(py::init<const Config&>(), py::arg("config"))
                   .def("readLookup", &Reader::readLookup)
                   .def_property_readonly("config", &Reader::config);

    auto c = py::class_<Config>(cls, "Config")
                 .def(py::init<>())
                 .def(py::init<std::unordered_map<Acts::GeometryIdentifier,
                                                  const Acts::Surface*>,
                               std::pair<double, double>>(),
                      py::arg("refLayers"), py::arg("bins"));

    ACTS_PYTHON_STRUCT_BEGIN(c, Config);
    ACTS_PYTHON_MEMBER(refLayers);
    ACTS_PYTHON_MEMBER(bins);
    ACTS_PYTHON_STRUCT_END();
  }

  {
    auto cls =
        py::class_<JsonSurfacesWriter, IWriter,
                   std::shared_ptr<JsonSurfacesWriter>>(mex,
                                                        "JsonSurfacesWriter")
            .def(py::init<const JsonSurfacesWriter::Config&,
                          Acts::Logging::Level>(),
                 py::arg("config"), py::arg("level"))
            .def("write", &JsonSurfacesWriter::write)
            .def_property_readonly("config", &JsonSurfacesWriter::config);

    auto c =
        py::class_<JsonSurfacesWriter::Config>(cls, "Config").def(py::init<>());

    ACTS_PYTHON_STRUCT_BEGIN(c, JsonSurfacesWriter::Config);
    ACTS_PYTHON_MEMBER(trackingGeometry);
    ACTS_PYTHON_MEMBER(outputDir);
    ACTS_PYTHON_MEMBER(outputPrecision);
    ACTS_PYTHON_MEMBER(writeLayer);
    ACTS_PYTHON_MEMBER(writeApproach);
    ACTS_PYTHON_MEMBER(writeSensitive);
    ACTS_PYTHON_MEMBER(writeBoundary);
    ACTS_PYTHON_MEMBER(writePerEvent);
    ACTS_PYTHON_MEMBER(writeOnlyNames);
    ACTS_PYTHON_STRUCT_END();
  }

  {
    py::class_<Acts::ProtoDetector>(mex, "ProtoDetector")
        .def(py::init<>([](std::string pathName) {
          nlohmann::json jDetector;
          auto in = std::ifstream(pathName, std::ifstream::in);
          if (in.good()) {
            in >> jDetector;
            in.close();
          }
          Acts::ProtoDetector pDetector = jDetector["detector"];
          return pDetector;
        }));
  }

  {
    auto sjOptions =
        py::class_<Acts::JsonSurfacesReader::Options>(m, "SurfaceJsonOptions")
            .def(py::init<>());

    ACTS_PYTHON_STRUCT_BEGIN(sjOptions, Acts::JsonSurfacesReader::Options);
    ACTS_PYTHON_MEMBER(inputFile);
    ACTS_PYTHON_MEMBER(jsonEntryPath);
    ACTS_PYTHON_STRUCT_END();

    m.def("readSurfaceHierarchyMapFromJson",
          Acts::JsonSurfacesReader::readHierarchyMap);

    m.def("readSurfaceVectorFromJson", Acts::JsonSurfacesReader::readVector);

    py::class_<Acts::JsonDetectorElement, Acts::DetectorElementBase,
               std::shared_ptr<Acts::JsonDetectorElement>>(
        m, "JsonDetectorElement")
        .def("surface", [](Acts::JsonDetectorElement& self) {
          return self.surface().getSharedPtr();
        });

<<<<<<< HEAD
    mex.def("readSurfaceVectorFromJson",
            ActsExamples::JsonSurfacesReader::readVector);

    py::class_<Acts::JsonDetectorElement, Acts::DetectorElementBase,
               std::shared_ptr<Acts::JsonDetectorElement>>(
        mex, "JsonDetectorElement")
        .def("surface", [](Acts::JsonDetectorElement& self) {
          return self.surface().getSharedPtr();
        });

    mex.def("readDetectorElementsFromJson",
            ActsExamples::JsonSurfacesReader::readDetectorElements);
=======
    m.def("readDetectorElementsFromJson",
          Acts::JsonSurfacesReader::readDetectorElements);
>>>>>>> e10cd545
  }

  {
    mex.def("writeDetectorToJson",
            [](const Acts::GeometryContext& gctx,
               const Acts::Experimental::Detector& detector,
               const std::string& name) -> void {
              auto jDetector =
                  Acts::DetectorJsonConverter::toJson(gctx, detector);
              std::ofstream out;
              out.open(name + ".json");
              out << jDetector.dump(4);
              out.close();
            });
  }

  {
    mex.def("writeDetectorToJsonDetray",
            [](const Acts::GeometryContext& gctx,
               const Acts::Experimental::Detector& detector,
               const std::string& name) -> void {
              // Detray format test - manipulate for detray
              Acts::DetectorVolumeJsonConverter::Options detrayOptions;
              detrayOptions.transformOptions.writeIdentity = true;
              detrayOptions.transformOptions.transpose = true;
              detrayOptions.surfaceOptions.transformOptions =
                  detrayOptions.transformOptions;
              detrayOptions.portalOptions.surfaceOptions =
                  detrayOptions.surfaceOptions;

              auto jDetector = Acts::DetectorJsonConverter::toJsonDetray(
                  gctx, detector,
                  Acts::DetectorJsonConverter::Options{detrayOptions});

              // Write out the geometry, surface_grid, material
              auto jGeometry = jDetector["geometry"];
              auto jSurfaceGrids = jDetector["surface_grids"];
              auto jMaterial = jDetector["material"];

              std::ofstream out;
              out.open(name + "_geometry_detray.json");
              out << jGeometry.dump(4);
              out.close();

              out.open(name + "_surface_grids_detray.json");
              out << jSurfaceGrids.dump(4);
              out.close();

              out.open(name + "_material_detray.json");
              out << jMaterial.dump(4);
              out.close();
            });
  }

  {
    mex.def("readDetectorFromJson",
            [](const Acts::GeometryContext& gctx,
               const std::string& fileName) -> auto {
              auto in = std::ifstream(
                  fileName, std::ifstream::in | std::ifstream::binary);
              nlohmann::json jDetectorIn;
              in >> jDetectorIn;
              in.close();

              return Acts::DetectorJsonConverter::fromJson(gctx, jDetectorIn);
            });
  }
}
}  // namespace Acts::Python<|MERGE_RESOLUTION|>--- conflicted
+++ resolved
@@ -225,23 +225,8 @@
           return self.surface().getSharedPtr();
         });
 
-<<<<<<< HEAD
-    mex.def("readSurfaceVectorFromJson",
-            ActsExamples::JsonSurfacesReader::readVector);
-
-    py::class_<Acts::JsonDetectorElement, Acts::DetectorElementBase,
-               std::shared_ptr<Acts::JsonDetectorElement>>(
-        mex, "JsonDetectorElement")
-        .def("surface", [](Acts::JsonDetectorElement& self) {
-          return self.surface().getSharedPtr();
-        });
-
-    mex.def("readDetectorElementsFromJson",
-            ActsExamples::JsonSurfacesReader::readDetectorElements);
-=======
     m.def("readDetectorElementsFromJson",
           Acts::JsonSurfacesReader::readDetectorElements);
->>>>>>> e10cd545
   }
 
   {
