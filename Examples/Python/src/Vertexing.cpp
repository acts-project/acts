// This file is part of the Acts project.
//
// Copyright (C) 2021 CERN for the benefit of the Acts project
//
// This Source Code Form is subject to the terms of the Mozilla Public
// License, v. 2.0. If a copy of the MPL was not distributed with this
// file, You can obtain one at http://mozilla.org/MPL/2.0/.

#include "Acts/Plugins/Python/Utilities.hpp"
#include "Acts/Utilities/TypeTraits.hpp"
#include "ActsExamples/EventData/Index.hpp"
#include "ActsExamples/Vertexing/AdaptiveMultiVertexFinderAlgorithm.hpp"
#include "ActsExamples/Vertexing/IterativeVertexFinderAlgorithm.hpp"
#include "ActsExamples/Vertexing/SingleSeedVertexFinderAlgorithm.hpp"
#include "ActsExamples/Vertexing/VertexFitterAlgorithm.hpp"

#include <memory>

#include <pybind11/pybind11.h>
#include <pybind11/stl.h>

namespace py = pybind11;

using namespace ActsExamples;
using namespace Acts;

namespace Acts::Python {

void addVertexing(Context& ctx) {
  using Seeder = ActsExamples::AdaptiveMultiVertexFinderAlgorithm::SeedFinder;
  auto mex = ctx.get("examples");
  auto& m = ctx.get("main");

  py::enum_<Seeder>(m, "VertexSeedFinder")
      .value("TruthSeeder", Seeder::TruthSeeder)
      .value("GaussianSeeder", Seeder::GaussianSeeder)
      .value("AdaptiveGridSeeder", Seeder::AdaptiveGridSeeder);

  ACTS_PYTHON_DECLARE_ALGORITHM(
      ActsExamples::AdaptiveMultiVertexFinderAlgorithm, mex,
      "AdaptiveMultiVertexFinderAlgorithm", inputTrackParameters,
<<<<<<< HEAD
      inputTruthParticles, inputTruthVertices, outputProtoVertices,
      outputVertices, seedFinder, bField, useTime, spatialBinExtent,
      temporalBinExtent);
=======
      outputProtoVertices, outputVertices, seedFinder, bField, minWeight,
      doSmoothing, maxIterations, useTime, tracksMaxZinterval, initialVariances,
      doFullSplitting, tracksMaxSignificance, maxMergeVertexSignificance,
      spatialBinExtent, temporalBinExtent);
>>>>>>> b46d4256

  ACTS_PYTHON_DECLARE_ALGORITHM(ActsExamples::IterativeVertexFinderAlgorithm,
                                mex, "IterativeVertexFinderAlgorithm",
                                inputTrackParameters, outputProtoVertices,
                                outputVertices, bField, maxIterations);

  ACTS_PYTHON_DECLARE_ALGORITHM(ActsExamples::VertexFitterAlgorithm, mex,
                                "VertexFitterAlgorithm", inputTrackParameters,
                                inputProtoVertices, outputVertices, bField,
                                doConstrainedFit, constraintPos, constraintCov);

  ACTS_PYTHON_DECLARE_ALGORITHM(ActsExamples::SingleSeedVertexFinderAlgorithm,
                                mex, "SingleSeedVertexFinderAlgorithm",
                                inputSpacepoints, outputVertices);
}

}  // namespace Acts::Python<|MERGE_RESOLUTION|>--- conflicted
+++ resolved
@@ -39,16 +39,10 @@
   ACTS_PYTHON_DECLARE_ALGORITHM(
       ActsExamples::AdaptiveMultiVertexFinderAlgorithm, mex,
       "AdaptiveMultiVertexFinderAlgorithm", inputTrackParameters,
-<<<<<<< HEAD
-      inputTruthParticles, inputTruthVertices, outputProtoVertices,
-      outputVertices, seedFinder, bField, useTime, spatialBinExtent,
-      temporalBinExtent);
-=======
       outputProtoVertices, outputVertices, seedFinder, bField, minWeight,
       doSmoothing, maxIterations, useTime, tracksMaxZinterval, initialVariances,
       doFullSplitting, tracksMaxSignificance, maxMergeVertexSignificance,
       spatialBinExtent, temporalBinExtent);
->>>>>>> b46d4256
 
   ACTS_PYTHON_DECLARE_ALGORITHM(ActsExamples::IterativeVertexFinderAlgorithm,
                                 mex, "IterativeVertexFinderAlgorithm",
