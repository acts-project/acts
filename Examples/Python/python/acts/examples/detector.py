import math
import acts, acts.examples


from acts import (
    logging,
    Binning,
    Extent,
    ProtoBinning,
    LayerStructureBuilder,
    VolumeBoundsType,
    VolumeStructureBuilder,
    DetectorVolumeBuilder,
    DetectorBuilder,
    CylindricalContainerBuilder,
    Transform3,
)


def phiBinning(phiBins, extraBins=1):
    """helper method to create phi binning

    :param phiBins: number of phi bins
    :param extraBins: number of phi bins

    """
    return ProtoBinning(
        Binning.phi, Binning.closed, -math.pi, math.pi, phiBins, extraBins
    )


class CylindricalDetectorVolume:
    def __init__(
        self,
        name,
        extent,
        provider=None,
        binnings=None,
        supports=[],
        loglevel=logging.INFO,
    ):
        """Create a cylindrical, concentric volume builder

        :param name: name of the volume
        :param extent: extent of the volume
        :param provider: surface provider for the volume
        :param binning: binning of surfces in this volume
        :param support: support surface description
        :param loglevel: logging level
        """
        self._name = name
        self._extent = extent
        self._provider = provider
        self._binnings = binnings
        self._supports = supports
        self._loglevel = loglevel

    def builder(self):
        "Return the associated builder"

        # Get r, z, phi range
        rRange = self._extent.range(acts.Binning.r)
        zRange = self._extent.range(acts.Binning.z)

        # Set up the shape builder: external builder
        shapeConfig = VolumeStructureBuilder.Config()
        shapeConfig.boundsType = VolumeBoundsType.Cylinder
        shapeConfig.boundValues = [
            rRange[0],
            rRange[1],
            0.5 * (zRange[1] - zRange[0]),
            math.pi,
            0,
        ]
        shapeConfig.transform = Transform3([0, 0, 0.5 * (zRange[1] + zRange[0])])
        shapeConfig.auxiliary = "Shape[" + self._name + "]"

        # Set up the volume builder
        volConfig = acts.DetectorVolumeBuilder.Config()
        volConfig.name = self._name
        volConfig.auxiliary = "Volume[" + self._name + "]"
        volConfig.externalsBuilder = VolumeStructureBuilder(
            shapeConfig, shapeConfig.auxiliary, self._loglevel
        )
        if self._provider is not None:
            layerConfig = LayerStructureBuilder.Config()
            layerConfig.surfacesProvider = self._provider
            layerConfig.binnings = self._binnings
            layerConfig.supports = self._supports
            layerConfig.auxiliary = "Layer[" + self._name + "]"
            volConfig.internalsBuilder = LayerStructureBuilder(
                layerConfig, layerConfig.auxiliary, self._loglevel
            )
        # Return the builder
        return DetectorVolumeBuilder(volConfig, self._name, self._loglevel)

<<<<<<< HEAD
    def prependtName(self, parent):
=======
    def prependName(self, parent):
>>>>>>> 410ed375
        """Allows to set the name from a parent"""
        self._name = parent + "_" + self._name

    def extent(self):
        """Return the extent of the volume in order to create gap volumes"""
        return self._extent


class CylindricalDetectorContainer:
    def __init__(
<<<<<<< HEAD
        self,
        name,
        extent,
        volumes,
        layers=None,
        binning=[],
        rootbuilder=None,
        loglevel=logging.INFO,
=======
        self, name, extent, volumes, layers=None, binning=[], loglevel=logging.INFO
>>>>>>> 410ed375
    ):
        """Create a cylindrical container builder from  volumes or layer definitions

        :param name: name of the container
        :param extent: extent of the container
        :param volumes: list of volumes
        :param layers: list of layers [ [extent, provider, binnings, supports], ... ]
        :param binning: binning of surfces in this container
        :param loglevel: logging level

        """
        self._name = name
        self._extent = extent
        self._layers = layers
        self._volumes = volumes
        self._binning = binning
<<<<<<< HEAD
        self._rootbuilder = rootbuilder
=======
>>>>>>> 410ed375
        self._loglevel = loglevel

    def builder(self):
        "Return the associated builder"
<<<<<<< HEAD
        orthogonal = Binning.r
        if self._binning == Binning.r:
            orthogonal = Binning.z
=======
        orthogonal = Binning.r if self._binning == Binning.r else Binning.z
>>>>>>> 410ed375

        builders = []
        # If the container is defined by volumes, just fill the builders
        if self._volumes is not None:
            builders = [volume.builder() for volume in self._volumes]
        # Otherwise, build the container from the layers
        else:
            bReference = self._extent.range(self._binning)[0]
            oRange = self._extent.range(orthogonal)
            # Builders to be constructed
            il = 0
            # Sub layer loop
            for layer in self._layers:
                bRange = layer.extent().range(self._binning)
                # Low gap volume insertion
                if bReference < bRange[0]:
                    gExtent = Extent(
                        [[self._binning, [bReference, bRange[0]]], [orthogonal, oRange]]
                    )
                    builders += [
                        CylindricalDetectorVolume(
                            self._name + "_gap_" + str(il), gExtent
                        ).builder()
                    ]
                # Layer volume insertion
<<<<<<< HEAD
                layer.prependtName(self._name)
=======
                layer.prependName(self._name)
>>>>>>> 410ed375
                builders += [layer.builder()]
                # Update reference and increment the counter
                bReference = bRange[1]
                il = il + 1

            # Last gap volume insertion
            if bReference < self._extent.range(self._binning)[1]:
                gExtent = Extent(
                    [
                        [
                            self._binning,
                            [bReference, self._extent.range(self._binning)[1]],
                        ],
                        [orthogonal, oRange],
                    ]
                )
                builders += [
                    CylindricalDetectorVolume(
                        self._name + "_gap_" + str(il), gExtent
                    ).builder()
                ]

        # The container builder
        containerConfig = CylindricalContainerBuilder.Config()
        containerConfig.builders = builders
        containerConfig.binning = [self._binning]
<<<<<<< HEAD
        containerConfig.rootVolumeFinderBuilder = self._rootbuilder
=======
>>>>>>> 410ed375
        containerConfig.auxiliary = "Container[" + self._name + "]"
        return CylindricalContainerBuilder(containerConfig, self._name, self._loglevel)<|MERGE_RESOLUTION|>--- conflicted
+++ resolved
@@ -94,11 +94,7 @@
         # Return the builder
         return DetectorVolumeBuilder(volConfig, self._name, self._loglevel)
 
-<<<<<<< HEAD
-    def prependtName(self, parent):
-=======
     def prependName(self, parent):
->>>>>>> 410ed375
         """Allows to set the name from a parent"""
         self._name = parent + "_" + self._name
 
@@ -109,7 +105,6 @@
 
 class CylindricalDetectorContainer:
     def __init__(
-<<<<<<< HEAD
         self,
         name,
         extent,
@@ -118,9 +113,6 @@
         binning=[],
         rootbuilder=None,
         loglevel=logging.INFO,
-=======
-        self, name, extent, volumes, layers=None, binning=[], loglevel=logging.INFO
->>>>>>> 410ed375
     ):
         """Create a cylindrical container builder from  volumes or layer definitions
 
@@ -137,21 +129,12 @@
         self._layers = layers
         self._volumes = volumes
         self._binning = binning
-<<<<<<< HEAD
         self._rootbuilder = rootbuilder
-=======
->>>>>>> 410ed375
         self._loglevel = loglevel
 
     def builder(self):
         "Return the associated builder"
-<<<<<<< HEAD
-        orthogonal = Binning.r
-        if self._binning == Binning.r:
-            orthogonal = Binning.z
-=======
         orthogonal = Binning.r if self._binning == Binning.r else Binning.z
->>>>>>> 410ed375
 
         builders = []
         # If the container is defined by volumes, just fill the builders
@@ -177,11 +160,8 @@
                         ).builder()
                     ]
                 # Layer volume insertion
-<<<<<<< HEAD
-                layer.prependtName(self._name)
-=======
                 layer.prependName(self._name)
->>>>>>> 410ed375
+
                 builders += [layer.builder()]
                 # Update reference and increment the counter
                 bReference = bRange[1]
@@ -208,9 +188,6 @@
         containerConfig = CylindricalContainerBuilder.Config()
         containerConfig.builders = builders
         containerConfig.binning = [self._binning]
-<<<<<<< HEAD
         containerConfig.rootVolumeFinderBuilder = self._rootbuilder
-=======
->>>>>>> 410ed375
         containerConfig.auxiliary = "Container[" + self._name + "]"
         return CylindricalContainerBuilder(containerConfig, self._name, self._loglevel)