import math
import acts, acts.examples


from acts import (
    logging,
    Binning,
    Extent,
    ProtoBinning,
    LayerStructureBuilder,
    VolumeBoundsType,
    VolumeStructureBuilder,
    DetectorVolumeBuilder,
    DetectorBuilder,
    CylindricalContainerBuilder,
    Transform3,
)


def phiBinning(phiBins, extraBins=1):
    """helper method to create phi binning

    :param phiBins: number of phi bins
    :param extraBins: number of phi bins

    """
    return ProtoBinning(
        Binning.phi, Binning.closed, -math.pi, math.pi, phiBins, extraBins
    )


class CylindricalDetectorVolume:
    def __init__(
        self,
        name,
        extent,
        provider=None,
        binnings=None,
        supports=[],
        loglevel=logging.INFO,
    ):
        """Create a cylindrical, concentric volume builder

        :param name: name of the volume
        :param extent: extent of the volume
        :param provider: surface provider for the volume
        :param binning: binning of surfces in this volume
        :param support: support surface description
        :param loglevel: logging level
        """
        self._name = name
        self._extent = extent
        self._provider = provider
        self._binnings = binnings
        self._supports = supports
        self._loglevel = loglevel

    def builder(self):
        "Return the associated builder"

        # Get r, z, phi range
        rRange = self._extent.range(acts.Binning.r)
        zRange = self._extent.range(acts.Binning.z)

        # Set up the shape builder: external builder
        shapeConfig = VolumeStructureBuilder.Config()
        shapeConfig.boundsType = VolumeBoundsType.Cylinder
        shapeConfig.boundValues = [
            rRange[0],
            rRange[1],
            0.5 * (zRange[1] - zRange[0]),
            math.pi,
            0,
        ]
        shapeConfig.transform = Transform3([0, 0, 0.5 * (zRange[1] + zRange[0])])
        shapeConfig.auxiliary = "Shape[" + self._name + "]"

        # Set up the volume builder
        volConfig = acts.DetectorVolumeBuilder.Config()
        volConfig.name = self._name
        volConfig.auxiliary = "Volume[" + self._name + "]"
        volConfig.externalsBuilder = VolumeStructureBuilder(
            shapeConfig, shapeConfig.auxiliary, self._loglevel
        )
        if self._provider is not None:
            layerConfig = LayerStructureBuilder.Config()
            layerConfig.surfacesProvider = self._provider
            layerConfig.binnings = self._binnings
            layerConfig.supports = self._supports
            layerConfig.auxiliary = "Layer[" + self._name + "]"
            volConfig.internalsBuilder = LayerStructureBuilder(
                layerConfig, layerConfig.auxiliary, self._loglevel
            )
        # Return the builder
        return DetectorVolumeBuilder(volConfig, self._name, self._loglevel)

<<<<<<< HEAD
    def prependtName(self, parent):
        """Allows to set the name from a parent"""
        self._name = parent + "_" + self._name

    def extent(self):
        """Return the extent of the volume in order to create gap volumes"""
        return self._extent


class CylindricalDetectorContainer:
    def __init__(
        self,
        name,
        extent,
        volumes,
        layers=None,
        binning=[],
        rootbuilder=None,
        geoidgenerator=None,
        reversegeoids=False,
        loglevel=logging.INFO,
    ):
        """Create a cylindrical container builder from  volumes or layer definitions

=======
    def prependName(self, parent):
        """Allows to set the name from a parent"""
        self._name = parent + "_" + self._name

    def extent(self):
        """Return the extent of the volume in order to create gap volumes"""
        return self._extent


class CylindricalDetectorContainer:
    def __init__(
        self,
        name,
        extent,
        volumes,
        layers=None,
        binning=[],
        rootbuilder=None,
        loglevel=logging.INFO,
    ):
        """Create a cylindrical container builder from  volumes or layer definitions

>>>>>>> 817c58c5
        :param name: name of the container
        :param extent: extent of the container
        :param volumes: list of volumes
        :param layers: list of layers [ [extent, provider, binnings, supports], ... ]
        :param binning: binning of surfces in this container
<<<<<<< HEAD
        :param rootbuilder: root volume finder builder
        :param geoidgenerator: geoid generator for setting geo ids
        :param reversegeoids: reverse the geo id order
=======
>>>>>>> 817c58c5
        :param loglevel: logging level

        """
        self._name = name
        self._extent = extent
        self._layers = layers
        self._volumes = volumes
        self._binning = binning
        self._rootbuilder = rootbuilder
<<<<<<< HEAD
        self._geoidgenerator = geoidgenerator
        self._reversegeoids = reversegeoids
=======
>>>>>>> 817c58c5
        self._loglevel = loglevel

    def builder(self):
        "Return the associated builder"
<<<<<<< HEAD
        orthogonal = Binning.r
        if self._binning == Binning.r:
            orthogonal = Binning.z
=======
        orthogonal = Binning.r if self._binning == Binning.r else Binning.z
>>>>>>> 817c58c5

        builders = []
        # If the container is defined by volumes, just fill the builders
        if self._volumes is not None:
            builders = [volume.builder() for volume in self._volumes]
        # Otherwise, build the container from the layers
        else:
            bReference = self._extent.range(self._binning)[0]
            oRange = self._extent.range(orthogonal)
            # Builders to be constructed
            il = 0
            # Sub layer loop
            for layer in self._layers:
                bRange = layer.extent().range(self._binning)
                # Low gap volume insertion
                if bReference < bRange[0]:
                    gExtent = Extent(
                        [[self._binning, [bReference, bRange[0]]], [orthogonal, oRange]]
                    )
                    builders += [
                        CylindricalDetectorVolume(
                            self._name + "_gap_" + str(il), gExtent
                        ).builder()
                    ]
                # Layer volume insertion
<<<<<<< HEAD
                layer.prependtName(self._name)
=======
                layer.prependName(self._name)

>>>>>>> 817c58c5
                builders += [layer.builder()]
                # Update reference and increment the counter
                bReference = bRange[1]
                il = il + 1

            # Last gap volume insertion
            if bReference < self._extent.range(self._binning)[1]:
                gExtent = Extent(
                    [
                        [
                            self._binning,
                            [bReference, self._extent.range(self._binning)[1]],
                        ],
                        [orthogonal, oRange],
                    ]
                )
                builders += [
                    CylindricalDetectorVolume(
                        self._name + "_gap_" + str(il), gExtent
                    ).builder()
                ]

        # The container builder
        containerConfig = CylindricalContainerBuilder.Config()
        containerConfig.builders = builders
        containerConfig.binning = [self._binning]
        containerConfig.rootVolumeFinderBuilder = self._rootbuilder
<<<<<<< HEAD
        containerConfig.geoIdGenerator = self._geoidgenerator
        containerConfig.geoIdReverseGen = self._reversegeoids
=======
>>>>>>> 817c58c5
        containerConfig.auxiliary = "Container[" + self._name + "]"
        return CylindricalContainerBuilder(containerConfig, self._name, self._loglevel)<|MERGE_RESOLUTION|>--- conflicted
+++ resolved
@@ -94,15 +94,13 @@
         # Return the builder
         return DetectorVolumeBuilder(volConfig, self._name, self._loglevel)
 
-<<<<<<< HEAD
-    def prependtName(self, parent):
+    def prependName(self, parent):
         """Allows to set the name from a parent"""
         self._name = parent + "_" + self._name
 
     def extent(self):
         """Return the extent of the volume in order to create gap volumes"""
         return self._extent
-
 
 class CylindricalDetectorContainer:
     def __init__(
@@ -119,41 +117,14 @@
     ):
         """Create a cylindrical container builder from  volumes or layer definitions
 
-=======
-    def prependName(self, parent):
-        """Allows to set the name from a parent"""
-        self._name = parent + "_" + self._name
-
-    def extent(self):
-        """Return the extent of the volume in order to create gap volumes"""
-        return self._extent
-
-
-class CylindricalDetectorContainer:
-    def __init__(
-        self,
-        name,
-        extent,
-        volumes,
-        layers=None,
-        binning=[],
-        rootbuilder=None,
-        loglevel=logging.INFO,
-    ):
-        """Create a cylindrical container builder from  volumes or layer definitions
-
->>>>>>> 817c58c5
         :param name: name of the container
         :param extent: extent of the container
         :param volumes: list of volumes
         :param layers: list of layers [ [extent, provider, binnings, supports], ... ]
         :param binning: binning of surfces in this container
-<<<<<<< HEAD
         :param rootbuilder: root volume finder builder
         :param geoidgenerator: geoid generator for setting geo ids
         :param reversegeoids: reverse the geo id order
-=======
->>>>>>> 817c58c5
         :param loglevel: logging level
 
         """
@@ -163,22 +134,13 @@
         self._volumes = volumes
         self._binning = binning
         self._rootbuilder = rootbuilder
-<<<<<<< HEAD
         self._geoidgenerator = geoidgenerator
         self._reversegeoids = reversegeoids
-=======
->>>>>>> 817c58c5
         self._loglevel = loglevel
 
     def builder(self):
         "Return the associated builder"
-<<<<<<< HEAD
-        orthogonal = Binning.r
-        if self._binning == Binning.r:
-            orthogonal = Binning.z
-=======
         orthogonal = Binning.r if self._binning == Binning.r else Binning.z
->>>>>>> 817c58c5
 
         builders = []
         # If the container is defined by volumes, just fill the builders
@@ -204,12 +166,8 @@
                         ).builder()
                     ]
                 # Layer volume insertion
-<<<<<<< HEAD
-                layer.prependtName(self._name)
-=======
                 layer.prependName(self._name)
 
->>>>>>> 817c58c5
                 builders += [layer.builder()]
                 # Update reference and increment the counter
                 bReference = bRange[1]
@@ -237,10 +195,7 @@
         containerConfig.builders = builders
         containerConfig.binning = [self._binning]
         containerConfig.rootVolumeFinderBuilder = self._rootbuilder
-<<<<<<< HEAD
         containerConfig.geoIdGenerator = self._geoidgenerator
         containerConfig.geoIdReverseGen = self._reversegeoids
-=======
->>>>>>> 817c58c5
         containerConfig.auxiliary = "Container[" + self._name + "]"
         return CylindricalContainerBuilder(containerConfig, self._name, self._loglevel)