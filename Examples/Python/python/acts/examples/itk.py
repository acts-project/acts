--- conflicted
+++ resolved
@@ -376,12 +376,8 @@
         deltaRMinSP = 6 * u.mm
         deltaRMax = 280 * u.mm
         deltaRMaxTopSP = 280 * u.mm
-<<<<<<< HEAD
         deltaRMaxBottomSP = 150 * u.mm
-=======
-        deltaRMaxBottomSP = 120 * u.mm
         deltaZMax = float("inf") * u.mm
->>>>>>> 4d1a846b
         interactionPointCut = True
         arithmeticAverageCotTheta = False
         impactMax = 2 * u.mm
