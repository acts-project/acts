from pathlib import Path
from typing import Optional, Union, List
from enum import Enum
from collections import namedtuple
import warnings

import acts
import acts.examples

u = acts.UnitConstants

SeedingAlgorithm = Enum(
    "SeedingAlgorithm", "Default TruthSmeared TruthEstimated Orthogonal HoughTransform"
)

TruthSeedRanges = namedtuple(
    "TruthSeedRanges",
    ["rho", "z", "phi", "eta", "absEta", "pt", "nHits"],
    defaults=[(None, None)] * 7,
)

ParticleSmearingSigmas = namedtuple(
    "ParticleSmearingSigmas",
    ["d0", "d0PtA", "d0PtB", "z0", "z0PtA", "z0PtB", "t0", "phi", "theta", "pRel"],
    defaults=[None] * 10,
)

SeedFinderConfigArg = namedtuple(
    "SeedFinderConfig",
    [
        "maxSeedsPerSpM",
        "cotThetaMax",
        "sigmaScattering",
        "radLengthPerSeed",
        "minPt",
        "impactMax",
        "deltaPhiMax",
        "interactionPointCut",
        "deltaZMax",
        "maxPtScattering",
        "zBinEdges",
        "zBinsCustomLooping",
        "skipZMiddleBinSearch",
        "rRangeMiddleSP",
        "useVariableMiddleSPRange",
        "binSizeR",
        "seedConfirmation",
        "centralSeedConfirmationRange",
        "forwardSeedConfirmationRange",
        "deltaR",  # (min,max)
        "deltaRBottomSP",  # (min,max)
        "deltaRTopSP",  # (min,max)
        "deltaRMiddleSPRange",  # (min,max)
        "collisionRegion",  # (min,max)
        "r",  # (min,max)
        "z",  # (min,max)
        "zOutermostLayers",  # (min,max)
    ],
    defaults=[None] * 19 + [(None, None)] * 8,
)
SeedFinderOptionsArg = namedtuple(
    "SeedFinderOptions", ["beamPos", "bFieldInZ"], defaults=[(None, None), None]
)

SeedFilterConfigArg = namedtuple(
    "SeedFilterConfig",
    [
        "impactWeightFactor",
        "zOriginWeightFactor",
        "compatSeedWeight",
        "compatSeedLimit",
        "numSeedIncrement",
        "seedWeightIncrement",
        "seedConfirmation",
        "maxSeedsPerSpMConf",
        "maxQualitySeedsPerSpMConf",
        "useDeltaRorTopRadius",
        "deltaRMin",
    ],
    defaults=[None] * 11,
)

SpacePointGridConfigArg = namedtuple(
    "SeedGridConfig",
    [
        "rMax",
        "zBinEdges",
        "phiBinDeflectionCoverage",
        "impactMax",
        "deltaRMax",
        "maxPhiBins",
        "phi",  # (min,max)
    ],
    defaults=[None] * 6 + [(None, None)] * 1,
)

SeedingAlgorithmConfigArg = namedtuple(
    "SeedingAlgorithmConfig",
    [
        "allowSeparateRMax",
        "zBinNeighborsTop",
        "zBinNeighborsBottom",
        "numPhiNeighbors",
    ],
    defaults=[None] * 4,
)

TruthEstimatedSeedingAlgorithmConfigArg = namedtuple(
    "TruthSeederConfig",
    [
        "deltaR",  # (min,max)
    ],
    defaults=[(None, None)],
)

TrackSelectorConfig = namedtuple(
    "TrackSelectorConfig",
    ["loc0", "loc1", "time", "eta", "absEta", "pt", "phi", "nMeasurementsMin"],
    defaults=[(None, None)] * 7 + [None],
)

AmbiguityResolutionConfig = namedtuple(
    "AmbiguityResolutionConfig",
    ["maximumSharedHits", "nMeasurementsMin", "maximumIterations"],
    defaults=[None] * 3,
)

AmbiguityResolutionMLConfig = namedtuple(
    "AmbiguityResolutionMLConfig",
    ["maximumSharedHits", "nMeasurementsMin", "maximumIterations"],
    defaults=[None] * 3,
)

AmbiguityResolutionMLDBScanConfig = namedtuple(
    "AmbiguityResolutionMLDBScanConfig",
    ["nMeasurementsMin", "epsilonDBScan", "minPointsDBScan"],
    defaults=[None] * 3,
)


class VertexFinder(Enum):
    Truth = (1,)
    AMVF = (2,)
    Iterative = (3,)


@acts.examples.NamedTypeArgs(
    seedingAlgorithm=SeedingAlgorithm,
    truthSeedRanges=TruthSeedRanges,
    particleSmearingSigmas=ParticleSmearingSigmas,
    seedFinderConfigArg=SeedFinderConfigArg,
    seedFinderOptionsArg=SeedFinderOptionsArg,
    seedFilterConfigArg=SeedFilterConfigArg,
    spacePointGridConfigArg=SpacePointGridConfigArg,
    seedingAlgorithmConfigArg=SeedingAlgorithmConfigArg,
    truthEstimatedSeedingAlgorithmConfigArg=TruthEstimatedSeedingAlgorithmConfigArg,
    logLevel=acts.logging.Level,
)
def addSeeding(
    s: acts.examples.Sequencer,
    trackingGeometry: acts.TrackingGeometry,
    field: acts.MagneticFieldProvider,
    geoSelectionConfigFile: Optional[Union[Path, str]] = None,
    seedingAlgorithm: SeedingAlgorithm = SeedingAlgorithm.Default,
    truthSeedRanges: Optional[TruthSeedRanges] = TruthSeedRanges(),
    particleSmearingSigmas: ParticleSmearingSigmas = ParticleSmearingSigmas(),
    initialSigmas: Optional[list] = None,
    initialVarInflation: Optional[list] = None,
    seedFinderConfigArg: SeedFinderConfigArg = SeedFinderConfigArg(),
    seedFinderOptionsArg: SeedFinderOptionsArg = SeedFinderOptionsArg(),
    seedFilterConfigArg: SeedFilterConfigArg = SeedFilterConfigArg(),
    spacePointGridConfigArg: SpacePointGridConfigArg = SpacePointGridConfigArg(),
    seedingAlgorithmConfigArg: SeedingAlgorithmConfigArg = SeedingAlgorithmConfigArg(),
    houghTransformConfig: acts.examples.HoughTransformSeeder.Config = acts.examples.HoughTransformSeeder.Config(),
    truthEstimatedSeedingAlgorithmConfigArg: TruthEstimatedSeedingAlgorithmConfigArg = TruthEstimatedSeedingAlgorithmConfigArg(),
    particleHypothesis: Optional[
        acts.ParticleHypothesis
    ] = acts.ParticleHypothesis.pion,
    inputParticles: str = "particles",
    outputDirRoot: Optional[Union[Path, str]] = None,
    logLevel: Optional[acts.logging.Level] = None,
    rnd: Optional[acts.examples.RandomNumbers] = None,
) -> None:
    """This function steers the seeding
    Parameters
    ----------
    s: Sequencer
        the sequencer module to which we add the Seeding steps (returned from addSeeding)
    trackingGeometry : tracking geometry
    field : magnetic field
    geoSelectionConfigFile : Path|str, path, None
        Json file for space point geometry selection. Not required for SeedingAlgorithm.TruthSmeared.
    seedingAlgorithm : SeedingAlgorithm, Default
        seeding algorithm to use: one of Default (no truth information used), TruthSmeared, TruthEstimated
    truthSeedRanges : TruthSeedRanges(rho, z, phi, eta, absEta, pt, nHits)
        TruthSeedSelector configuration. Each range is specified as a tuple of (min,max).
        Defaults of no cuts specified in Examples/Algorithms/TruthTracking/ActsExamples/TruthTracking/TruthSeedSelector.hpp
        If specified as None, don't run ParticleSmearing at all (and use addCKFTracks(selectedParticles="particles"))
    particleSmearingSigmas : ParticleSmearingSigmas(d0, d0PtA, d0PtB, z0, z0PtA, z0PtB, t0, phi, theta, pRel)
        ParticleSmearing configuration.
        Defaults specified in Examples/Algorithms/TruthTracking/ActsExamples/TruthTracking/ParticleSmearing.hpp
    initialSigmas : list
        Sets the initial covariance matrix diagonal. This is ignored in case of TruthSmearing.
        Defaults specified in Examples/Algorithms/TrackFinding/include/ActsExamples/TrackFinding/TrackParamsEstimationAlgorithm.hpp
    initialVarInflation : list
        List of 6 scale factors to inflate the initial covariance matrix
        Defaults (all 1) specified in Examples/Algorithms/TruthTracking/ActsExamples/TruthTracking/ParticleSmearing.hpp
    seedFinderConfigArg : SeedFinderConfigArg(maxSeedsPerSpM, cotThetaMax, sigmaScattering, radLengthPerSeed, minPt, impactMax, deltaPhiMax, interactionPointCut, deltaZMax, maxPtScattering, zBinEdges, zBinsCustomLooping, rRangeMiddleSP, useVariableMiddleSPRange, binSizeR, seedConfirmation, centralSeedConfirmationRange, forwardSeedConfirmationRange, deltaR, deltaRBottomSP, deltaRTopSP, deltaRMiddleSPRange, collisionRegion, r, z, zOutermostLayers)
        Defaults specified in Examples/Algorithms/TrackFinding/include/ActsExamples/TrackFinding/TrackParamsEstimationAlgorithm.hpp
    seedFinderConfigArg : SeedFinderConfigArg(maxSeedsPerSpM, cotThetaMax, sigmaScattering, radLengthPerSeed, minPt, impactMax, deltaPhiMax, interactionPointCut, deltaZMax, maxPtScattering, zBinEdges, zBinsCustomLooping, skipZMiddleBinSearch, rRangeMiddleSP, useVariableMiddleSPRange, binSizeR, seedConfirmation, centralSeedConfirmationRange, forwardSeedConfirmationRange, deltaR, deltaRBottomSP, deltaRTopSP, deltaRMiddleSPRange, collisionRegion, r, z, zOutermostLayers)
        SeedFinderConfig settings. deltaR, deltaRBottomSP, deltaRTopSP, deltaRMiddleSPRange, collisionRegion, r, z, zOutermostLayers are ranges specified as a tuple of (min,max). beamPos is specified as (x,y).
        Defaults specified in Core/include/Acts/Seeding/SeedFinderConfig.hpp
    seedFinderOptionsArg :  SeedFinderOptionsArg(bFieldInZ, beamPos)
        Defaults specified in Core/include/Acts/Seeding/SeedFinderConfig.hpp
    seedFilterConfigArg : SeedFilterConfigArg(compatSeedWeight, compatSeedLimit, numSeedIncrement, seedWeightIncrement, seedConfirmation, maxSeedsPerSpMConf, maxQualitySeedsPerSpMConf, useDeltaRorTopRadius)
                                Defaults specified in Core/include/Acts/Seeding/SeedFilterConfig.hpp
    spacePointGridConfigArg : SpacePointGridConfigArg(rMax, zBinEdges, phiBinDeflectionCoverage, phi, maxPhiBins, impactMax)
                                SpacePointGridConfigArg settings. phi is specified as a tuple of (min,max).
        Defaults specified in Core/include/Acts/Seeding/SpacePointGrid.hpp
    seedingAlgorithmConfigArg : SeedingAlgorithmConfigArg(allowSeparateRMax, zBinNeighborsTop, zBinNeighborsBottom, numPhiNeighbors)
                                Defaults specified in Examples/Algorithms/TrackFinding/include/ActsExamples/TrackFinding/SeedingAlgorithm.hpp
    truthEstimatedSeedingAlgorithmConfigArg : TruthEstimatedSeedingAlgorithmConfigArg(deltaR)
        Currently only deltaR=(min,max) range specified here.
    particleHypothesis : Optional[acts.ParticleHypothesis]
        The hypothesis used for track finding. Defaults to pion.
    inputParticles : str, "particles"
        input particles name in the WhiteBoard
    outputDirRoot : Path|str, path, None
        the output folder for the Root output, None triggers no output
    logLevel : acts.logging.Level, None
        logging level to override setting given in `s`
    rnd : RandomNumbers, None
        random number generator. Only used by SeedingAlgorithm.TruthSmeared.
    """

    logLevel = acts.examples.defaultLogging(s, logLevel)()
    logger = acts.logging.getLogger("addSeeding")
    logger.setLevel(logLevel)

    if truthSeedRanges is not None:
        selectedParticles = "truth_seeds_selected"
        addSeedingTruthSelection(
            s,
            inputParticles,
            selectedParticles,
            truthSeedRanges,
            logLevel,
        )
    else:
        selectedParticles = inputParticles

    # Create starting parameters from either particle smearing or combined seed
    # finding and track parameters estimation
    if seedingAlgorithm == SeedingAlgorithm.TruthSmeared:
        logger.info("Using smeared truth particles for seeding")
        addTruthSmearedSeeding(
            s,
            rnd,
            selectedParticles,
            particleSmearingSigmas,
            initialVarInflation,
            particleHypothesis,
            logLevel,
        )
    else:
        spacePoints = addSpacePointsMaking(
            s, trackingGeometry, geoSelectionConfigFile, logLevel
        )
        # Run either: truth track finding or seeding
        if seedingAlgorithm == SeedingAlgorithm.TruthEstimated:
            logger.info("Using truth track finding from space points for seeding")
            seeds = addTruthEstimatedSeeding(
                s,
                spacePoints,
                selectedParticles,
                truthEstimatedSeedingAlgorithmConfigArg,
                logLevel,
            )
        elif seedingAlgorithm == SeedingAlgorithm.Default:
            logger.info("Using default seeding")
            seeds = addStandardSeeding(
                s,
                spacePoints,
                seedingAlgorithmConfigArg,
                seedFinderConfigArg,
                seedFinderOptionsArg,
                seedFilterConfigArg,
                spacePointGridConfigArg,
                logLevel,
            )
        elif seedingAlgorithm == SeedingAlgorithm.Orthogonal:
            logger.info("Using orthogonal seeding")
            seeds = addOrthogonalSeeding(
                s,
                spacePoints,
                seedFinderConfigArg,
                seedFinderOptionsArg,
                seedFilterConfigArg,
                logLevel,
            )
        elif seedingAlgorithm == SeedingAlgorithm.HoughTransform:
            logger.info("Using Hough Transform seeding")
            houghTransformConfig.inputSpacePoints = [spacePoints]
            houghTransformConfig.inputMeasurements = "measurements"
            houghTransformConfig.inputSourceLinks = "sourcelinks"
            houghTransformConfig.outputProtoTracks = "prototracks"
            houghTransformConfig.outputSeeds = "seeds"
            houghTransformConfig.trackingGeometry = trackingGeometry
            seeds = addHoughTransformSeeding(s, houghTransformConfig, logLevel)
        else:
            logger.fatal("unknown seedingAlgorithm %s", seedingAlgorithm)

        parEstimateAlg = acts.examples.TrackParamsEstimationAlgorithm(
            level=logLevel,
            inputSeeds=seeds,
            outputTrackParameters="estimatedparameters",
            trackingGeometry=trackingGeometry,
            magneticField=field,
            **acts.examples.defaultKWArgs(
                sigmaLoc0=initialSigmas[0] if initialSigmas is not None else None,
                sigmaLoc1=initialSigmas[1] if initialSigmas is not None else None,
                sigmaPhi=initialSigmas[2] if initialSigmas is not None else None,
                sigmaTheta=initialSigmas[3] if initialSigmas is not None else None,
                sigmaQOverP=initialSigmas[4] if initialSigmas is not None else None,
                sigmaT0=initialSigmas[5] if initialSigmas is not None else None,
                initialVarInflation=initialVarInflation,
                particleHypothesis=particleHypothesis,
            ),
        )
        s.addAlgorithm(parEstimateAlg)

        prototracks = "seed-prototracks"
        s.addAlgorithm(
            acts.examples.SeedsToPrototracks(
                level=logLevel,
                inputSeeds=seeds,
                outputProtoTracks=prototracks,
            )
        )

        if outputDirRoot is not None:
            addSeedPerformanceWriters(
                s,
                outputDirRoot,
                seeds,
                prototracks,
                selectedParticles,
                inputParticles,
                parEstimateAlg.config.outputTrackParameters,
                logLevel,
            )

    return s


def addSeedingTruthSelection(
    s: acts.examples.Sequencer,
    inputParticles: str,
    outputParticles: str,
    truthSeedRanges: TruthSeedRanges,
    logLevel: acts.logging.Level = None,
):
    """adds truth particles filtering before filtering
    For parameters description see addSeeding
    """
    selAlg = acts.examples.TruthSeedSelector(
        **acts.examples.defaultKWArgs(
            ptMin=truthSeedRanges.pt[0],
            ptMax=truthSeedRanges.pt[1],
            etaMin=truthSeedRanges.eta[0],
            etaMax=truthSeedRanges.eta[1],
            nHitsMin=truthSeedRanges.nHits[0],
            nHitsMax=truthSeedRanges.nHits[1],
            rhoMin=truthSeedRanges.rho[0],
            rhoMax=truthSeedRanges.rho[1],
            zMin=truthSeedRanges.z[0],
            zMax=truthSeedRanges.z[1],
            phiMin=truthSeedRanges.phi[0],
            phiMax=truthSeedRanges.phi[1],
            absEtaMin=truthSeedRanges.absEta[0],
            absEtaMax=truthSeedRanges.absEta[1],
        ),
        level=logLevel,
        inputParticles=inputParticles,
        inputMeasurementParticlesMap="measurement_particles_map",
        outputParticles=outputParticles,
    )
    s.addAlgorithm(selAlg)


def addTruthSmearedSeeding(
    sequence: acts.examples.Sequencer,
    rnd: Optional[acts.examples.RandomNumbers],
    selectedParticles: str,
    particleSmearingSigmas: ParticleSmearingSigmas,
    initialVarInflation: List[float],
    particleHypothesis: Optional[acts.ParticleHypothesis],
    logLevel: acts.logging.Level = None,
):
    """adds algorithm that would mimic detector response uncertainties for truth seeding
    For parameters description see addSeeding
    """

    rnd = rnd or acts.examples.RandomNumbers(seed=42)
    # Run particle smearing
    ptclSmear = acts.examples.ParticleSmearing(
        level=logLevel,
        inputParticles=selectedParticles,
        outputTrackParameters="estimatedparameters",
        randomNumbers=rnd,
        # gaussian sigmas to smear particle parameters
        **acts.examples.defaultKWArgs(
            sigmaD0=particleSmearingSigmas.d0,
            sigmaD0PtA=particleSmearingSigmas.d0PtA,
            sigmaD0PtB=particleSmearingSigmas.d0PtB,
            sigmaZ0=particleSmearingSigmas.z0,
            sigmaZ0PtA=particleSmearingSigmas.z0PtA,
            sigmaZ0PtB=particleSmearingSigmas.z0PtB,
            sigmaT0=particleSmearingSigmas.t0,
            sigmaPhi=particleSmearingSigmas.phi,
            sigmaTheta=particleSmearingSigmas.theta,
            sigmaPRel=particleSmearingSigmas.pRel,
            initialVarInflation=initialVarInflation,
            particleHypothesis=particleHypothesis,
        ),
    )
    sequence.addAlgorithm(ptclSmear)

    truthTrkFndAlg = acts.examples.TruthTrackFinder(
        level=logLevel,
        inputParticles=selectedParticles,
        inputMeasurementParticlesMap="measurement_particles_map",
        outputProtoTracks="truth_particle_tracks",
    )
    sequence.addAlgorithm(truthTrkFndAlg)


def addTruthEstimatedSeeding(
    sequence: acts.examples.Sequencer,
    spacePoints: str,
    inputParticles: str,
    TruthEstimatedSeedingAlgorithmConfigArg: TruthEstimatedSeedingAlgorithmConfigArg,
    logLevel: acts.logging.Level = None,
):
    """adds truth seeding
    For parameters description see addSeeding
    """
    logLevel = acts.examples.defaultLogging(sequence, logLevel)()

    truthSeeding = acts.examples.TruthSeedingAlgorithm(
        level=logLevel,
        inputParticles=inputParticles,
        inputMeasurementParticlesMap="measurement_particles_map",
        inputSpacePoints=[spacePoints],
        outputParticles="truth_seeded_particles",
        outputProtoTracks="truth_particle_tracks",
        outputSeeds="seeds",
        **acts.examples.defaultKWArgs(
            deltaRMin=TruthEstimatedSeedingAlgorithmConfigArg.deltaR[0],
            deltaRMax=TruthEstimatedSeedingAlgorithmConfigArg.deltaR[1],
        ),
    )
    sequence.addAlgorithm(truthSeeding)

    return truthSeeding.config.outputSeeds


def addSpacePointsMaking(
    sequence: acts.examples.Sequencer,
    trackingGeometry: acts.TrackingGeometry,
    geoSelectionConfigFile: Union[Path, str],
    logLevel: acts.logging.Level = None,
):
    """adds space points making
    For parameters description see addSeeding
    """
    logLevel = acts.examples.defaultLogging(sequence, logLevel)()
    spAlg = acts.examples.SpacePointMaker(
        level=logLevel,
        inputSourceLinks="sourcelinks",
        inputMeasurements="measurements",
        outputSpacePoints="spacepoints",
        trackingGeometry=trackingGeometry,
        geometrySelection=acts.examples.readJsonGeometryList(
            str(geoSelectionConfigFile)
        ),
    )
    sequence.addAlgorithm(spAlg)
    return spAlg.config.outputSpacePoints


def addStandardSeeding(
    sequence: acts.examples.Sequencer,
    spacePoints: str,
    seedingAlgorithmConfigArg: SeedingAlgorithmConfigArg,
    seedFinderConfigArg: SeedFinderConfigArg,
    seedFinderOptionsArg: SeedFinderOptionsArg,
    seedFilterConfigArg: SeedFilterConfigArg,
    spacePointGridConfigArg: SpacePointGridConfigArg,
    logLevel: acts.logging.Level = None,
):
    """adds standard seeding
    For parameters description see addSeeding
    """
    logLevel = acts.examples.defaultLogging(sequence, logLevel)()

    seedFinderConfig = acts.SeedFinderConfig(
        **acts.examples.defaultKWArgs(
            rMin=seedFinderConfigArg.r[0],
            rMax=seedFinderConfigArg.r[1],
            deltaRMin=seedFinderConfigArg.deltaR[0],
            deltaRMax=seedFinderConfigArg.deltaR[1],
            deltaRMinTopSP=(
                seedFinderConfigArg.deltaR[0]
                if seedFinderConfigArg.deltaRTopSP[0] is None
                else seedFinderConfigArg.deltaRTopSP[0]
            ),
            deltaRMaxTopSP=(
                seedFinderConfigArg.deltaR[1]
                if seedFinderConfigArg.deltaRTopSP[1] is None
                else seedFinderConfigArg.deltaRTopSP[1]
            ),
            deltaRMinBottomSP=(
                seedFinderConfigArg.deltaR[0]
                if seedFinderConfigArg.deltaRBottomSP[0] is None
                else seedFinderConfigArg.deltaRBottomSP[0]
            ),
            deltaRMaxBottomSP=(
                seedFinderConfigArg.deltaR[1]
                if seedFinderConfigArg.deltaRBottomSP[1] is None
                else seedFinderConfigArg.deltaRBottomSP[1]
            ),
            deltaRMiddleMinSPRange=seedFinderConfigArg.deltaRMiddleSPRange[0],
            deltaRMiddleMaxSPRange=seedFinderConfigArg.deltaRMiddleSPRange[1],
            collisionRegionMin=seedFinderConfigArg.collisionRegion[0],
            collisionRegionMax=seedFinderConfigArg.collisionRegion[1],
            zMin=seedFinderConfigArg.z[0],
            zMax=seedFinderConfigArg.z[1],
            zOutermostLayers=(
                seedFinderConfigArg.zOutermostLayers[0]
                if seedFinderConfigArg.zOutermostLayers[0] is not None
                else seedFinderConfigArg.z[0],
                seedFinderConfigArg.zOutermostLayers[1]
                if seedFinderConfigArg.zOutermostLayers[1] is not None
                else seedFinderConfigArg.z[1],
            ),
            maxSeedsPerSpM=seedFinderConfigArg.maxSeedsPerSpM,
            cotThetaMax=seedFinderConfigArg.cotThetaMax,
            sigmaScattering=seedFinderConfigArg.sigmaScattering,
            radLengthPerSeed=seedFinderConfigArg.radLengthPerSeed,
            minPt=seedFinderConfigArg.minPt,
            impactMax=seedFinderConfigArg.impactMax,
            interactionPointCut=seedFinderConfigArg.interactionPointCut,
            deltaZMax=seedFinderConfigArg.deltaZMax,
            maxPtScattering=seedFinderConfigArg.maxPtScattering,
            zBinEdges=seedFinderConfigArg.zBinEdges,
            zBinsCustomLooping=seedFinderConfigArg.zBinsCustomLooping,
            skipZMiddleBinSearch=seedFinderConfigArg.skipZMiddleBinSearch,
            rRangeMiddleSP=seedFinderConfigArg.rRangeMiddleSP,
            useVariableMiddleSPRange=seedFinderConfigArg.useVariableMiddleSPRange,
            binSizeR=seedFinderConfigArg.binSizeR,
            seedConfirmation=seedFinderConfigArg.seedConfirmation,
            centralSeedConfirmationRange=seedFinderConfigArg.centralSeedConfirmationRange,
            forwardSeedConfirmationRange=seedFinderConfigArg.forwardSeedConfirmationRange,
        ),
    )
    seedFinderOptions = acts.SeedFinderOptions(
        **acts.examples.defaultKWArgs(
            beamPos=acts.Vector2(0.0, 0.0)
            if seedFinderOptionsArg.beamPos == (None, None)
            else acts.Vector2(
                seedFinderOptionsArg.beamPos[0], seedFinderOptionsArg.beamPos[1]
            ),
            bFieldInZ=seedFinderOptionsArg.bFieldInZ,
        )
    )
    seedFilterConfig = acts.SeedFilterConfig(
        **acts.examples.defaultKWArgs(
            maxSeedsPerSpM=seedFinderConfig.maxSeedsPerSpM,
            deltaRMin=(
                seedFinderConfig.deltaRMin
                if seedFilterConfigArg.deltaRMin is None
                else seedFilterConfigArg.deltaRMin
            ),
            impactWeightFactor=seedFilterConfigArg.impactWeightFactor,
            zOriginWeightFactor=seedFilterConfigArg.zOriginWeightFactor,
            compatSeedWeight=seedFilterConfigArg.compatSeedWeight,
            compatSeedLimit=seedFilterConfigArg.compatSeedLimit,
            numSeedIncrement=seedFilterConfigArg.numSeedIncrement,
            seedWeightIncrement=seedFilterConfigArg.seedWeightIncrement,
            seedConfirmation=seedFilterConfigArg.seedConfirmation,
            centralSeedConfirmationRange=seedFinderConfig.centralSeedConfirmationRange,
            forwardSeedConfirmationRange=seedFinderConfig.forwardSeedConfirmationRange,
            maxSeedsPerSpMConf=seedFilterConfigArg.maxSeedsPerSpMConf,
            maxQualitySeedsPerSpMConf=seedFilterConfigArg.maxQualitySeedsPerSpMConf,
            useDeltaRorTopRadius=seedFilterConfigArg.useDeltaRorTopRadius,
        )
    )

    gridConfig = acts.SpacePointGridConfig(
        **acts.examples.defaultKWArgs(
            minPt=seedFinderConfig.minPt,
            rMax=(
                seedFinderConfig.rMax
                if spacePointGridConfigArg.rMax is None
                else spacePointGridConfigArg.rMax
            ),
            zMax=seedFinderConfig.zMax,
            zMin=seedFinderConfig.zMin,
            deltaRMax=(
                seedFinderConfig.deltaRMax
                if spacePointGridConfigArg.deltaRMax is None
                else spacePointGridConfigArg.deltaRMax
            ),
            cotThetaMax=seedFinderConfig.cotThetaMax,
            phiMin=spacePointGridConfigArg.phi[0],
            phiMax=spacePointGridConfigArg.phi[1],
            maxPhiBins=spacePointGridConfigArg.maxPhiBins,
            impactMax=spacePointGridConfigArg.impactMax,
            zBinEdges=spacePointGridConfigArg.zBinEdges,
            phiBinDeflectionCoverage=spacePointGridConfigArg.phiBinDeflectionCoverage,
        )
    )

    gridOptions = acts.SpacePointGridOptions(
        **acts.examples.defaultKWArgs(
            bFieldInZ=seedFinderOptions.bFieldInZ,
        )
    )

    seedingAlg = acts.examples.SeedingAlgorithm(
        level=logLevel,
        inputSpacePoints=[spacePoints],
        outputSeeds="seeds",
        **acts.examples.defaultKWArgs(
            allowSeparateRMax=seedingAlgorithmConfigArg.allowSeparateRMax,
            zBinNeighborsTop=seedingAlgorithmConfigArg.zBinNeighborsTop,
            zBinNeighborsBottom=seedingAlgorithmConfigArg.zBinNeighborsBottom,
            numPhiNeighbors=seedingAlgorithmConfigArg.numPhiNeighbors,
        ),
        gridConfig=gridConfig,
        gridOptions=gridOptions,
        seedFilterConfig=seedFilterConfig,
        seedFinderConfig=seedFinderConfig,
        seedFinderOptions=seedFinderOptions,
    )
    sequence.addAlgorithm(seedingAlg)

    return seedingAlg.config.outputSeeds


def addOrthogonalSeeding(
    sequence: acts.examples.Sequencer,
    spacePoints: str,
    seedFinderConfigArg: SeedFinderConfigArg,
    seedFinderOptionsArg: SeedFinderOptionsArg,
    seedFilterConfigArg: SeedFilterConfigArg,
    logLevel: acts.logging.Level = None,
):
    """adds orthogonal seeding algorithm
    For parameters description see addSeeding
    """
    logLevel = acts.examples.defaultLogging(sequence, logLevel)()
    seedFinderConfig = acts.SeedFinderOrthogonalConfig(
        **acts.examples.defaultKWArgs(
            rMin=seedFinderConfigArg.r[0],
            rMax=seedFinderConfigArg.r[1],
            deltaRMinTopSP=(
                seedFinderConfigArg.deltaR[0]
                if seedFinderConfigArg.deltaRTopSP[0] is None
                else seedFinderConfigArg.deltaRTopSP[0]
            ),
            deltaRMaxTopSP=(
                seedFinderConfigArg.deltaR[1]
                if seedFinderConfigArg.deltaRTopSP[1] is None
                else seedFinderConfigArg.deltaRTopSP[1]
            ),
            deltaRMinBottomSP=(
                seedFinderConfigArg.deltaR[0]
                if seedFinderConfigArg.deltaRBottomSP[0] is None
                else seedFinderConfigArg.deltaRBottomSP[0]
            ),
            deltaRMaxBottomSP=(
                seedFinderConfigArg.deltaR[1]
                if seedFinderConfigArg.deltaRBottomSP[1] is None
                else seedFinderConfigArg.deltaRBottomSP[1]
            ),
            collisionRegionMin=seedFinderConfigArg.collisionRegion[0],
            collisionRegionMax=seedFinderConfigArg.collisionRegion[1],
            zMin=seedFinderConfigArg.z[0],
            zMax=seedFinderConfigArg.z[1],
            zOutermostLayers=(
                seedFinderConfigArg.zOutermostLayers[0]
                if seedFinderConfigArg.zOutermostLayers[0] is not None
                else seedFinderConfigArg.z[0],
                seedFinderConfigArg.zOutermostLayers[1]
                if seedFinderConfigArg.zOutermostLayers[1] is not None
                else seedFinderConfigArg.z[1],
            ),
            maxSeedsPerSpM=seedFinderConfigArg.maxSeedsPerSpM,
            cotThetaMax=seedFinderConfigArg.cotThetaMax,
            sigmaScattering=seedFinderConfigArg.sigmaScattering,
            radLengthPerSeed=seedFinderConfigArg.radLengthPerSeed,
            minPt=seedFinderConfigArg.minPt,
            impactMax=seedFinderConfigArg.impactMax,
            deltaPhiMax=seedFinderConfigArg.deltaPhiMax,
            interactionPointCut=seedFinderConfigArg.interactionPointCut,
            deltaZMax=seedFinderConfigArg.deltaZMax,
            maxPtScattering=seedFinderConfigArg.maxPtScattering,
            rRangeMiddleSP=seedFinderConfigArg.rRangeMiddleSP,
            useVariableMiddleSPRange=seedFinderConfigArg.useVariableMiddleSPRange,
            seedConfirmation=seedFinderConfigArg.seedConfirmation,
            centralSeedConfirmationRange=seedFinderConfigArg.centralSeedConfirmationRange,
            forwardSeedConfirmationRange=seedFinderConfigArg.forwardSeedConfirmationRange,
        ),
    )
    seedFinderOptions = acts.SeedFinderOptions(
        **acts.examples.defaultKWArgs(
            beamPos=acts.Vector2(0.0, 0.0)
            if seedFinderOptionsArg.beamPos == (None, None)
            else acts.Vector2(
                seedFinderOptionsArg.beamPos[0], seedFinderOptionsArg.beamPos[1]
            ),
            bFieldInZ=seedFinderOptionsArg.bFieldInZ,
        )
    )
    seedFilterConfig = acts.SeedFilterConfig(
        **acts.examples.defaultKWArgs(
            maxSeedsPerSpM=seedFinderConfig.maxSeedsPerSpM,
            deltaRMin=(
                seedFinderConfigArg.deltaR[0]
                if seedFilterConfigArg.deltaRMin is None
                else seedFilterConfigArg.deltaRMin
            ),
            impactWeightFactor=seedFilterConfigArg.impactWeightFactor,
            zOriginWeightFactor=seedFilterConfigArg.zOriginWeightFactor,
            compatSeedWeight=seedFilterConfigArg.compatSeedWeight,
            compatSeedLimit=seedFilterConfigArg.compatSeedLimit,
            numSeedIncrement=seedFilterConfigArg.numSeedIncrement,
            seedWeightIncrement=seedFilterConfigArg.seedWeightIncrement,
            seedConfirmation=seedFilterConfigArg.seedConfirmation,
            maxSeedsPerSpMConf=seedFilterConfigArg.maxSeedsPerSpMConf,
            maxQualitySeedsPerSpMConf=seedFilterConfigArg.maxQualitySeedsPerSpMConf,
            useDeltaRorTopRadius=seedFilterConfigArg.useDeltaRorTopRadius,
        )
    )
    seedingAlg = acts.examples.SeedingOrthogonalAlgorithm(
        level=logLevel,
        inputSpacePoints=[spacePoints],
        outputSeeds="seeds",
        seedFilterConfig=seedFilterConfig,
        seedFinderConfig=seedFinderConfig,
        seedFinderOptions=seedFinderOptions,
    )
    sequence.addAlgorithm(seedingAlg)

    return seedingAlg.config.outputSeeds


def addHoughTransformSeeding(
    sequence: acts.examples.Sequencer,
    config: acts.examples.HoughTransformSeeder.Config,
    logLevel: acts.logging.Level = None,
):
    """
    Configures HoughTransform (HT) for seeding, instead of extra proxy config objects it takes
    directly the HT example algorithm config.
    """
    logLevel = acts.examples.defaultLogging(sequence, logLevel)()
    ht = acts.examples.HoughTransformSeeder(config=config, level=logLevel)
    sequence.addAlgorithm(ht)
    # potentially HT can be extended to also produce seeds, but it is not yet implemented yet
    # configuration option (outputSeeds) exists
    return ht.config.outputSeeds


def addSeedPerformanceWriters(
    sequence: acts.examples.Sequencer,
    outputDirRoot: Union[Path, str],
    seeds: str,
    prototracks: str,
    selectedParticles: str,
    inputParticles: str,
    outputTrackParameters: str,
    logLevel: acts.logging.Level = None,
):
    """Writes seeding related performance output"""
    customLogLevel = acts.examples.defaultLogging(sequence, logLevel)
    outputDirRoot = Path(outputDirRoot)
    if not outputDirRoot.exists():
        outputDirRoot.mkdir()

    sequence.addWriter(
        acts.examples.SeedingPerformanceWriter(
            level=customLogLevel(minLevel=acts.logging.DEBUG),
            inputSeeds=seeds,
            inputParticles=selectedParticles,
            inputMeasurementParticlesMap="measurement_particles_map",
            filePath=str(outputDirRoot / "performance_seeding.root"),
        )
    )

    sequence.addWriter(
        acts.examples.RootTrackParameterWriter(
            level=customLogLevel(),
            inputTrackParameters=outputTrackParameters,
            inputProtoTracks=prototracks,
            inputParticles=inputParticles,
            inputSimHits="simhits",
            inputMeasurementParticlesMap="measurement_particles_map",
            inputMeasurementSimHitsMap="measurement_simhits_map",
            filePath=str(outputDirRoot / "estimatedparams.root"),
            treeName="estimatedparams",
        )
    )


def addKalmanTracks(
    s: acts.examples.Sequencer,
    trackingGeometry: acts.TrackingGeometry,
    field: acts.MagneticFieldProvider,
    directNavigation: bool = False,
    reverseFilteringMomThreshold: float = 0 * u.GeV,
    inputProtoTracks: str = "truth_particle_tracks",
    multipleScattering: bool = True,
    energyLoss: bool = True,
    clusters: str = None,
    calibrator: acts.examples.MeasurementCalibrator = acts.examples.makePassThroughCalibrator(),
    logLevel: Optional[acts.logging.Level] = None,
) -> None:
    customLogLevel = acts.examples.defaultLogging(s, logLevel)

    if directNavigation:
        srfSortAlg = acts.examples.SurfaceSortingAlgorithm(
            level=customLogLevel(),
            inputProtoTracks=inputProtoTracks,
            inputSimHits="simhits",
            inputMeasurementSimHitsMap="measurement_simhits_map",
            outputProtoTracks="sorted_truth_particle_tracks",
        )
        s.addAlgorithm(srfSortAlg)
        inputProtoTracks = srfSortAlg.config.outputProtoTracks

    kalmanOptions = {
        "multipleScattering": multipleScattering,
        "energyLoss": energyLoss,
        "reverseFilteringMomThreshold": reverseFilteringMomThreshold,
        "freeToBoundCorrection": acts.examples.FreeToBoundCorrection(False),
        "level": customLogLevel(),
    }

    fitAlg = acts.examples.TrackFittingAlgorithm(
        level=customLogLevel(),
        inputMeasurements="measurements",
        inputSourceLinks="sourcelinks",
        inputProtoTracks=inputProtoTracks,
        inputInitialTrackParameters="estimatedparameters",
<<<<<<< HEAD
        outputTrajectories="trajectories",
        directNavigation=directNavigation,
        pickTrack=0,
        trackingGeometry=trackingGeometry,
=======
        inputClusters=clusters if clusters is not None else "",
        outputTracks="kfTracks",
        pickTrack=-1,
>>>>>>> ffc9e123
        fit=acts.examples.makeKalmanFitterFunction(
            trackingGeometry, field, **kalmanOptions
        ),
        calibrator=calibrator,
    )
    s.addAlgorithm(fitAlg)
    s.addWhiteboardAlias("tracks", fitAlg.config.outputTracks)

    trackConverter = acts.examples.TracksToTrajectories(
        level=customLogLevel(),
        inputTracks=fitAlg.config.outputTracks,
        outputTrajectories="kfTrajectories",
    )
    s.addAlgorithm(trackConverter)
    s.addWhiteboardAlias("trajectories", trackConverter.config.outputTrajectories)

    return s


def addTruthTrackingGsf(
    s: acts.examples.Sequencer,
    trackingGeometry: acts.TrackingGeometry,
    field: acts.MagneticFieldProvider,
<<<<<<< HEAD
    options: Optional[dict] = None,
=======
    inputProtoTracks: str = "truth_particle_tracks",
>>>>>>> ffc9e123
    logLevel: Optional[acts.logging.Level] = None,
) -> None:
    customLogLevel = acts.examples.defaultLogging(s, logLevel)

<<<<<<< HEAD
    gsfOptions = options or {
        "maxComponents": 12,
        "abortOnError": False,
        "disableAllMaterialHandling": False,
        "finalReductionMethod": acts.examples.FinalReductionMethod.mean,
=======
    gsfOptions = {
        "betheHeitlerApprox": acts.examples.AtlasBetheHeitlerApprox.makeDefault(),
        "maxComponents": 12,
        "abortOnError": False,
        "disableAllMaterialHandling": False,
        "finalReductionMethod": acts.examples.FinalReductionMethod.maxWeight,
        "weightCutoff": 1.0e-4,
        "level": customLogLevel(),
>>>>>>> ffc9e123
    }

    gsfAlg = acts.examples.TrackFittingAlgorithm(
        level=customLogLevel(),
        inputMeasurements="measurements",
        inputSourceLinks="sourcelinks",
        inputProtoTracks=inputProtoTracks,
        inputInitialTrackParameters="estimatedparameters",
<<<<<<< HEAD
        outputTrajectories="gsf_trajectories",
        directNavigation=False,
        pickTrack=0,
        trackingGeometry=trackingGeometry,
=======
        outputTracks="gsf_tracks",
        pickTrack=-1,
>>>>>>> ffc9e123
        fit=acts.examples.makeGsfFitterFunction(trackingGeometry, field, **gsfOptions),
        calibrator=acts.examples.makePassThroughCalibrator(),
    )
    s.addAlgorithm(gsfAlg)

    trackConverter = acts.examples.TracksToTrajectories(
        level=customLogLevel(),
        inputTracks=gsfAlg.config.outputTracks,
        outputTrajectories="gsf_trajectories",
    )
    s.addAlgorithm(trackConverter)

    return s


@acts.examples.NamedTypeArgs(
    trackSelectorConfig=TrackSelectorConfig,
)
def addCKFTracks(
    s: acts.examples.Sequencer,
    trackingGeometry: acts.TrackingGeometry,
    field: acts.MagneticFieldProvider,
    trackSelectorConfig: Optional[TrackSelectorConfig] = None,
    outputDirCsv: Optional[Union[Path, str]] = None,
    outputDirRoot: Optional[Union[Path, str]] = None,
    writeTrajectories: bool = True,
    logLevel: Optional[acts.logging.Level] = None,
    writeCovMat=False,
) -> None:
    """This function steers the seeding

    Parameters
    ----------
    s: Sequencer
        the sequencer module to which we add the Seeding steps (returned from addSeeding)
    trackingGeometry : tracking geometry
    field : magnetic field
    outputDirCsv : Path|str, path, None
        the output folder for the Csv output, None triggers no output
    outputDirRoot : Path|str, path, None
        the output folder for the Root output, None triggers no output
    trackSelectorConfig : TrackSelectorConfig(loc0, loc1, time, eta, absEta, pt, phi, minMeasurements)
        TrackSelector configuration. Each range is specified as a tuple of (min,max).
        Defaults of no cuts specified in Examples/Algorithms/TruthTracking/ActsExamples/TruthTracking/TrackSelector.hpp
    writeTrajectories : bool, True
        write trackstates_ckf.root and tracksummary_ckf.root ntuples? These can be quite large.
    """

    customLogLevel = acts.examples.defaultLogging(s, logLevel)

    # Setup the track finding algorithm with CKF
    # It takes all the source links created from truth hit smearing, seeds from
    # truth particle smearing and source link selection config
    trackFinder = acts.examples.TrackFindingAlgorithm(
        level=customLogLevel(),
        measurementSelectorCfg=acts.MeasurementSelector.Config(
            [(acts.GeometryIdentifier(), ([], [15.0], [10]))]
        ),
        trackSelectorCfg=acts.TrackSelector.Config(
            **acts.examples.defaultKWArgs(
                loc0Min=trackSelectorConfig.loc0[0],
                loc0Max=trackSelectorConfig.loc0[1],
                loc1Min=trackSelectorConfig.loc1[0],
                loc1Max=trackSelectorConfig.loc1[1],
                timeMin=trackSelectorConfig.time[0],
                timeMax=trackSelectorConfig.time[1],
                phiMin=trackSelectorConfig.phi[0],
                phiMax=trackSelectorConfig.phi[1],
                etaMin=trackSelectorConfig.eta[0],
                etaMax=trackSelectorConfig.eta[1],
                absEtaMin=trackSelectorConfig.absEta[0],
                absEtaMax=trackSelectorConfig.absEta[1],
                ptMin=trackSelectorConfig.pt[0],
                ptMax=trackSelectorConfig.pt[1],
                minMeasurements=trackSelectorConfig.nMeasurementsMin,
            )
        )
        if trackSelectorConfig is not None
        else None,
        inputMeasurements="measurements",
        inputSourceLinks="sourcelinks",
        inputInitialTrackParameters="estimatedparameters",
        outputTracks="ckfTracks",
        findTracks=acts.examples.TrackFindingAlgorithm.makeTrackFinderFunction(
            trackingGeometry, field, customLogLevel()
        ),
    )
    s.addAlgorithm(trackFinder)
    s.addWhiteboardAlias("tracks", trackFinder.config.outputTracks)

    trackConverter = acts.examples.TracksToTrajectories(
        level=customLogLevel(),
        inputTracks=trackFinder.config.outputTracks,
        outputTrajectories="trajectories-from-tracks",
    )
    s.addAlgorithm(trackConverter)
    s.addWhiteboardAlias("trajectories", trackConverter.config.outputTrajectories)

    addTrajectoryWriters(
        s,
        name="ckf",
        trajectories="trajectories",
        outputDirCsv=outputDirCsv,
        outputDirRoot=outputDirRoot,
        writeStates=writeTrajectories,
        writeSummary=writeTrajectories,
        writeCKFperformance=True,
        writeFinderPerformance=False,
        writeFitterPerformance=False,
        logLevel=logLevel,
        writeCovMat=writeCovMat,
    )

    return s


def addTrajectoryWriters(
    s: acts.examples.Sequencer,
    name: str,
    trajectories: str = "trajectories",
    outputDirCsv: Optional[Union[Path, str]] = None,
    outputDirRoot: Optional[Union[Path, str]] = None,
    writeStates: bool = True,
    writeSummary: bool = True,
    writeCKFperformance: bool = True,
    writeFinderPerformance: bool = True,
    writeFitterPerformance: bool = True,
    logLevel: Optional[acts.logging.Level] = None,
    writeCovMat=False,
):
    customLogLevel = acts.examples.defaultLogging(s, logLevel)

    if outputDirRoot is not None:
        outputDirRoot = Path(outputDirRoot)
        if not outputDirRoot.exists():
            outputDirRoot.mkdir()

        if writeStates:
            # write track states from CKF
            trackStatesWriter = acts.examples.RootTrajectoryStatesWriter(
                level=customLogLevel(),
                inputTrajectories=trajectories,
                # @note The full particles collection is used here to avoid lots of warnings
                # since the unselected CKF track might have a majority particle not in the
                # filtered particle collection. This could be avoided when a separate track
                # selection algorithm is used.
                inputParticles="particles_selected",
                inputSimHits="simhits",
                inputMeasurementParticlesMap="measurement_particles_map",
                inputMeasurementSimHitsMap="measurement_simhits_map",
                filePath=str(outputDirRoot / f"trackstates_{name}.root"),
                treeName="trackstates",
            )
            s.addWriter(trackStatesWriter)

        if writeSummary:
            # write track summary from CKF
            trackSummaryWriter = acts.examples.RootTrajectorySummaryWriter(
                level=customLogLevel(),
                inputTrajectories=trajectories,
                # @note The full particles collection is used here to avoid lots of warnings
                # since the unselected CKF track might have a majority particle not in the
                # filtered particle collection. This could be avoided when a separate track
                # selection algorithm is used.
                inputParticles="particles_selected",
                inputMeasurementParticlesMap="measurement_particles_map",
                filePath=str(outputDirRoot / f"tracksummary_{name}.root"),
                treeName="tracksummary",
                writeCovMat=writeCovMat,
            )
            s.addWriter(trackSummaryWriter)

        if writeCKFperformance:
            # Write CKF performance data
            ckfPerfWriter = acts.examples.CKFPerformanceWriter(
                level=customLogLevel(),
                inputParticles="truth_seeds_selected",
                inputTrajectories=trajectories,
                inputMeasurementParticlesMap="measurement_particles_map",
                filePath=str(outputDirRoot / f"performance_{name}.root"),
            )
            s.addWriter(ckfPerfWriter)

        if writeFinderPerformance:
            s.addWriter(
                acts.examples.TrackFinderPerformanceWriter(
                    level=acts.logging.INFO,
                    inputProtoTracks="prototracks",
                    inputParticles="truth_seeds_selected",
                    inputMeasurementParticlesMap="measurement_particles_map",
                    filePath=str(
                        outputDirRoot / f"performance_track_finder_{name}.root"
                    ),
                )
            )

        if writeFitterPerformance:
            s.addWriter(
                acts.examples.TrackFitterPerformanceWriter(
                    level=acts.logging.INFO,
                    inputParticles="truth_seeds_selected",
                    inputTrajectories="trajectories",
                    inputMeasurementParticlesMap="measurement_particles_map",
                    filePath=str(
                        outputDirRoot / f"performance_track_fitter_{name}.root"
                    ),
                )
            )

    if outputDirCsv is not None:
        outputDirCsv = Path(outputDirCsv)
        if not outputDirCsv.exists():
            outputDirCsv.mkdir()

        if writeSummary:
            csvMTJWriter = acts.examples.CsvMultiTrajectoryWriter(
                level=customLogLevel(),
                inputTrajectories=trajectories,
                inputMeasurementParticlesMap="measurement_particles_map",
                outputDir=str(outputDirCsv),
                fileName=str(f"tracks_{name}.csv"),
            )
            s.addWriter(csvMTJWriter)


@acts.examples.NamedTypeArgs(
    trackSelectorConfig=TrackSelectorConfig,
)
def addTrackSelection(
    s: acts.examples.Sequencer,
    trackSelectorConfig: TrackSelectorConfig,
    inputTracks: str,
    outputTracks: str,
    logLevel: Optional[acts.logging.Level] = None,
) -> acts.examples.TrackSelectorAlgorithm:
    customLogLevel = acts.examples.defaultLogging(s, logLevel)

    # single cut config for implicit single bin eta configuration
    selectorConfig = acts.TrackSelector.Config(
        **acts.examples.defaultKWArgs(
            loc0Min=trackSelectorConfig.loc0[0],
            loc0Max=trackSelectorConfig.loc0[1],
            loc1Min=trackSelectorConfig.loc1[0],
            loc1Max=trackSelectorConfig.loc1[1],
            timeMin=trackSelectorConfig.time[0],
            timeMax=trackSelectorConfig.time[1],
            phiMin=trackSelectorConfig.phi[0],
            phiMax=trackSelectorConfig.phi[1],
            etaMin=trackSelectorConfig.eta[0],
            etaMax=trackSelectorConfig.eta[1],
            absEtaMin=trackSelectorConfig.absEta[0],
            absEtaMax=trackSelectorConfig.absEta[1],
            ptMin=trackSelectorConfig.pt[0],
            ptMax=trackSelectorConfig.pt[1],
            minMeasurements=trackSelectorConfig.nMeasurementsMin,
        )
    )

    trackSelector = acts.examples.TrackSelectorAlgorithm(
        level=customLogLevel(),
        inputTracks=inputTracks,
        outputTracks=outputTracks,
        selectorConfig=selectorConfig,
    )

    s.addAlgorithm(trackSelector)

    return trackSelector


ExaTrkXBackend = Enum("ExaTrkXBackend", "Torch Onnx")


def addExaTrkX(
    s: acts.examples.Sequencer,
    trackingGeometry: acts.TrackingGeometry,
    geometrySelection: Union[Path, str],
    modelDir: Union[Path, str],
    outputDirRoot: Optional[Union[Path, str]] = None,
    backend: Optional[ExaTrkXBackend] = ExaTrkXBackend.Torch,
    logLevel: Optional[acts.logging.Level] = None,
) -> None:
    customLogLevel = acts.examples.defaultLogging(s, logLevel)

    # Run the particle selection
    # The pre-selection will select truth particles satisfying provided criteria
    # from all particles read in by particle reader for further processing. It
    # has no impact on the truth hits themselves
    s.addAlgorithm(
        acts.examples.TruthSeedSelector(
            level=customLogLevel(),
            ptMin=500 * u.MeV,
            nHitsMin=9,
            inputParticles="particles_initial",
            inputMeasurementParticlesMap="measurement_particles_map",
            outputParticles="particles_seed_selected",
        )
    )

    # Create space points
    s.addAlgorithm(
        acts.examples.SpacePointMaker(
            level=customLogLevel(),
            inputSourceLinks="sourcelinks",
            inputMeasurements="measurements",
            outputSpacePoints="spacepoints",
            trackingGeometry=trackingGeometry,
            geometrySelection=acts.examples.readJsonGeometryList(
                str(geometrySelection)
            ),
        )
    )

    metricLearningConfig = {
        "level": customLogLevel(),
        "embeddingDim": 8,
        "rVal": 1.6,
        "knnVal": 100,
    }

    filterConfig = {
        "level": customLogLevel(),
        "cut": 0.01,
    }

    gnnConfig = {
        "level": customLogLevel(),
        "cut": 0.5,
    }

    if backend == ExaTrkXBackend.Torch:
        metricLearningConfig["modelPath"] = str(modelDir / "embed.pt")
        metricLearningConfig["numFeatures"] = 3
        filterConfig["modelPath"] = str(modelDir / "filter.pt")
        filterConfig["nChunks"] = 10
        filterConfig["numFeatures"] = 3
        gnnConfig["modelPath"] = str(modelDir / "gnn.pt")
        gnnConfig["undirected"] = True
        gnnConfig["numFeatures"] = 3

        graphConstructor = acts.examples.TorchMetricLearning(**metricLearningConfig)
        edgeClassifiers = [
            acts.examples.TorchEdgeClassifier(**filterConfig),
            acts.examples.TorchEdgeClassifier(**gnnConfig),
        ]
        trackBuilder = acts.examples.BoostTrackBuilding(customLogLevel())
    elif backend == ExaTrkXBackend.Onnx:
        metricLearningConfig["modelPath"] = str(modelDir / "embedding.onnx")
        metricLearningConfig["spacepointFeatures"] = 3
        filterConfig["modelPath"] = str(modelDir / "filtering.onnx")
        gnnConfig["modelPath"] = str(modelDir / "gnn.onnx")

        graphConstructor = acts.examples.OnnxMetricLearning(**metricLearningConfig)
        edgeClassifiers = [
            acts.examples.OnnxEdgeClassifier(**filterConfig),
            acts.examples.OnnxEdgeClassifier(**gnnConfig),
        ]
        trackBuilder = acts.examples.CugraphTrackBuilding(customLogLevel())

    s.addAlgorithm(
        acts.examples.TrackFindingAlgorithmExaTrkX(
            level=customLogLevel(),
            inputSpacePoints="spacepoints",
            outputProtoTracks="protoTracks",
            graphConstructor=graphConstructor,
            edgeClassifiers=edgeClassifiers,
            trackBuilder=trackBuilder,
        )
    )

    # Write truth track finding / seeding performance
    if outputDirRoot is not None:
        s.addWriter(
            acts.examples.TrackFinderPerformanceWriter(
                level=customLogLevel(),
                inputProtoTracks="protoTracks",
                inputParticles="particles_initial",  # the original selected particles after digitization
                inputMeasurementParticlesMap="measurement_particles_map",
                filePath=str(Path(outputDirRoot) / "performance_track_finding.root"),
            )
        )

    return s


@acts.examples.NamedTypeArgs(
    config=AmbiguityResolutionConfig,
)
def addAmbiguityResolution(
    s,
    config: AmbiguityResolutionConfig = AmbiguityResolutionConfig(),
    outputDirCsv: Optional[Union[Path, str]] = None,
    outputDirRoot: Optional[Union[Path, str]] = None,
    writeTrajectories: bool = True,
    logLevel: Optional[acts.logging.Level] = None,
    writeCovMat=False,
) -> None:
    from acts.examples import GreedyAmbiguityResolutionAlgorithm

    customLogLevel = acts.examples.defaultLogging(s, logLevel)

    alg = GreedyAmbiguityResolutionAlgorithm(
        level=customLogLevel(),
        inputTracks="tracks",
        outputTracks="filteredTrajectories",
        **acts.examples.defaultKWArgs(
            maximumSharedHits=config.maximumSharedHits,
            nMeasurementsMin=config.nMeasurementsMin,
            maximumIterations=config.maximumIterations,
        ),
    )
    s.addAlgorithm(alg)

    trackConverter = acts.examples.TracksToTrajectories(
        level=customLogLevel(),
        inputTracks=alg.config.outputTracks,
        outputTrajectories="trajectories-from-solved-tracks",
    )
    s.addAlgorithm(trackConverter)
    s.addWhiteboardAlias("trajectories", trackConverter.config.outputTrajectories)

    addTrajectoryWriters(
        s,
        name="ambi",
        trajectories="trajectories",
        outputDirCsv=outputDirCsv,
        outputDirRoot=outputDirRoot,
        writeStates=writeTrajectories,
        writeSummary=writeTrajectories,
        writeCKFperformance=True,
        writeFinderPerformance=False,
        writeFitterPerformance=False,
        logLevel=logLevel,
        writeCovMat=writeCovMat,
    )

    return s


@acts.examples.NamedTypeArgs(
    config=AmbiguityResolutionMLConfig,
)
def addAmbiguityResolutionML(
    s,
    config: AmbiguityResolutionMLConfig = AmbiguityResolutionMLConfig(),
    onnxModelFile: Optional[Union[Path, str]] = None,
    outputDirCsv: Optional[Union[Path, str]] = None,
    outputDirRoot: Optional[Union[Path, str]] = None,
    writeTrajectories: bool = True,
    logLevel: Optional[acts.logging.Level] = None,
) -> None:
    from acts.examples.onnx import AmbiguityResolutionMLAlgorithm
    from acts.examples import GreedyAmbiguityResolutionAlgorithm

    customLogLevel = acts.examples.defaultLogging(s, logLevel)

    algML = AmbiguityResolutionMLAlgorithm(
        level=customLogLevel(),
        inputTracks="tracks",
        inputDuplicateNN=onnxModelFile,
        outputTracks="filteredTrajectoriesML",
        **acts.examples.defaultKWArgs(
            nMeasurementsMin=config.nMeasurementsMin,
        ),
    )

    algGreedy = GreedyAmbiguityResolutionAlgorithm(
        level=customLogLevel(),
        inputTracks=algML.config.outputTracks,
        outputTracks="filteredTrajectoriesMLGreedy",
        **acts.examples.defaultKWArgs(
            maximumSharedHits=config.maximumSharedHits,
            nMeasurementsMin=config.nMeasurementsMin,
            maximumIterations=config.maximumIterations,
        ),
    )

    s.addAlgorithm(algML)
    s.addAlgorithm(algGreedy)

    trackConverter = acts.examples.TracksToTrajectories(
        level=customLogLevel(),
        inputTracks=algGreedy.config.outputTracks,
        outputTrajectories="trajectories-from-solved-tracks",
    )
    s.addAlgorithm(trackConverter)
    s.addWhiteboardAlias("trajectories", trackConverter.config.outputTrajectories)

    addTrajectoryWriters(
        s,
        name="ambiML",
        trajectories="trajectories",
        outputDirCsv=outputDirCsv,
        outputDirRoot=outputDirRoot,
        writeStates=writeTrajectories,
        writeSummary=writeTrajectories,
        writeCKFperformance=True,
        writeFinderPerformance=False,
        writeFitterPerformance=False,
        logLevel=logLevel,
    )

    return s


@acts.examples.NamedTypeArgs(
    config=AmbiguityResolutionMLDBScanConfig,
)
def addAmbiguityResolutionMLDBScan(
    s,
    config: AmbiguityResolutionMLDBScanConfig = AmbiguityResolutionMLDBScanConfig(),
    onnxModelFile: Optional[Union[Path, str]] = None,
    outputDirCsv: Optional[Union[Path, str]] = None,
    outputDirRoot: Optional[Union[Path, str]] = None,
    writeTrajectories: bool = True,
    logLevel: Optional[acts.logging.Level] = None,
) -> None:
    from acts.examples import AmbiguityResolutionMLDBScanAlgorithm

    customLogLevel = acts.examples.defaultLogging(s, logLevel)

    alg = AmbiguityResolutionMLDBScanAlgorithm(
        level=customLogLevel(),
        inputTracks="tracks",
        inputDuplicateNN=onnxModelFile,
        outputTracks="filteredTrajectoriesMLDBScan",
        **acts.examples.defaultKWArgs(
            nMeasurementsMin=config.nMeasurementsMin,
            epsilonDBScan=config.epsilonDBScan,
            minPointsDBScan=config.minPointsDBScan,
        ),
    )
    s.addAlgorithm(alg)

    trackConverter = acts.examples.TracksToTrajectories(
        level=customLogLevel(),
        inputTracks=alg.config.outputTracks,
        outputTrajectories="trajectories-from-solved-tracks",
    )
    s.addAlgorithm(trackConverter)
    s.addWhiteboardAlias("trajectories", trackConverter.config.outputTrajectories)

    addTrajectoryWriters(
        s,
        name="ambiMLDBScan",
        trajectories="trajectories",
        outputDirCsv=outputDirCsv,
        outputDirRoot=outputDirRoot,
        writeStates=writeTrajectories,
        writeSummary=writeTrajectories,
        writeCKFperformance=True,
        writeFinderPerformance=False,
        writeFitterPerformance=False,
        logLevel=logLevel,
    )

    return s


@acts.examples.NamedTypeArgs(
    trackSelectorConfig=TrackSelectorConfig,
)
def addVertexFitting(
    s,
    field,
    seeder: Optional[acts.VertexSeedFinder] = acts.VertexSeedFinder.GaussianSeeder,
    trajectories: Optional[str] = "trajectories",
    trackParameters: Optional[str] = None,
    associatedParticles: Optional[str] = None,
    outputProtoVertices: str = "protovertices",
    outputVertices: str = "fittedVertices",
    vertexFinder: VertexFinder = VertexFinder.Truth,
    trackSelectorConfig: Optional[TrackSelectorConfig] = None,
    outputDirRoot: Optional[Union[Path, str]] = None,
    logLevel: Optional[acts.logging.Level] = None,
) -> None:
    """This function steers the vertex fitting

    Parameters
    ----------
    s: Sequencer
        the sequencer module to which we add the Seeding steps (returned from addVertexFitting)
    field : magnetic field
    seeder : enum member
        determines vertex seeder, can be acts.seeder.GaussianSeeder or acts.seeder.AdaptiveGridSeeder
    outputDirRoot : Path|str, path, None
        the output folder for the Root output, None triggers no output
    associatedParticles : str, "associatedTruthParticles"
        VertexPerformanceWriter.inputAssociatedTruthParticles
    vertexFinder : VertexFinder, Truth
        vertexFinder algorithm: one of Truth, AMVF, Iterative
    logLevel : acts.logging.Level, None
        logging level to override setting given in `s`
    """
    from acts.examples import (
        TruthVertexFinder,
        VertexFitterAlgorithm,
        IterativeVertexFinderAlgorithm,
        AdaptiveMultiVertexFinderAlgorithm,
        VertexPerformanceWriter,
    )

    trajectories = trajectories if trajectories is not None else ""
    trackParameters = trackParameters if trackParameters is not None else ""
    associatedParticles = associatedParticles if associatedParticles is not None else ""

    customLogLevel = acts.examples.defaultLogging(s, logLevel)

    if trackSelectorConfig is not None:
        trackSelector = addTrackSelection(
            s,
            trackSelectorConfig,
            inputTrackParameters=trackParameters,
            inputTrajectories=trajectories,
            outputTrackParameters="selectedTrackParametersVertexing",
            outputTrajectories="selectedTrajectoriesVertexing",
            logLevel=customLogLevel(),
        )

        trajectories = trackSelector.config.outputTrajectories if trajectories else ""
        trackParameters = (
            trackSelector.config.outputTrackParameters if trackParameters else ""
        )

    inputParticles = "particles_input"
    selectedParticles = "particles_selected"

    if vertexFinder == VertexFinder.Truth:
        findVertices = TruthVertexFinder(
            level=customLogLevel(),
            inputParticles=selectedParticles,
            outputProtoVertices=outputProtoVertices,
            excludeSecondaries=True,
        )
        s.addAlgorithm(findVertices)
        fitVertices = VertexFitterAlgorithm(
            level=customLogLevel(),
            bField=field,
            inputTrajectories=trajectories,
            inputTrackParameters=trackParameters,
            inputProtoVertices=findVertices.config.outputProtoVertices,
            outputVertices=outputVertices,
        )
        s.addAlgorithm(fitVertices)
    elif vertexFinder == VertexFinder.Iterative:
        findVertices = IterativeVertexFinderAlgorithm(
            level=customLogLevel(),
            bField=field,
            inputTrajectories=trajectories,
            inputTrackParameters=trackParameters,
            outputProtoVertices=outputProtoVertices,
            outputVertices=outputVertices,
        )
        s.addAlgorithm(findVertices)
    elif vertexFinder == VertexFinder.AMVF:
        findVertices = AdaptiveMultiVertexFinderAlgorithm(
            level=customLogLevel(),
            seedFinder=seeder,
            bField=field,
            inputTrajectories=trajectories,
            inputTrackParameters=trackParameters,
            outputProtoVertices=outputProtoVertices,
            outputVertices=outputVertices,
        )
        s.addAlgorithm(findVertices)
    else:
        raise RuntimeError("Invalid finder argument")

    if outputDirRoot is not None:
        outputDirRoot = Path(outputDirRoot)
        if not outputDirRoot.exists():
            outputDirRoot.mkdir()
        if associatedParticles == selectedParticles:
            warnings.warn(
                "Using VertexPerformanceWriter with smeared particles is not necessarily supported. "
                "Please get in touch with us"
            )
        s.addWriter(
            VertexPerformanceWriter(
                level=customLogLevel(),
                inputAllTruthParticles=inputParticles,
                inputSelectedTruthParticles=selectedParticles,
                inputMeasurementParticlesMap="measurement_particles_map",
                inputTrajectories=trajectories,
                inputTrackParameters=trackParameters,
                inputAssociatedTruthParticles=associatedParticles,
                inputVertices=outputVertices,
                bField=field,
                minTrackVtxMatchFraction=0.5 if associatedParticles else 0.0,
                treeName="vertexing",
                filePath=str(outputDirRoot / "performance_vertexing.root"),
            )
        )

    return s


def addSingleSeedVertexFinding(
    s,
    outputDirRoot: Optional[Union[Path, str]] = None,
    logLevel: Optional[acts.logging.Level] = None,
    inputSpacePoints: Optional[str] = "spacepoints",
    outputVertices: Optional[str] = "fittedSeedVertices",
) -> None:
    from acts.examples import (
        SingleSeedVertexFinderAlgorithm,
        VertexPerformanceWriter,
    )

    customLogLevel = acts.examples.defaultLogging(s, logLevel)

    findSingleSeedVertex = SingleSeedVertexFinderAlgorithm(
        level=customLogLevel(),
        inputSpacepoints=inputSpacePoints,
        outputVertices=outputVertices,
    )
    s.addAlgorithm(findSingleSeedVertex)

    inputParticles = "particles_input"
    selectedParticles = "particles_selected"

    if outputDirRoot is not None:
        outputDirRoot = Path(outputDirRoot)
        if not outputDirRoot.exists():
            outputDirRoot.mkdir()

        s.addWriter(
            VertexPerformanceWriter(
                level=customLogLevel(),
                inputAllTruthParticles=inputParticles,
                inputSelectedTruthParticles=selectedParticles,
                useTracks=False,
                inputVertices=outputVertices,
                treeName="seedvertexing",
                filePath=str(outputDirRoot / "performance_seedvertexing.root"),
            )
        )

    return s<|MERGE_RESOLUTION|>--- conflicted
+++ resolved
@@ -855,16 +855,9 @@
         inputSourceLinks="sourcelinks",
         inputProtoTracks=inputProtoTracks,
         inputInitialTrackParameters="estimatedparameters",
-<<<<<<< HEAD
-        outputTrajectories="trajectories",
-        directNavigation=directNavigation,
-        pickTrack=0,
-        trackingGeometry=trackingGeometry,
-=======
         inputClusters=clusters if clusters is not None else "",
         outputTracks="kfTracks",
         pickTrack=-1,
->>>>>>> ffc9e123
         fit=acts.examples.makeKalmanFitterFunction(
             trackingGeometry, field, **kalmanOptions
         ),
@@ -888,22 +881,11 @@
     s: acts.examples.Sequencer,
     trackingGeometry: acts.TrackingGeometry,
     field: acts.MagneticFieldProvider,
-<<<<<<< HEAD
-    options: Optional[dict] = None,
-=======
     inputProtoTracks: str = "truth_particle_tracks",
->>>>>>> ffc9e123
     logLevel: Optional[acts.logging.Level] = None,
 ) -> None:
     customLogLevel = acts.examples.defaultLogging(s, logLevel)
 
-<<<<<<< HEAD
-    gsfOptions = options or {
-        "maxComponents": 12,
-        "abortOnError": False,
-        "disableAllMaterialHandling": False,
-        "finalReductionMethod": acts.examples.FinalReductionMethod.mean,
-=======
     gsfOptions = {
         "betheHeitlerApprox": acts.examples.AtlasBetheHeitlerApprox.makeDefault(),
         "maxComponents": 12,
@@ -912,7 +894,6 @@
         "finalReductionMethod": acts.examples.FinalReductionMethod.maxWeight,
         "weightCutoff": 1.0e-4,
         "level": customLogLevel(),
->>>>>>> ffc9e123
     }
 
     gsfAlg = acts.examples.TrackFittingAlgorithm(
@@ -921,15 +902,8 @@
         inputSourceLinks="sourcelinks",
         inputProtoTracks=inputProtoTracks,
         inputInitialTrackParameters="estimatedparameters",
-<<<<<<< HEAD
-        outputTrajectories="gsf_trajectories",
-        directNavigation=False,
-        pickTrack=0,
-        trackingGeometry=trackingGeometry,
-=======
         outputTracks="gsf_tracks",
         pickTrack=-1,
->>>>>>> ffc9e123
         fit=acts.examples.makeGsfFitterFunction(trackingGeometry, field, **gsfOptions),
         calibrator=acts.examples.makePassThroughCalibrator(),
     )
