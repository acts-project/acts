from pathlib import Path
from typing import Optional, Union, List
from enum import Enum
from collections import namedtuple
import warnings

import acts
import acts.examples

u = acts.UnitConstants

SeedingAlgorithm = Enum(
    "SeedingAlgorithm", "Default TruthSmeared TruthEstimated Orthogonal HoughTransform"
)

TruthSeedRanges = namedtuple(
    "TruthSeedRanges",
    ["rho", "z", "phi", "eta", "absEta", "pt", "nHits"],
    defaults=[(None, None)] * 7,
)

ParticleSmearingSigmas = namedtuple(
    "ParticleSmearingSigmas",
    ["d0", "d0PtA", "d0PtB", "z0", "z0PtA", "z0PtB", "t0", "phi", "theta", "pRel"],
    defaults=[None] * 10,
)

SeedFinderConfigArg = namedtuple(
    "SeedFinderConfig",
    [
        "maxSeedsPerSpM",
        "cotThetaMax",
        "sigmaScattering",
        "radLengthPerSeed",
        "minPt",
        "impactMax",
        "deltaPhiMax",
        "interactionPointCut",
        "deltaZMax",
        "maxPtScattering",
        "zBinEdges",
        "zBinsCustomLooping",
        "skipZMiddleBinSearch",
        "rRangeMiddleSP",
        "useVariableMiddleSPRange",
        "binSizeR",
        "seedConfirmation",
        "centralSeedConfirmationRange",
        "forwardSeedConfirmationRange",
        "deltaR",  # (min,max)
        "deltaRBottomSP",  # (min,max)
        "deltaRTopSP",  # (min,max)
        "deltaRMiddleSPRange",  # (min,max)
        "collisionRegion",  # (min,max)
        "r",  # (min,max)
        "z",  # (min,max)
        "zOutermostLayers",  # (min,max)
    ],
<<<<<<< HEAD
    defaults=[None] * 18 + [(None, None)] * 8,
=======
    defaults=[None] * 20 + [(None, None)] * 8,
>>>>>>> c535c5d9
)
SeedFinderOptionsArg = namedtuple(
    "SeedFinderOptions", ["beamPos", "bFieldInZ"], defaults=[(None, None), None]
)

SeedFilterConfigArg = namedtuple(
    "SeedFilterConfig",
    [
        "impactWeightFactor",
        "zOriginWeightFactor",
        "compatSeedWeight",
        "compatSeedLimit",
        "numSeedIncrement",
        "seedWeightIncrement",
        "seedConfirmation",
        "maxSeedsPerSpMConf",
        "maxQualitySeedsPerSpMConf",
        "useDeltaRorTopRadius",
        "deltaRMin",
    ],
    defaults=[None] * 11,
)

SpacePointGridConfigArg = namedtuple(
    "SeedGridConfig",
    [
        "rMax",
        "zBinEdges",
        "phiBinDeflectionCoverage",
        "impactMax",
        "deltaRMax",
        "maxPhiBins",
        "phi",  # (min,max)
    ],
    defaults=[None] * 6 + [(None, None)] * 1,
)

SeedingAlgorithmConfigArg = namedtuple(
    "SeedingAlgorithmConfig",
    [
        "allowSeparateRMax",
        "zBinNeighborsTop",
        "zBinNeighborsBottom",
        "numPhiNeighbors",
    ],
    defaults=[None] * 4,
)

TruthEstimatedSeedingAlgorithmConfigArg = namedtuple(
    "TruthSeederConfig",
    [
        "deltaR",  # (min,max)
    ],
    defaults=[(None, None)],
)

TrackSelectorConfig = namedtuple(
    "TrackSelectorConfig",
    ["loc0", "loc1", "time", "eta", "absEta", "pt", "phi", "nMeasurementsMin"],
    defaults=[(None, None)] * 7 + [None],
)

AmbiguityResolutionConfig = namedtuple(
    "AmbiguityResolutionConfig",
    ["maximumSharedHits", "nMeasurementsMin", "maximumIterations"],
    defaults=[None] * 3,
)

AmbiguityResolutionMLConfig = namedtuple(
    "AmbiguityResolutionMLConfig",
    ["nMeasurementsMin"],
    defaults=[None] * 1,
)

AmbiguityResolutionMLDBScanConfig = namedtuple(
    "AmbiguityResolutionMLDBScanConfig",
    ["nMeasurementsMin", "epsilonDBScan", "minPointsDBScan"],
    defaults=[None] * 3,
)


class VertexFinder(Enum):
    Truth = (1,)
    AMVF = (2,)
    Iterative = (3,)


@acts.examples.NamedTypeArgs(
    seedingAlgorithm=SeedingAlgorithm,
    truthSeedRanges=TruthSeedRanges,
    particleSmearingSigmas=ParticleSmearingSigmas,
    seedFinderConfigArg=SeedFinderConfigArg,
    seedFinderOptionsArg=SeedFinderOptionsArg,
    seedFilterConfigArg=SeedFilterConfigArg,
    spacePointGridConfigArg=SpacePointGridConfigArg,
    seedingAlgorithmConfigArg=SeedingAlgorithmConfigArg,
    truthEstimatedSeedingAlgorithmConfigArg=TruthEstimatedSeedingAlgorithmConfigArg,
    logLevel=acts.logging.Level,
)
def addSeeding(
    s: acts.examples.Sequencer,
    trackingGeometry: acts.TrackingGeometry,
    field: acts.MagneticFieldProvider,
    geoSelectionConfigFile: Optional[Union[Path, str]] = None,
    seedingAlgorithm: SeedingAlgorithm = SeedingAlgorithm.Default,
    truthSeedRanges: Optional[TruthSeedRanges] = TruthSeedRanges(),
    particleSmearingSigmas: ParticleSmearingSigmas = ParticleSmearingSigmas(),
    initialSigmas: Optional[list] = None,
    initialVarInflation: Optional[list] = None,
    seedFinderConfigArg: SeedFinderConfigArg = SeedFinderConfigArg(),
    seedFinderOptionsArg: SeedFinderOptionsArg = SeedFinderOptionsArg(),
    seedFilterConfigArg: SeedFilterConfigArg = SeedFilterConfigArg(),
    spacePointGridConfigArg: SpacePointGridConfigArg = SpacePointGridConfigArg(),
    seedingAlgorithmConfigArg: SeedingAlgorithmConfigArg = SeedingAlgorithmConfigArg(),
    houghTransformConfig: acts.examples.HoughTransformSeeder.Config = acts.examples.HoughTransformSeeder.Config(),
    truthEstimatedSeedingAlgorithmConfigArg: TruthEstimatedSeedingAlgorithmConfigArg = TruthEstimatedSeedingAlgorithmConfigArg(),
    inputParticles: str = "particles",
    outputDirRoot: Optional[Union[Path, str]] = None,
    logLevel: Optional[acts.logging.Level] = None,
    rnd: Optional[acts.examples.RandomNumbers] = None,
) -> None:
    """This function steers the seeding
    Parameters
    ----------
    s: Sequencer
        the sequencer module to which we add the Seeding steps (returned from addSeeding)
    trackingGeometry : tracking geometry
    field : magnetic field
    geoSelectionConfigFile : Path|str, path, None
        Json file for space point geometry selection. Not required for SeedingAlgorithm.TruthSmeared.
    seedingAlgorithm : SeedingAlgorithm, Default
        seeding algorithm to use: one of Default (no truth information used), TruthSmeared, TruthEstimated
    truthSeedRanges : TruthSeedRanges(rho, z, phi, eta, absEta, pt, nHits)
        TruthSeedSelector configuration. Each range is specified as a tuple of (min,max).
        Defaults of no cuts specified in Examples/Algorithms/TruthTracking/ActsExamples/TruthTracking/TruthSeedSelector.hpp
        If specified as None, don't run ParticleSmearing at all (and use addCKFTracks(selectedParticles="particles"))
    particleSmearingSigmas : ParticleSmearingSigmas(d0, d0PtA, d0PtB, z0, z0PtA, z0PtB, t0, phi, theta, pRel)
        ParticleSmearing configuration.
        Defaults specified in Examples/Algorithms/TruthTracking/ActsExamples/TruthTracking/ParticleSmearing.hpp
    initialSigmas : list
        Sets the initial covariance matrix diagonal. This is ignored in case of TruthSmearing.
        Defaults specified in Examples/Algorithms/TrackFinding/include/ActsExamples/TrackFinding/TrackParamsEstimationAlgorithm.hpp
    initialVarInflation : list
        List of 6 scale factors to inflate the initial covariance matrix
        Defaults (all 1) specified in Examples/Algorithms/TruthTracking/ActsExamples/TruthTracking/ParticleSmearing.hpp
    seedFinderConfigArg : SeedFinderConfigArg(maxSeedsPerSpM, cotThetaMax, sigmaScattering, radLengthPerSeed, minPt, impactMax, deltaPhiMax, interactionPointCut, deltaZMax, maxPtScattering, zBinEdges, zBinsCustomLooping, rRangeMiddleSP, useVariableMiddleSPRange, binSizeR, seedConfirmation, centralSeedConfirmationRange, forwardSeedConfirmationRange, deltaR, deltaRBottomSP, deltaRTopSP, deltaRMiddleSPRange, collisionRegion, r, z, zOutermostLayers)
        Defaults specified in Examples/Algorithms/TrackFinding/include/ActsExamples/TrackFinding/TrackParamsEstimationAlgorithm.hpp
<<<<<<< HEAD
    seedFinderConfigArg : SeedFinderConfigArg(maxSeedsPerSpM, cotThetaMax, sigmaScattering, radLengthPerSeed, minPt, impactMax, deltaPhiMax, interactionPointCut, deltaZMax, maxPtScattering, zBinEdges, zBinsCustomLooping, rRangeMiddleSP, useVariableMiddleSPRange, binSizeR, seedConfirmation, centralSeedConfirmationRange, forwardSeedConfirmationRange, deltaR, deltaRBottomSP, deltaRTopSP, deltaRMiddleSPRange, collisionRegion, r, z, zOutermostLayers)
=======
    seedFinderConfigArg : SeedFinderConfigArg(maxSeedsPerSpM, cotThetaMax, sigmaScattering, radLengthPerSeed, minPt, impactMax, deltaPhiMax, interactionPointCut, arithmeticAverageCotTheta, deltaZMax, maxPtScattering, zBinEdges, zBinsCustomLooping, skipZMiddleBinSearch, rRangeMiddleSP, useVariableMiddleSPRange, binSizeR, seedConfirmation, centralSeedConfirmationRange, forwardSeedConfirmationRange, deltaR, deltaRBottomSP, deltaRTopSP, deltaRMiddleSPRange, collisionRegion, r, z, zOutermostLayers)
>>>>>>> c535c5d9
        SeedFinderConfig settings. deltaR, deltaRBottomSP, deltaRTopSP, deltaRMiddleSPRange, collisionRegion, r, z, zOutermostLayers are ranges specified as a tuple of (min,max). beamPos is specified as (x,y).
        Defaults specified in Core/include/Acts/Seeding/SeedFinderConfig.hpp
    seedFinderOptionsArg :  SeedFinderOptionsArg(bFieldInZ, beamPos)
        Defaults specified in Core/include/Acts/Seeding/SeedFinderConfig.hpp
    seedFilterConfigArg : SeedFilterConfigArg(compatSeedWeight, compatSeedLimit, numSeedIncrement, seedWeightIncrement, seedConfirmation, maxSeedsPerSpMConf, maxQualitySeedsPerSpMConf, useDeltaRorTopRadius)
                                Defaults specified in Core/include/Acts/Seeding/SeedFilterConfig.hpp
    spacePointGridConfigArg : SpacePointGridConfigArg(rMax, zBinEdges, phiBinDeflectionCoverage, phi, maxPhiBins, impactMax)
                                SpacePointGridConfigArg settings. phi is specified as a tuple of (min,max).
        Defaults specified in Core/include/Acts/Seeding/SpacePointGrid.hpp
    seedingAlgorithmConfigArg : SeedingAlgorithmConfigArg(allowSeparateRMax, zBinNeighborsTop, zBinNeighborsBottom, numPhiNeighbors)
                                Defaults specified in Examples/Algorithms/TrackFinding/include/ActsExamples/TrackFinding/SeedingAlgorithm.hpp
    truthEstimatedSeedingAlgorithmConfigArg : TruthEstimatedSeedingAlgorithmConfigArg(deltaR)
        Currently only deltaR=(min,max) range specified here.
    inputParticles : str, "particles"
        input particles name in the WhiteBoard
    outputDirRoot : Path|str, path, None
        the output folder for the Root output, None triggers no output
    logLevel : acts.logging.Level, None
        logging level to override setting given in `s`
    rnd : RandomNumbers, None
        random number generator. Only used by SeedingAlgorithm.TruthSmeared.
    """

    logLevel = acts.examples.defaultLogging(s, logLevel)()
    logger = acts.logging.getLogger("addSeeding")
    logger.setLevel(logLevel)

    if truthSeedRanges is not None:
        selectedParticles = "truth_seeds_selected"
        addSeedingTruthSelection(
            s,
            inputParticles,
            selectedParticles,
            truthSeedRanges,
            logLevel,
        )
    else:
        selectedParticles = inputParticles

    # Create starting parameters from either particle smearing or combined seed
    # finding and track parameters estimation
    if seedingAlgorithm == SeedingAlgorithm.TruthSmeared:
        logger.info("Using smeared truth particles for seeding")
        addTruthSmearedSeeding(
            s,
            rnd,
            selectedParticles,
            particleSmearingSigmas,
            initialVarInflation,
            logLevel,
        )
    else:
        spacePoints = addSpacePointsMaking(
            s, trackingGeometry, geoSelectionConfigFile, logLevel
        )
        # Run either: truth track finding or seeding
        if seedingAlgorithm == SeedingAlgorithm.TruthEstimated:
            logger.info("Using truth track finding from space points for seeding")
            seeds = addTruthEstimatedSeeding(
                s,
                spacePoints,
                selectedParticles,
                truthEstimatedSeedingAlgorithmConfigArg,
                logLevel,
            )
        elif seedingAlgorithm == SeedingAlgorithm.Default:
            logger.info("Using default seeding")
            seeds = addStandardSeeding(
                s,
                spacePoints,
                seedingAlgorithmConfigArg,
                seedFinderConfigArg,
                seedFinderOptionsArg,
                seedFilterConfigArg,
                spacePointGridConfigArg,
                logLevel,
            )
        elif seedingAlgorithm == SeedingAlgorithm.Orthogonal:
            logger.info("Using orthogonal seeding")
            seeds = addOrthogonalSeeding(
                s,
                spacePoints,
                seedFinderConfigArg,
                seedFinderOptionsArg,
                seedFilterConfigArg,
                logLevel,
            )
        elif seedingAlgorithm == SeedingAlgorithm.HoughTransform:
            logger.info("Using Hough Transform seeding")
            houghTransformConfig.inputSpacePoints = [spacePoints]
            houghTransformConfig.inputMeasurements = "measurements"
            houghTransformConfig.inputSourceLinks = "sourcelinks"
            houghTransformConfig.outputProtoTracks = "prototracks"
            houghTransformConfig.outputSeeds = "seeds"
            houghTransformConfig.trackingGeometry = trackingGeometry
            seeds = addHoughTransformSeeding(s, houghTransformConfig, logLevel)
        else:
            logger.fatal("unknown seedingAlgorithm %s", seedingAlgorithm)

        parEstimateAlg = acts.examples.TrackParamsEstimationAlgorithm(
            level=logLevel,
            inputSeeds=seeds,
            outputTrackParameters="estimatedparameters",
            trackingGeometry=trackingGeometry,
            magneticField=field,
            **acts.examples.defaultKWArgs(
                sigmaLoc0=initialSigmas[0] if initialSigmas is not None else None,
                sigmaLoc1=initialSigmas[1] if initialSigmas is not None else None,
                sigmaPhi=initialSigmas[2] if initialSigmas is not None else None,
                sigmaTheta=initialSigmas[3] if initialSigmas is not None else None,
                sigmaQOverP=initialSigmas[4] if initialSigmas is not None else None,
                sigmaT0=initialSigmas[5] if initialSigmas is not None else None,
                initialVarInflation=initialVarInflation,
            ),
        )
        s.addAlgorithm(parEstimateAlg)

        prototracks = "seed-prototracks"
        s.addAlgorithm(
            acts.examples.SeedsToPrototracks(
                level=logLevel,
                inputSeeds=seeds,
                outputProtoTracks=prototracks,
            )
        )

        if outputDirRoot is not None:
            addSeedPerformanceWriters(
                s,
                outputDirRoot,
                seeds,
                prototracks,
                selectedParticles,
                inputParticles,
                parEstimateAlg.config.outputTrackParameters,
                logLevel,
            )

    return s


def addSeedingTruthSelection(
    s: acts.examples.Sequencer,
    inputParticles: str,
    outputParticles: str,
    truthSeedRanges: TruthSeedRanges,
    logLevel: acts.logging.Level = None,
):
    """adds truth particles filtering before filtering
    For parameters description see addSeeding
    """
    selAlg = acts.examples.TruthSeedSelector(
        **acts.examples.defaultKWArgs(
            ptMin=truthSeedRanges.pt[0],
            ptMax=truthSeedRanges.pt[1],
            etaMin=truthSeedRanges.eta[0],
            etaMax=truthSeedRanges.eta[1],
            nHitsMin=truthSeedRanges.nHits[0],
            nHitsMax=truthSeedRanges.nHits[1],
            rhoMin=truthSeedRanges.rho[0],
            rhoMax=truthSeedRanges.rho[1],
            zMin=truthSeedRanges.z[0],
            zMax=truthSeedRanges.z[1],
            phiMin=truthSeedRanges.phi[0],
            phiMax=truthSeedRanges.phi[1],
            absEtaMin=truthSeedRanges.absEta[0],
            absEtaMax=truthSeedRanges.absEta[1],
        ),
        level=logLevel,
        inputParticles=inputParticles,
        inputMeasurementParticlesMap="measurement_particles_map",
        outputParticles=outputParticles,
    )
    s.addAlgorithm(selAlg)


def addTruthSmearedSeeding(
    sequence: acts.examples.Sequencer,
    rnd: Optional[acts.examples.RandomNumbers],
    selectedParticles: str,
    particleSmearingSigmas: ParticleSmearingSigmas,
    initialVarInflation: List[float],
    logLevel: acts.logging.Level = None,
):
    """adds algorithm that would mimic detector response uncertainties for truth seeding
    For parameters description see addSeeding
    """

    rnd = rnd or acts.examples.RandomNumbers(seed=42)
    # Run particle smearing
    ptclSmear = acts.examples.ParticleSmearing(
        level=logLevel,
        inputParticles=selectedParticles,
        outputTrackParameters="estimatedparameters",
        randomNumbers=rnd,
        # gaussian sigmas to smear particle parameters
        **acts.examples.defaultKWArgs(
            sigmaD0=particleSmearingSigmas.d0,
            sigmaD0PtA=particleSmearingSigmas.d0PtA,
            sigmaD0PtB=particleSmearingSigmas.d0PtB,
            sigmaZ0=particleSmearingSigmas.z0,
            sigmaZ0PtA=particleSmearingSigmas.z0PtA,
            sigmaZ0PtB=particleSmearingSigmas.z0PtB,
            sigmaT0=particleSmearingSigmas.t0,
            sigmaPhi=particleSmearingSigmas.phi,
            sigmaTheta=particleSmearingSigmas.theta,
            sigmaPRel=particleSmearingSigmas.pRel,
            initialVarInflation=initialVarInflation,
        ),
    )
    sequence.addAlgorithm(ptclSmear)

    truthTrkFndAlg = acts.examples.TruthTrackFinder(
        level=logLevel,
        inputParticles=selectedParticles,
        inputMeasurementParticlesMap="measurement_particles_map",
        outputProtoTracks="truth_particle_tracks",
    )
    sequence.addAlgorithm(truthTrkFndAlg)


def addTruthEstimatedSeeding(
    sequence: acts.examples.Sequencer,
    spacePoints: str,
    inputParticles: str,
    TruthEstimatedSeedingAlgorithmConfigArg: TruthEstimatedSeedingAlgorithmConfigArg,
    logLevel: acts.logging.Level = None,
):
    """adds truth seeding
    For parameters description see addSeeding
    """
    logLevel = acts.examples.defaultLogging(sequence, logLevel)()

    truthSeeding = acts.examples.TruthSeedingAlgorithm(
        level=logLevel,
        inputParticles=inputParticles,
        inputMeasurementParticlesMap="measurement_particles_map",
        inputSpacePoints=[spacePoints],
        outputParticles="truth_seeded_particles",
        outputProtoTracks="truth_particle_tracks",
        outputSeeds="seeds",
        **acts.examples.defaultKWArgs(
            deltaRMin=TruthEstimatedSeedingAlgorithmConfigArg.deltaR[0],
            deltaRMax=TruthEstimatedSeedingAlgorithmConfigArg.deltaR[1],
        ),
    )
    sequence.addAlgorithm(truthSeeding)

    return truthSeeding.config.outputSeeds


def addSpacePointsMaking(
    sequence: acts.examples.Sequencer,
    trackingGeometry: acts.TrackingGeometry,
    geoSelectionConfigFile: Union[Path, str],
    logLevel: acts.logging.Level = None,
):
    """adds space points making
    For parameters description see addSeeding
    """
    logLevel = acts.examples.defaultLogging(sequence, logLevel)()
    spAlg = acts.examples.SpacePointMaker(
        level=logLevel,
        inputSourceLinks="sourcelinks",
        inputMeasurements="measurements",
        outputSpacePoints="spacepoints",
        trackingGeometry=trackingGeometry,
        geometrySelection=acts.examples.readJsonGeometryList(
            str(geoSelectionConfigFile)
        ),
    )
    sequence.addAlgorithm(spAlg)
    return spAlg.config.outputSpacePoints


def addStandardSeeding(
    sequence: acts.examples.Sequencer,
    spacePoints: str,
    seedingAlgorithmConfigArg: SeedingAlgorithmConfigArg,
    seedFinderConfigArg: SeedFinderConfigArg,
    seedFinderOptionsArg: SeedFinderOptionsArg,
    seedFilterConfigArg: SeedFilterConfigArg,
    spacePointGridConfigArg: SpacePointGridConfigArg,
    logLevel: acts.logging.Level = None,
):
    """adds standard seeding
    For parameters description see addSeeding
    """
    logLevel = acts.examples.defaultLogging(sequence, logLevel)()

    seedFinderConfig = acts.SeedFinderConfig(
        **acts.examples.defaultKWArgs(
            rMin=seedFinderConfigArg.r[0],
            rMax=seedFinderConfigArg.r[1],
            deltaRMin=seedFinderConfigArg.deltaR[0],
            deltaRMax=seedFinderConfigArg.deltaR[1],
            deltaRMinTopSP=(
                seedFinderConfigArg.deltaR[0]
                if seedFinderConfigArg.deltaRTopSP[0] is None
                else seedFinderConfigArg.deltaRTopSP[0]
            ),
            deltaRMaxTopSP=(
                seedFinderConfigArg.deltaR[1]
                if seedFinderConfigArg.deltaRTopSP[1] is None
                else seedFinderConfigArg.deltaRTopSP[1]
            ),
            deltaRMinBottomSP=(
                seedFinderConfigArg.deltaR[0]
                if seedFinderConfigArg.deltaRBottomSP[0] is None
                else seedFinderConfigArg.deltaRBottomSP[0]
            ),
            deltaRMaxBottomSP=(
                seedFinderConfigArg.deltaR[1]
                if seedFinderConfigArg.deltaRBottomSP[1] is None
                else seedFinderConfigArg.deltaRBottomSP[1]
            ),
            deltaRMiddleMinSPRange=seedFinderConfigArg.deltaRMiddleSPRange[0],
            deltaRMiddleMaxSPRange=seedFinderConfigArg.deltaRMiddleSPRange[1],
            collisionRegionMin=seedFinderConfigArg.collisionRegion[0],
            collisionRegionMax=seedFinderConfigArg.collisionRegion[1],
            zMin=seedFinderConfigArg.z[0],
            zMax=seedFinderConfigArg.z[1],
            zOutermostLayers=(
                seedFinderConfigArg.zOutermostLayers[0]
                if seedFinderConfigArg.zOutermostLayers[0] is not None
                else seedFinderConfigArg.z[0],
                seedFinderConfigArg.zOutermostLayers[1]
                if seedFinderConfigArg.zOutermostLayers[1] is not None
                else seedFinderConfigArg.z[1],
            ),
            maxSeedsPerSpM=seedFinderConfigArg.maxSeedsPerSpM,
            cotThetaMax=seedFinderConfigArg.cotThetaMax,
            sigmaScattering=seedFinderConfigArg.sigmaScattering,
            radLengthPerSeed=seedFinderConfigArg.radLengthPerSeed,
            minPt=seedFinderConfigArg.minPt,
            impactMax=seedFinderConfigArg.impactMax,
            interactionPointCut=seedFinderConfigArg.interactionPointCut,
            deltaZMax=seedFinderConfigArg.deltaZMax,
            maxPtScattering=seedFinderConfigArg.maxPtScattering,
            zBinEdges=seedFinderConfigArg.zBinEdges,
            zBinsCustomLooping=seedFinderConfigArg.zBinsCustomLooping,
            skipZMiddleBinSearch=seedFinderConfigArg.skipZMiddleBinSearch,
            rRangeMiddleSP=seedFinderConfigArg.rRangeMiddleSP,
            useVariableMiddleSPRange=seedFinderConfigArg.useVariableMiddleSPRange,
            binSizeR=seedFinderConfigArg.binSizeR,
            seedConfirmation=seedFinderConfigArg.seedConfirmation,
            centralSeedConfirmationRange=seedFinderConfigArg.centralSeedConfirmationRange,
            forwardSeedConfirmationRange=seedFinderConfigArg.forwardSeedConfirmationRange,
        ),
    )
    seedFinderOptions = acts.SeedFinderOptions(
        **acts.examples.defaultKWArgs(
            beamPos=acts.Vector2(0.0, 0.0)
            if seedFinderOptionsArg.beamPos == (None, None)
            else acts.Vector2(
                seedFinderOptionsArg.beamPos[0], seedFinderOptionsArg.beamPos[1]
            ),
            bFieldInZ=seedFinderOptionsArg.bFieldInZ,
        )
    )
    seedFilterConfig = acts.SeedFilterConfig(
        **acts.examples.defaultKWArgs(
            maxSeedsPerSpM=seedFinderConfig.maxSeedsPerSpM,
            deltaRMin=(
                seedFinderConfig.deltaRMin
                if seedFilterConfigArg.deltaRMin is None
                else seedFilterConfigArg.deltaRMin
            ),
            impactWeightFactor=seedFilterConfigArg.impactWeightFactor,
            zOriginWeightFactor=seedFilterConfigArg.zOriginWeightFactor,
            compatSeedWeight=seedFilterConfigArg.compatSeedWeight,
            compatSeedLimit=seedFilterConfigArg.compatSeedLimit,
            numSeedIncrement=seedFilterConfigArg.numSeedIncrement,
            seedWeightIncrement=seedFilterConfigArg.seedWeightIncrement,
            seedConfirmation=seedFilterConfigArg.seedConfirmation,
            centralSeedConfirmationRange=seedFinderConfig.centralSeedConfirmationRange,
            forwardSeedConfirmationRange=seedFinderConfig.forwardSeedConfirmationRange,
            maxSeedsPerSpMConf=seedFilterConfigArg.maxSeedsPerSpMConf,
            maxQualitySeedsPerSpMConf=seedFilterConfigArg.maxQualitySeedsPerSpMConf,
            useDeltaRorTopRadius=seedFilterConfigArg.useDeltaRorTopRadius,
        )
    )

    gridConfig = acts.SpacePointGridConfig(
        **acts.examples.defaultKWArgs(
            minPt=seedFinderConfig.minPt,
            rMax=(
                seedFinderConfig.rMax
                if spacePointGridConfigArg.rMax is None
                else spacePointGridConfigArg.rMax
            ),
            zMax=seedFinderConfig.zMax,
            zMin=seedFinderConfig.zMin,
            deltaRMax=(
                seedFinderConfig.deltaRMax
                if spacePointGridConfigArg.deltaRMax is None
                else spacePointGridConfigArg.deltaRMax
            ),
            cotThetaMax=seedFinderConfig.cotThetaMax,
            phiMin=spacePointGridConfigArg.phi[0],
            phiMax=spacePointGridConfigArg.phi[1],
            maxPhiBins=spacePointGridConfigArg.maxPhiBins,
            impactMax=spacePointGridConfigArg.impactMax,
            zBinEdges=spacePointGridConfigArg.zBinEdges,
            phiBinDeflectionCoverage=spacePointGridConfigArg.phiBinDeflectionCoverage,
        )
    )

    gridOptions = acts.SpacePointGridOptions(
        **acts.examples.defaultKWArgs(
            bFieldInZ=seedFinderOptions.bFieldInZ,
        )
    )

    seedingAlg = acts.examples.SeedingAlgorithm(
        level=logLevel,
        inputSpacePoints=[spacePoints],
        outputSeeds="seeds",
        **acts.examples.defaultKWArgs(
            allowSeparateRMax=seedingAlgorithmConfigArg.allowSeparateRMax,
            zBinNeighborsTop=seedingAlgorithmConfigArg.zBinNeighborsTop,
            zBinNeighborsBottom=seedingAlgorithmConfigArg.zBinNeighborsBottom,
            numPhiNeighbors=seedingAlgorithmConfigArg.numPhiNeighbors,
        ),
        gridConfig=gridConfig,
        gridOptions=gridOptions,
        seedFilterConfig=seedFilterConfig,
        seedFinderConfig=seedFinderConfig,
        seedFinderOptions=seedFinderOptions,
    )
    sequence.addAlgorithm(seedingAlg)

    return seedingAlg.config.outputSeeds


def addOrthogonalSeeding(
    sequence: acts.examples.Sequencer,
    spacePoints: str,
    seedFinderConfigArg: SeedFinderConfigArg,
    seedFinderOptionsArg: SeedFinderOptionsArg,
    seedFilterConfigArg: SeedFilterConfigArg,
    logLevel: acts.logging.Level = None,
):
    """adds orthogonal seeding algorithm
    For parameters description see addSeeding
    """
    logLevel = acts.examples.defaultLogging(sequence, logLevel)()
    seedFinderConfig = acts.SeedFinderOrthogonalConfig(
        **acts.examples.defaultKWArgs(
            rMin=seedFinderConfigArg.r[0],
            rMax=seedFinderConfigArg.r[1],
            deltaRMinTopSP=(
                seedFinderConfigArg.deltaR[0]
                if seedFinderConfigArg.deltaRTopSP[0] is None
                else seedFinderConfigArg.deltaRTopSP[0]
            ),
            deltaRMaxTopSP=(
                seedFinderConfigArg.deltaR[1]
                if seedFinderConfigArg.deltaRTopSP[1] is None
                else seedFinderConfigArg.deltaRTopSP[1]
            ),
            deltaRMinBottomSP=(
                seedFinderConfigArg.deltaR[0]
                if seedFinderConfigArg.deltaRBottomSP[0] is None
                else seedFinderConfigArg.deltaRBottomSP[0]
            ),
            deltaRMaxBottomSP=(
                seedFinderConfigArg.deltaR[1]
                if seedFinderConfigArg.deltaRBottomSP[1] is None
                else seedFinderConfigArg.deltaRBottomSP[1]
            ),
            collisionRegionMin=seedFinderConfigArg.collisionRegion[0],
            collisionRegionMax=seedFinderConfigArg.collisionRegion[1],
            zMin=seedFinderConfigArg.z[0],
            zMax=seedFinderConfigArg.z[1],
            zOutermostLayers=(
                seedFinderConfigArg.zOutermostLayers[0]
                if seedFinderConfigArg.zOutermostLayers[0] is not None
                else seedFinderConfigArg.z[0],
                seedFinderConfigArg.zOutermostLayers[1]
                if seedFinderConfigArg.zOutermostLayers[1] is not None
                else seedFinderConfigArg.z[1],
            ),
            maxSeedsPerSpM=seedFinderConfigArg.maxSeedsPerSpM,
            cotThetaMax=seedFinderConfigArg.cotThetaMax,
            sigmaScattering=seedFinderConfigArg.sigmaScattering,
            radLengthPerSeed=seedFinderConfigArg.radLengthPerSeed,
            minPt=seedFinderConfigArg.minPt,
            impactMax=seedFinderConfigArg.impactMax,
            deltaPhiMax=seedFinderConfigArg.deltaPhiMax,
            interactionPointCut=seedFinderConfigArg.interactionPointCut,
            deltaZMax=seedFinderConfigArg.deltaZMax,
            maxPtScattering=seedFinderConfigArg.maxPtScattering,
            rRangeMiddleSP=seedFinderConfigArg.rRangeMiddleSP,
            useVariableMiddleSPRange=seedFinderConfigArg.useVariableMiddleSPRange,
            seedConfirmation=seedFinderConfigArg.seedConfirmation,
            centralSeedConfirmationRange=seedFinderConfigArg.centralSeedConfirmationRange,
            forwardSeedConfirmationRange=seedFinderConfigArg.forwardSeedConfirmationRange,
        ),
    )
    seedFinderOptions = acts.SeedFinderOptions(
        **acts.examples.defaultKWArgs(
            beamPos=acts.Vector2(0.0, 0.0)
            if seedFinderOptionsArg.beamPos == (None, None)
            else acts.Vector2(
                seedFinderOptionsArg.beamPos[0], seedFinderOptionsArg.beamPos[1]
            ),
            bFieldInZ=seedFinderOptionsArg.bFieldInZ,
        )
    )
    seedFilterConfig = acts.SeedFilterConfig(
        **acts.examples.defaultKWArgs(
            maxSeedsPerSpM=seedFinderConfig.maxSeedsPerSpM,
            deltaRMin=(
                seedFinderConfigArg.deltaR[0]
                if seedFilterConfigArg.deltaRMin is None
                else seedFilterConfigArg.deltaRMin
            ),
            impactWeightFactor=seedFilterConfigArg.impactWeightFactor,
            zOriginWeightFactor=seedFilterConfigArg.zOriginWeightFactor,
            compatSeedWeight=seedFilterConfigArg.compatSeedWeight,
            compatSeedLimit=seedFilterConfigArg.compatSeedLimit,
            numSeedIncrement=seedFilterConfigArg.numSeedIncrement,
            seedWeightIncrement=seedFilterConfigArg.seedWeightIncrement,
            seedConfirmation=seedFilterConfigArg.seedConfirmation,
            maxSeedsPerSpMConf=seedFilterConfigArg.maxSeedsPerSpMConf,
            maxQualitySeedsPerSpMConf=seedFilterConfigArg.maxQualitySeedsPerSpMConf,
            useDeltaRorTopRadius=seedFilterConfigArg.useDeltaRorTopRadius,
        )
    )
    seedingAlg = acts.examples.SeedingOrthogonalAlgorithm(
        level=logLevel,
        inputSpacePoints=[spacePoints],
        outputSeeds="seeds",
        seedFilterConfig=seedFilterConfig,
        seedFinderConfig=seedFinderConfig,
        seedFinderOptions=seedFinderOptions,
    )
    sequence.addAlgorithm(seedingAlg)

    return seedingAlg.config.outputSeeds


def addHoughTransformSeeding(
    sequence: acts.examples.Sequencer,
    config: acts.examples.HoughTransformSeeder.Config,
    logLevel: acts.logging.Level = None,
):
    """
    Configures HoughTransform (HT) for seeding, instead of extra proxy config objects it takes
    directly the HT example algorithm config.
    """
    logLevel = acts.examples.defaultLogging(sequence, logLevel)()
    ht = acts.examples.HoughTransformSeeder(config=config, level=logLevel)
    sequence.addAlgorithm(ht)
    # potentially HT can be extended to also produce seeds, but it is not yet implemented yet
    # configuration option (outputSeeds) exists
    return ht.config.outputSeeds


def addSeedPerformanceWriters(
    sequence: acts.examples.Sequencer,
    outputDirRoot: Union[Path, str],
    seeds: str,
    prototracks: str,
    selectedParticles: str,
    inputParticles: str,
    outputTrackParameters: str,
    logLevel: acts.logging.Level = None,
):
    """Writes seeding related performance output"""
    customLogLevel = acts.examples.defaultLogging(sequence, logLevel)
    outputDirRoot = Path(outputDirRoot)
    if not outputDirRoot.exists():
        outputDirRoot.mkdir()

    sequence.addWriter(
        acts.examples.SeedingPerformanceWriter(
            level=customLogLevel(minLevel=acts.logging.DEBUG),
            inputSeeds=seeds,
            inputParticles=selectedParticles,
            inputMeasurementParticlesMap="measurement_particles_map",
            filePath=str(outputDirRoot / "performance_seeding.root"),
        )
    )

    sequence.addWriter(
        acts.examples.RootTrackParameterWriter(
            level=customLogLevel(),
            inputTrackParameters=outputTrackParameters,
            inputProtoTracks=prototracks,
            inputParticles=inputParticles,
            inputSimHits="simhits",
            inputMeasurementParticlesMap="measurement_particles_map",
            inputMeasurementSimHitsMap="measurement_simhits_map",
            filePath=str(outputDirRoot / "estimatedparams.root"),
            treeName="estimatedparams",
        )
    )


def addKalmanTracks(
    s: acts.examples.Sequencer,
    trackingGeometry: acts.TrackingGeometry,
    field: acts.MagneticFieldProvider,
    directNavigation: bool = False,
    reverseFilteringMomThreshold: float = 0 * u.GeV,
    inputProtoTracks: str = "truth_particle_tracks",
    multipleScattering: bool = True,
    energyLoss: bool = True,
    clusters: str = None,
    calibrator: acts.examples.MeasurementCalibrator = acts.examples.makePassThroughCalibrator(),
    logLevel: Optional[acts.logging.Level] = None,
) -> None:
    customLogLevel = acts.examples.defaultLogging(s, logLevel)

    if directNavigation:
        srfSortAlg = acts.examples.SurfaceSortingAlgorithm(
            level=customLogLevel(),
            inputProtoTracks=inputProtoTracks,
            inputSimHits="simhits",
            inputMeasurementSimHitsMap="measurement_simhits_map",
            outputProtoTracks="sorted_truth_particle_tracks",
        )
        s.addAlgorithm(srfSortAlg)
        inputProtoTracks = srfSortAlg.config.outputProtoTracks

    kalmanOptions = {
        "multipleScattering": multipleScattering,
        "energyLoss": energyLoss,
        "reverseFilteringMomThreshold": reverseFilteringMomThreshold,
        "freeToBoundCorrection": acts.examples.FreeToBoundCorrection(False),
        "level": customLogLevel(),
    }

    fitAlg = acts.examples.TrackFittingAlgorithm(
        level=customLogLevel(),
        inputMeasurements="measurements",
        inputSourceLinks="sourcelinks",
        inputProtoTracks=inputProtoTracks,
        inputInitialTrackParameters="estimatedparameters",
        inputClusters=clusters if clusters is not None else "",
        outputTracks="kfTracks",
        pickTrack=-1,
        fit=acts.examples.makeKalmanFitterFunction(
            trackingGeometry, field, **kalmanOptions
        ),
        calibrator=calibrator,
    )
    s.addAlgorithm(fitAlg)
    s.addWhiteboardAlias("tracks", fitAlg.config.outputTracks)

    trackConverter = acts.examples.TracksToTrajectories(
        level=customLogLevel(),
        inputTracks=fitAlg.config.outputTracks,
        outputTrajectories="kfTrajectories",
    )
    s.addAlgorithm(trackConverter)
    s.addWhiteboardAlias("trajectories", trackConverter.config.outputTrajectories)

    return s


def addTruthTrackingGsf(
    s: acts.examples.Sequencer,
    trackingGeometry: acts.TrackingGeometry,
    field: acts.MagneticFieldProvider,
    inputProtoTracks: str = "truth_particle_tracks",
    logLevel: Optional[acts.logging.Level] = None,
) -> None:
    customLogLevel = acts.examples.defaultLogging(s, logLevel)

    gsfOptions = {
        "betheHeitlerApprox": acts.examples.AtlasBetheHeitlerApprox.makeDefault(),
        "maxComponents": 12,
        "abortOnError": False,
        "disableAllMaterialHandling": False,
        "finalReductionMethod": acts.examples.FinalReductionMethod.maxWeight,
        "weightCutoff": 1.0e-4,
        "level": customLogLevel(),
    }

    gsfAlg = acts.examples.TrackFittingAlgorithm(
        level=customLogLevel(),
        inputMeasurements="measurements",
        inputSourceLinks="sourcelinks",
        inputProtoTracks=inputProtoTracks,
        inputInitialTrackParameters="estimatedparameters",
        outputTracks="gsf_tracks",
        pickTrack=-1,
        fit=acts.examples.makeGsfFitterFunction(trackingGeometry, field, **gsfOptions),
        calibrator=acts.examples.makePassThroughCalibrator(),
    )
    s.addAlgorithm(gsfAlg)

    trackConverter = acts.examples.TracksToTrajectories(
        level=customLogLevel(),
        inputTracks=gsfAlg.config.outputTracks,
        outputTrajectories="gsf_trajectories",
    )
    s.addAlgorithm(trackConverter)

    return s


@acts.examples.NamedTypeArgs(
    trackSelectorConfig=TrackSelectorConfig,
)
def addCKFTracks(
    s: acts.examples.Sequencer,
    trackingGeometry: acts.TrackingGeometry,
    field: acts.MagneticFieldProvider,
    trackSelectorConfig: Optional[TrackSelectorConfig] = None,
    outputDirCsv: Optional[Union[Path, str]] = None,
    outputDirRoot: Optional[Union[Path, str]] = None,
    writeTrajectories: bool = True,
    logLevel: Optional[acts.logging.Level] = None,
) -> None:
    """This function steers the seeding

    Parameters
    ----------
    s: Sequencer
        the sequencer module to which we add the Seeding steps (returned from addSeeding)
    trackingGeometry : tracking geometry
    field : magnetic field
    outputDirCsv : Path|str, path, None
        the output folder for the Csv output, None triggers no output
    outputDirRoot : Path|str, path, None
        the output folder for the Root output, None triggers no output
    trackSelectorConfig : TrackSelectorConfig(loc0, loc1, time, eta, absEta, pt, phi, minMeasurements)
        TrackSelector configuration. Each range is specified as a tuple of (min,max).
        Defaults of no cuts specified in Examples/Algorithms/TruthTracking/ActsExamples/TruthTracking/TrackSelector.hpp
    writeTrajectories : bool, True
        write trackstates_ckf.root and tracksummary_ckf.root ntuples? These can be quite large.
    """

    customLogLevel = acts.examples.defaultLogging(s, logLevel)

    # Setup the track finding algorithm with CKF
    # It takes all the source links created from truth hit smearing, seeds from
    # truth particle smearing and source link selection config
    trackFinder = acts.examples.TrackFindingAlgorithm(
        level=customLogLevel(),
        measurementSelectorCfg=acts.MeasurementSelector.Config(
            [(acts.GeometryIdentifier(), ([], [15.0], [10]))]
        ),
        trackSelectorCfg=acts.TrackSelector.Config(
            **acts.examples.defaultKWArgs(
                loc0Min=trackSelectorConfig.loc0[0],
                loc0Max=trackSelectorConfig.loc0[1],
                loc1Min=trackSelectorConfig.loc1[0],
                loc1Max=trackSelectorConfig.loc1[1],
                timeMin=trackSelectorConfig.time[0],
                timeMax=trackSelectorConfig.time[1],
                phiMin=trackSelectorConfig.phi[0],
                phiMax=trackSelectorConfig.phi[1],
                etaMin=trackSelectorConfig.eta[0],
                etaMax=trackSelectorConfig.eta[1],
                absEtaMin=trackSelectorConfig.absEta[0],
                absEtaMax=trackSelectorConfig.absEta[1],
                ptMin=trackSelectorConfig.pt[0],
                ptMax=trackSelectorConfig.pt[1],
                minMeasurements=trackSelectorConfig.nMeasurementsMin,
            )
        )
        if trackSelectorConfig is not None
        else None,
        inputMeasurements="measurements",
        inputSourceLinks="sourcelinks",
        inputInitialTrackParameters="estimatedparameters",
        outputTracks="ckfTracks",
        findTracks=acts.examples.TrackFindingAlgorithm.makeTrackFinderFunction(
            trackingGeometry, field, customLogLevel()
        ),
    )
    s.addAlgorithm(trackFinder)
    s.addWhiteboardAlias("tracks", trackFinder.config.outputTracks)

    trackConverter = acts.examples.TracksToTrajectories(
        level=customLogLevel(),
        inputTracks=trackFinder.config.outputTracks,
        outputTrajectories="trajectories-from-tracks",
    )
    s.addAlgorithm(trackConverter)
    s.addWhiteboardAlias("trajectories", trackConverter.config.outputTrajectories)

    addTrajectoryWriters(
        s,
        name="ckf",
        trajectories="trajectories",
        outputDirCsv=outputDirCsv,
        outputDirRoot=outputDirRoot,
        writeStates=writeTrajectories,
        writeSummary=writeTrajectories,
        writeCKFperformance=True,
        writeFinderPerformance=False,
        writeFitterPerformance=False,
        logLevel=logLevel,
    )

    return s


def addTrajectoryWriters(
    s: acts.examples.Sequencer,
    name: str,
    trajectories: str = "trajectories",
    outputDirCsv: Optional[Union[Path, str]] = None,
    outputDirRoot: Optional[Union[Path, str]] = None,
    writeStates: bool = True,
    writeSummary: bool = True,
    writeCKFperformance: bool = True,
    writeFinderPerformance: bool = True,
    writeFitterPerformance: bool = True,
    logLevel: Optional[acts.logging.Level] = None,
):
    customLogLevel = acts.examples.defaultLogging(s, logLevel)

    if outputDirRoot is not None:
        outputDirRoot = Path(outputDirRoot)
        if not outputDirRoot.exists():
            outputDirRoot.mkdir()

        if writeStates:
            # write track states from CKF
            trackStatesWriter = acts.examples.RootTrajectoryStatesWriter(
                level=customLogLevel(),
                inputTrajectories=trajectories,
                # @note The full particles collection is used here to avoid lots of warnings
                # since the unselected CKF track might have a majority particle not in the
                # filtered particle collection. This could be avoided when a separate track
                # selection algorithm is used.
                inputParticles="particles_selected",
                inputSimHits="simhits",
                inputMeasurementParticlesMap="measurement_particles_map",
                inputMeasurementSimHitsMap="measurement_simhits_map",
                filePath=str(outputDirRoot / f"trackstates_{name}.root"),
                treeName="trackstates",
            )
            s.addWriter(trackStatesWriter)

        if writeSummary:
            # write track summary from CKF
            trackSummaryWriter = acts.examples.RootTrajectorySummaryWriter(
                level=customLogLevel(),
                inputTrajectories=trajectories,
                # @note The full particles collection is used here to avoid lots of warnings
                # since the unselected CKF track might have a majority particle not in the
                # filtered particle collection. This could be avoided when a separate track
                # selection algorithm is used.
                inputParticles="particles_selected",
                inputMeasurementParticlesMap="measurement_particles_map",
                filePath=str(outputDirRoot / f"tracksummary_{name}.root"),
                treeName="tracksummary",
            )
            s.addWriter(trackSummaryWriter)

        if writeCKFperformance:
            # Write CKF performance data
            ckfPerfWriter = acts.examples.CKFPerformanceWriter(
                level=customLogLevel(),
                inputParticles="truth_seeds_selected",
                inputTrajectories=trajectories,
                inputMeasurementParticlesMap="measurement_particles_map",
                filePath=str(outputDirRoot / f"performance_{name}.root"),
            )
            s.addWriter(ckfPerfWriter)

        if writeFinderPerformance:
            s.addWriter(
                acts.examples.TrackFinderPerformanceWriter(
                    level=acts.logging.INFO,
                    inputProtoTracks="prototracks",
                    inputParticles="truth_seeds_selected",
                    inputMeasurementParticlesMap="measurement_particles_map",
                    filePath=str(
                        outputDirRoot / f"performance_track_finder_{name}.root"
                    ),
                )
            )

        if writeFitterPerformance:
            s.addWriter(
                acts.examples.TrackFitterPerformanceWriter(
                    level=acts.logging.INFO,
                    inputParticles="truth_seeds_selected",
                    inputTrajectories="trajectories",
                    inputMeasurementParticlesMap="measurement_particles_map",
                    filePath=str(
                        outputDirRoot / f"performance_track_fitter_{name}.root"
                    ),
                )
            )

    if outputDirCsv is not None:
        outputDirCsv = Path(outputDirCsv)
        if not outputDirCsv.exists():
            outputDirCsv.mkdir()

        if writeSummary:
            csvMTJWriter = acts.examples.CsvMultiTrajectoryWriter(
                level=customLogLevel(),
                inputTrajectories=trajectories,
                inputMeasurementParticlesMap="measurement_particles_map",
                outputDir=str(outputDirCsv),
                fileName=str(f"tracks_{name}.csv"),
            )
            s.addWriter(csvMTJWriter)


@acts.examples.NamedTypeArgs(
    trackSelectorConfig=TrackSelectorConfig,
)
def addTrackSelection(
    s: acts.examples.Sequencer,
    trackSelectorConfig: TrackSelectorConfig,
    inputTracks: str,
    outputTracks: str,
    logLevel: Optional[acts.logging.Level] = None,
) -> acts.examples.TrackSelectorAlgorithm:
    customLogLevel = acts.examples.defaultLogging(s, logLevel)

    selectorConfig = acts.TrackSelector.Config(
        **acts.examples.defaultKWArgs(
            loc0Min=trackSelectorConfig.loc0[0],
            loc0Max=trackSelectorConfig.loc0[1],
            loc1Min=trackSelectorConfig.loc1[0],
            loc1Max=trackSelectorConfig.loc1[1],
            timeMin=trackSelectorConfig.time[0],
            timeMax=trackSelectorConfig.time[1],
            phiMin=trackSelectorConfig.phi[0],
            phiMax=trackSelectorConfig.phi[1],
            etaMin=trackSelectorConfig.eta[0],
            etaMax=trackSelectorConfig.eta[1],
            absEtaMin=trackSelectorConfig.absEta[0],
            absEtaMax=trackSelectorConfig.absEta[1],
            ptMin=trackSelectorConfig.pt[0],
            ptMax=trackSelectorConfig.pt[1],
            minMeasurements=trackSelectorConfig.nMeasurementsMin,
        )
    )

    trackSelector = acts.examples.TrackSelectorAlgorithm(
        level=customLogLevel(),
        inputTracks=inputTracks,
        outputTracks=outputTracks,
        selectorConfig=selectorConfig,
    )

    s.addAlgorithm(trackSelector)

    return trackSelector


ExaTrkXBackend = Enum("ExaTrkXBackend", "Torch Onnx")


def addExaTrkX(
    s: acts.examples.Sequencer,
    trackingGeometry: acts.TrackingGeometry,
    geometrySelection: Union[Path, str],
    modelDir: Union[Path, str],
    outputDirRoot: Optional[Union[Path, str]] = None,
    backend: Optional[ExaTrkXBackend] = ExaTrkXBackend.Torch,
    logLevel: Optional[acts.logging.Level] = None,
) -> None:
    customLogLevel = acts.examples.defaultLogging(s, logLevel)

    # Run the particle selection
    # The pre-selection will select truth particles satisfying provided criteria
    # from all particles read in by particle reader for further processing. It
    # has no impact on the truth hits themselves
    s.addAlgorithm(
        acts.examples.TruthSeedSelector(
            level=customLogLevel(),
            ptMin=500 * u.MeV,
            nHitsMin=9,
            inputParticles="particles_initial",
            inputMeasurementParticlesMap="measurement_particles_map",
            outputParticles="particles_seed_selected",
        )
    )

    # Create space points
    s.addAlgorithm(
        acts.examples.SpacePointMaker(
            level=customLogLevel(),
            inputSourceLinks="sourcelinks",
            inputMeasurements="measurements",
            outputSpacePoints="spacepoints",
            trackingGeometry=trackingGeometry,
            geometrySelection=acts.examples.readJsonGeometryList(
                str(geometrySelection)
            ),
        )
    )

    metricLearningConfig = {
        "level": customLogLevel(),
        "embeddingDim": 8,
        "rVal": 1.6,
        "knnVal": 100,
    }

    filterConfig = {
        "level": customLogLevel(),
        "cut": 0.01,
    }

    gnnConfig = {
        "level": customLogLevel(),
        "cut": 0.5,
    }

    if backend == ExaTrkXBackend.Torch:
        metricLearningConfig["modelPath"] = str(modelDir / "embed.pt")
        metricLearningConfig["numFeatures"] = 3
        filterConfig["modelPath"] = str(modelDir / "filter.pt")
        filterConfig["nChunks"] = 10
        filterConfig["numFeatures"] = 3
        gnnConfig["modelPath"] = str(modelDir / "gnn.pt")
        gnnConfig["undirected"] = True
        gnnConfig["numFeatures"] = 3

        graphConstructor = acts.examples.TorchMetricLearning(**metricLearningConfig)
        edgeClassifiers = [
            acts.examples.TorchEdgeClassifier(**filterConfig),
            acts.examples.TorchEdgeClassifier(**gnnConfig),
        ]
        trackBuilder = acts.examples.BoostTrackBuilding(customLogLevel())
    elif backend == ExaTrkXBackend.Onnx:
        metricLearningConfig["modelPath"] = str(modelDir / "embedding.onnx")
        metricLearningConfig["spacepointFeatures"] = 3
        filterConfig["modelPath"] = str(modelDir / "filtering.onnx")
        gnnConfig["modelPath"] = str(modelDir / "gnn.onnx")

        graphConstructor = acts.examples.OnnxMetricLearning(**metricLearningConfig)
        edgeClassifiers = [
            acts.examples.OnnxEdgeClassifier(**filterConfig),
            acts.examples.OnnxEdgeClassifier(**gnnConfig),
        ]
        trackBuilder = acts.examples.CugraphTrackBuilding(customLogLevel())

    s.addAlgorithm(
        acts.examples.TrackFindingAlgorithmExaTrkX(
            level=customLogLevel(),
            inputSpacePoints="spacepoints",
            outputProtoTracks="protoTracks",
            graphConstructor=graphConstructor,
            edgeClassifiers=edgeClassifiers,
            trackBuilder=trackBuilder,
        )
    )

    # Write truth track finding / seeding performance
    if outputDirRoot is not None:
        s.addWriter(
            acts.examples.TrackFinderPerformanceWriter(
                level=customLogLevel(),
                inputProtoTracks="protoTracks",
                inputParticles="particles_initial",  # the original selected particles after digitization
                inputMeasurementParticlesMap="measurement_particles_map",
                filePath=str(Path(outputDirRoot) / "performance_track_finding.root"),
            )
        )

    return s


@acts.examples.NamedTypeArgs(
    config=AmbiguityResolutionConfig,
)
def addAmbiguityResolution(
    s,
    config: AmbiguityResolutionConfig = AmbiguityResolutionConfig(),
    outputDirCsv: Optional[Union[Path, str]] = None,
    outputDirRoot: Optional[Union[Path, str]] = None,
    writeTrajectories: bool = True,
    logLevel: Optional[acts.logging.Level] = None,
) -> None:
    from acts.examples import GreedyAmbiguityResolutionAlgorithm

    customLogLevel = acts.examples.defaultLogging(s, logLevel)

    alg = GreedyAmbiguityResolutionAlgorithm(
        level=customLogLevel(),
        inputTracks="tracks",
        outputTracks="filteredTrajectories",
        **acts.examples.defaultKWArgs(
            maximumSharedHits=config.maximumSharedHits,
            nMeasurementsMin=config.nMeasurementsMin,
            maximumIterations=config.maximumIterations,
        ),
    )
    s.addAlgorithm(alg)

    trackConverter = acts.examples.TracksToTrajectories(
        level=customLogLevel(),
        inputTracks=alg.config.outputTracks,
        outputTrajectories="trajectories-from-solved-tracks",
    )
    s.addAlgorithm(trackConverter)
    s.addWhiteboardAlias("trajectories", trackConverter.config.outputTrajectories)

    addTrajectoryWriters(
        s,
        name="ambi",
        trajectories="trajectories",
        outputDirCsv=outputDirCsv,
        outputDirRoot=outputDirRoot,
        writeStates=writeTrajectories,
        writeSummary=writeTrajectories,
        writeCKFperformance=True,
        writeFinderPerformance=False,
        writeFitterPerformance=False,
        logLevel=logLevel,
    )

    return s


@acts.examples.NamedTypeArgs(
    config=AmbiguityResolutionMLConfig,
)
def addAmbiguityResolutionML(
    s,
    config: AmbiguityResolutionMLConfig = AmbiguityResolutionMLConfig(),
    onnxModelFile: Optional[Union[Path, str]] = None,
    outputDirCsv: Optional[Union[Path, str]] = None,
    outputDirRoot: Optional[Union[Path, str]] = None,
    writeTrajectories: bool = True,
    logLevel: Optional[acts.logging.Level] = None,
) -> None:
    from acts.examples.onnx import AmbiguityResolutionMLAlgorithm

    customLogLevel = acts.examples.defaultLogging(s, logLevel)

    alg = AmbiguityResolutionMLAlgorithm(
        level=customLogLevel(),
        inputTracks="tracks",
        inputDuplicateNN=onnxModelFile,
        outputTracks="filteredTrajectoriesML",
        **acts.examples.defaultKWArgs(
            nMeasurementsMin=config.nMeasurementsMin,
        ),
    )
    s.addAlgorithm(alg)

    trackConverter = acts.examples.TracksToTrajectories(
        level=customLogLevel(),
        inputTracks=alg.config.outputTracks,
        outputTrajectories="trajectories-from-solved-tracks",
    )
    s.addAlgorithm(trackConverter)
    s.addWhiteboardAlias("trajectories", trackConverter.config.outputTrajectories)

    addTrajectoryWriters(
        s,
        name="ambiML",
        trajectories="trajectories",
        outputDirCsv=outputDirCsv,
        outputDirRoot=outputDirRoot,
        writeStates=writeTrajectories,
        writeSummary=writeTrajectories,
        writeCKFperformance=True,
        writeFinderPerformance=False,
        writeFitterPerformance=False,
        logLevel=logLevel,
    )

    return s


@acts.examples.NamedTypeArgs(
    config=AmbiguityResolutionMLDBScanConfig,
)
def addAmbiguityResolutionMLDBScan(
    s,
    config: AmbiguityResolutionMLDBScanConfig = AmbiguityResolutionMLDBScanConfig(),
    onnxModelFile: Optional[Union[Path, str]] = None,
    outputDirCsv: Optional[Union[Path, str]] = None,
    outputDirRoot: Optional[Union[Path, str]] = None,
    writeTrajectories: bool = True,
    logLevel: Optional[acts.logging.Level] = None,
) -> None:
    from acts.examples import AmbiguityResolutionMLDBScanAlgorithm

    customLogLevel = acts.examples.defaultLogging(s, logLevel)

    alg = AmbiguityResolutionMLDBScanAlgorithm(
        level=customLogLevel(),
        inputTracks="tracks",
        inputDuplicateNN=onnxModelFile,
        outputTracks="filteredTrajectoriesMLDBScan",
        **acts.examples.defaultKWArgs(
            nMeasurementsMin=config.nMeasurementsMin,
            epsilonDBScan=config.epsilonDBScan,
            minPointsDBScan=config.minPointsDBScan,
        ),
    )
    s.addAlgorithm(alg)

    trackConverter = acts.examples.TracksToTrajectories(
        level=customLogLevel(),
        inputTracks=alg.config.outputTracks,
        outputTrajectories="trajectories-from-solved-tracks",
    )
    s.addAlgorithm(trackConverter)
    s.addWhiteboardAlias("trajectories", trackConverter.config.outputTrajectories)

    addTrajectoryWriters(
        s,
        name="ambiMLDBScan",
        trajectories="trajectories",
        outputDirCsv=outputDirCsv,
        outputDirRoot=outputDirRoot,
        writeStates=writeTrajectories,
        writeSummary=writeTrajectories,
        writeCKFperformance=True,
        writeFinderPerformance=False,
        writeFitterPerformance=False,
        logLevel=logLevel,
    )

    return s


@acts.examples.NamedTypeArgs(
    trackSelectorConfig=TrackSelectorConfig,
)
def addVertexFitting(
    s,
    field,
    seeder: Optional[acts.VertexSeedFinder] = acts.VertexSeedFinder.GaussianSeeder,
    trajectories: Optional[str] = "trajectories",
    trackParameters: Optional[str] = None,
    associatedParticles: Optional[str] = None,
    outputProtoVertices: str = "protovertices",
    outputVertices: str = "fittedVertices",
    vertexFinder: VertexFinder = VertexFinder.Truth,
    trackSelectorConfig: Optional[TrackSelectorConfig] = None,
    outputDirRoot: Optional[Union[Path, str]] = None,
    logLevel: Optional[acts.logging.Level] = None,
) -> None:
    """This function steers the vertex fitting

    Parameters
    ----------
    s: Sequencer
        the sequencer module to which we add the Seeding steps (returned from addVertexFitting)
    field : magnetic field
    seeder : enum member
        determines vertex seeder, can be acts.seeder.GaussianSeeder or acts.seeder.AdaptiveGridSeeder
    outputDirRoot : Path|str, path, None
        the output folder for the Root output, None triggers no output
    associatedParticles : str, "associatedTruthParticles"
        VertexPerformanceWriter.inputAssociatedTruthParticles
    vertexFinder : VertexFinder, Truth
        vertexFinder algorithm: one of Truth, AMVF, Iterative
    logLevel : acts.logging.Level, None
        logging level to override setting given in `s`
    """
    from acts.examples import (
        TruthVertexFinder,
        VertexFitterAlgorithm,
        IterativeVertexFinderAlgorithm,
        AdaptiveMultiVertexFinderAlgorithm,
        VertexPerformanceWriter,
    )

    trajectories = trajectories if trajectories is not None else ""
    trackParameters = trackParameters if trackParameters is not None else ""
    associatedParticles = associatedParticles if associatedParticles is not None else ""

    customLogLevel = acts.examples.defaultLogging(s, logLevel)

    if trackSelectorConfig is not None:
        trackSelector = addTrackSelection(
            s,
            trackSelectorConfig,
            inputTrackParameters=trackParameters,
            inputTrajectories=trajectories,
            outputTrackParameters="selectedTrackParametersVertexing",
            outputTrajectories="selectedTrajectoriesVertexing",
            logLevel=customLogLevel(),
        )

        trajectories = trackSelector.config.outputTrajectories if trajectories else ""
        trackParameters = (
            trackSelector.config.outputTrackParameters if trackParameters else ""
        )

    inputParticles = "particles_input"
    selectedParticles = "particles_selected"

    if vertexFinder == VertexFinder.Truth:
        findVertices = TruthVertexFinder(
            level=customLogLevel(),
            inputParticles=selectedParticles,
            outputProtoVertices=outputProtoVertices,
            excludeSecondaries=True,
        )
        s.addAlgorithm(findVertices)
        fitVertices = VertexFitterAlgorithm(
            level=customLogLevel(),
            bField=field,
            inputTrajectories=trajectories,
            inputTrackParameters=trackParameters,
            inputProtoVertices=findVertices.config.outputProtoVertices,
            outputVertices=outputVertices,
        )
        s.addAlgorithm(fitVertices)
    elif vertexFinder == VertexFinder.Iterative:
        findVertices = IterativeVertexFinderAlgorithm(
            level=customLogLevel(),
            bField=field,
            inputTrajectories=trajectories,
            inputTrackParameters=trackParameters,
            outputProtoVertices=outputProtoVertices,
            outputVertices=outputVertices,
        )
        s.addAlgorithm(findVertices)
    elif vertexFinder == VertexFinder.AMVF:
        findVertices = AdaptiveMultiVertexFinderAlgorithm(
            level=customLogLevel(),
            seedFinder=seeder,
            bField=field,
            inputTrajectories=trajectories,
            inputTrackParameters=trackParameters,
            outputProtoVertices=outputProtoVertices,
            outputVertices=outputVertices,
        )
        s.addAlgorithm(findVertices)
    else:
        raise RuntimeError("Invalid finder argument")

    if outputDirRoot is not None:
        outputDirRoot = Path(outputDirRoot)
        if not outputDirRoot.exists():
            outputDirRoot.mkdir()
        if associatedParticles == selectedParticles:
            warnings.warn(
                "Using VertexPerformanceWriter with smeared particles is not necessarily supported. "
                "Please get in touch with us"
            )
        s.addWriter(
            VertexPerformanceWriter(
                level=customLogLevel(),
                inputAllTruthParticles=inputParticles,
                inputSelectedTruthParticles=selectedParticles,
                inputMeasurementParticlesMap="measurement_particles_map",
                inputTrajectories=trajectories,
                inputTrackParameters=trackParameters,
                inputAssociatedTruthParticles=associatedParticles,
                inputVertices=outputVertices,
                bField=field,
                minTrackVtxMatchFraction=0.5 if associatedParticles else 0.0,
                treeName="vertexing",
                filePath=str(outputDirRoot / "performance_vertexing.root"),
            )
        )

    return s


def addSingleSeedVertexFinding(
    s,
    outputDirRoot: Optional[Union[Path, str]] = None,
    logLevel: Optional[acts.logging.Level] = None,
    inputSpacePoints: Optional[str] = "spacepoints",
    outputVertices: Optional[str] = "fittedSeedVertices",
) -> None:
    from acts.examples import (
        SingleSeedVertexFinderAlgorithm,
        VertexPerformanceWriter,
    )

    customLogLevel = acts.examples.defaultLogging(s, logLevel)

    findSingleSeedVertex = SingleSeedVertexFinderAlgorithm(
        level=customLogLevel(),
        inputSpacepoints=inputSpacePoints,
        outputVertices=outputVertices,
    )
    s.addAlgorithm(findSingleSeedVertex)

    inputParticles = "particles_input"
    selectedParticles = "particles_selected"

    if outputDirRoot is not None:
        outputDirRoot = Path(outputDirRoot)
        if not outputDirRoot.exists():
            outputDirRoot.mkdir()

        s.addWriter(
            VertexPerformanceWriter(
                level=customLogLevel(),
                inputAllTruthParticles=inputParticles,
                inputSelectedTruthParticles=selectedParticles,
                useTracks=False,
                inputVertices=outputVertices,
                treeName="seedvertexing",
                filePath=str(outputDirRoot / "performance_seedvertexing.root"),
            )
        )

    return s<|MERGE_RESOLUTION|>--- conflicted
+++ resolved
@@ -56,11 +56,7 @@
         "z",  # (min,max)
         "zOutermostLayers",  # (min,max)
     ],
-<<<<<<< HEAD
-    defaults=[None] * 18 + [(None, None)] * 8,
-=======
-    defaults=[None] * 20 + [(None, None)] * 8,
->>>>>>> c535c5d9
+    defaults=[None] * 19 + [(None, None)] * 8,
 )
 SeedFinderOptionsArg = namedtuple(
     "SeedFinderOptions", ["beamPos", "bFieldInZ"], defaults=[(None, None), None]
@@ -208,11 +204,7 @@
         Defaults (all 1) specified in Examples/Algorithms/TruthTracking/ActsExamples/TruthTracking/ParticleSmearing.hpp
     seedFinderConfigArg : SeedFinderConfigArg(maxSeedsPerSpM, cotThetaMax, sigmaScattering, radLengthPerSeed, minPt, impactMax, deltaPhiMax, interactionPointCut, deltaZMax, maxPtScattering, zBinEdges, zBinsCustomLooping, rRangeMiddleSP, useVariableMiddleSPRange, binSizeR, seedConfirmation, centralSeedConfirmationRange, forwardSeedConfirmationRange, deltaR, deltaRBottomSP, deltaRTopSP, deltaRMiddleSPRange, collisionRegion, r, z, zOutermostLayers)
         Defaults specified in Examples/Algorithms/TrackFinding/include/ActsExamples/TrackFinding/TrackParamsEstimationAlgorithm.hpp
-<<<<<<< HEAD
-    seedFinderConfigArg : SeedFinderConfigArg(maxSeedsPerSpM, cotThetaMax, sigmaScattering, radLengthPerSeed, minPt, impactMax, deltaPhiMax, interactionPointCut, deltaZMax, maxPtScattering, zBinEdges, zBinsCustomLooping, rRangeMiddleSP, useVariableMiddleSPRange, binSizeR, seedConfirmation, centralSeedConfirmationRange, forwardSeedConfirmationRange, deltaR, deltaRBottomSP, deltaRTopSP, deltaRMiddleSPRange, collisionRegion, r, z, zOutermostLayers)
-=======
-    seedFinderConfigArg : SeedFinderConfigArg(maxSeedsPerSpM, cotThetaMax, sigmaScattering, radLengthPerSeed, minPt, impactMax, deltaPhiMax, interactionPointCut, arithmeticAverageCotTheta, deltaZMax, maxPtScattering, zBinEdges, zBinsCustomLooping, skipZMiddleBinSearch, rRangeMiddleSP, useVariableMiddleSPRange, binSizeR, seedConfirmation, centralSeedConfirmationRange, forwardSeedConfirmationRange, deltaR, deltaRBottomSP, deltaRTopSP, deltaRMiddleSPRange, collisionRegion, r, z, zOutermostLayers)
->>>>>>> c535c5d9
+    seedFinderConfigArg : SeedFinderConfigArg(maxSeedsPerSpM, cotThetaMax, sigmaScattering, radLengthPerSeed, minPt, impactMax, deltaPhiMax, interactionPointCut, deltaZMax, maxPtScattering, zBinEdges, zBinsCustomLooping, skipZMiddleBinSearch, rRangeMiddleSP, useVariableMiddleSPRange, binSizeR, seedConfirmation, centralSeedConfirmationRange, forwardSeedConfirmationRange, deltaR, deltaRBottomSP, deltaRTopSP, deltaRMiddleSPRange, collisionRegion, r, z, zOutermostLayers)
         SeedFinderConfig settings. deltaR, deltaRBottomSP, deltaRTopSP, deltaRMiddleSPRange, collisionRegion, r, z, zOutermostLayers are ranges specified as a tuple of (min,max). beamPos is specified as (x,y).
         Defaults specified in Core/include/Acts/Seeding/SeedFinderConfig.hpp
     seedFinderOptionsArg :  SeedFinderOptionsArg(bFieldInZ, beamPos)
