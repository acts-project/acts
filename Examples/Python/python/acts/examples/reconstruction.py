from pathlib import Path
from typing import Optional, Union, List
from enum import Enum
from collections import namedtuple
import warnings

import acts
import acts.examples

u = acts.UnitConstants

SeedingAlgorithm = Enum(
    "SeedingAlgorithm", "Default TruthSmeared TruthEstimated Orthogonal HoughTransform"
)

TruthSeedRanges = namedtuple(
    "TruthSeedRanges",
    ["rho", "z", "phi", "eta", "absEta", "pt", "nHits"],
    defaults=[(None, None)] * 7,
)

ParticleSmearingSigmas = namedtuple(
    "ParticleSmearingSigmas",
    ["d0", "d0PtA", "d0PtB", "z0", "z0PtA", "z0PtB", "t0", "phi", "theta", "pRel"],
    defaults=[None] * 10,
)

SeedFinderConfigArg = namedtuple(
    "SeedFinderConfig",
    [
        "maxSeedsPerSpM",
        "cotThetaMax",
        "sigmaScattering",
        "radLengthPerSeed",
        "minPt",
        "impactMax",
        "deltaPhiMax",
        "interactionPointCut",
        "arithmeticAverageCotTheta",
        "deltaZMax",
        "maxPtScattering",
        "zBinEdges",
        "zBinsCustomLooping",
        "rRangeMiddleSP",
        "useVariableMiddleSPRange",
        "binSizeR",
        "seedConfirmation",
        "centralSeedConfirmationRange",
        "forwardSeedConfirmationRange",
        "deltaR",  # (min,max)
        "deltaRBottomSP",  # (min,max)
        "deltaRTopSP",  # (min,max)
        "deltaRMiddleSPRange",  # (min,max)
        "collisionRegion",  # (min,max)
        "r",  # (min,max)
        "z",  # (min,max)
        "zOutermostLayers",  # (min,max)
    ],
    defaults=[None] * 19 + [(None, None)] * 8,
)
SeedFinderOptionsArg = namedtuple(
    "SeedFinderOptions", ["beamPos", "bFieldInZ"], defaults=[(None, None), None]
)

SeedFilterConfigArg = namedtuple(
    "SeedFilterConfig",
    [
        "impactWeightFactor",
        "zOriginWeightFactor",
        "compatSeedWeight",
        "compatSeedLimit",
        "numSeedIncrement",
        "seedWeightIncrement",
        "seedConfirmation",
        "maxSeedsPerSpMConf",
        "maxQualitySeedsPerSpMConf",
        "useDeltaRorTopRadius",
        "deltaRMin",
    ],
    defaults=[None] * 11,
)

SpacePointGridConfigArg = namedtuple(
    "SeedGridConfig",
    [
        "rMax",
        "zBinEdges",
        "phiBinDeflectionCoverage",
        "impactMax",
        "deltaRMax",
        "phi",  # (min,max)
    ],
    defaults=[None] * 5 + [(None, None)] * 1,
)

SeedingAlgorithmConfigArg = namedtuple(
    "SeedingAlgorithmConfig",
    [
        "allowSeparateRMax",
        "zBinNeighborsTop",
        "zBinNeighborsBottom",
        "numPhiNeighbors",
    ],
    defaults=[None] * 4,
)

TruthEstimatedSeedingAlgorithmConfigArg = namedtuple(
    "TruthSeederConfig",
    [
        "deltaR",  # (min,max)
    ],
    defaults=[(None, None)],
)

TrackSelectorConfig = namedtuple(
    "TrackSelectorConfig",
    ["loc0", "loc1", "time", "eta", "absEta", "pt", "phi", "nMeasurementsMin"],
    defaults=[(None, None)] * 7 + [None],
)

AmbiguityResolutionConfig = namedtuple(
    "AmbiguityResolutionConfig",
    ["maximumSharedHits", "nMeasurementsMin", "maximumIterations"],
    defaults=[None] * 3,
)

AmbiguityResolutionMLConfig = namedtuple(
    "AmbiguityResolutionMLConfig",
    ["nMeasurementsMin"],
    defaults=[None] * 1,
)

AmbiguityResolutionMLDBScanConfig = namedtuple(
    "AmbiguityResolutionMLDBScanConfig",
    ["nMeasurementsMin", "epsilonDBScan", "minPointsDBScan"],
    defaults=[None] * 3,
)


class VertexFinder(Enum):
    Truth = (1,)
    AMVF = (2,)
    Iterative = (3,)


@acts.examples.NamedTypeArgs(
    seedingAlgorithm=SeedingAlgorithm,
    truthSeedRanges=TruthSeedRanges,
    particleSmearingSigmas=ParticleSmearingSigmas,
    seedFinderConfigArg=SeedFinderConfigArg,
    seedFinderOptionsArg=SeedFinderOptionsArg,
    seedFilterConfigArg=SeedFilterConfigArg,
    spacePointGridConfigArg=SpacePointGridConfigArg,
    seedingAlgorithmConfigArg=SeedingAlgorithmConfigArg,
    truthEstimatedSeedingAlgorithmConfigArg=TruthEstimatedSeedingAlgorithmConfigArg,
    logLevel=acts.logging.Level,
)
def addSeeding(
    s: acts.examples.Sequencer,
    trackingGeometry: acts.TrackingGeometry,
    field: acts.MagneticFieldProvider,
    geoSelectionConfigFile: Optional[Union[Path, str]] = None,
    seedingAlgorithm: SeedingAlgorithm = SeedingAlgorithm.Default,
    truthSeedRanges: Optional[TruthSeedRanges] = TruthSeedRanges(),
    particleSmearingSigmas: ParticleSmearingSigmas = ParticleSmearingSigmas(),
    initialSigmas: Optional[list] = None,
    initialVarInflation: Optional[list] = None,
    seedFinderConfigArg: SeedFinderConfigArg = SeedFinderConfigArg(),
    seedFinderOptionsArg: SeedFinderOptionsArg = SeedFinderOptionsArg(),
    seedFilterConfigArg: SeedFilterConfigArg = SeedFilterConfigArg(),
    spacePointGridConfigArg: SpacePointGridConfigArg = SpacePointGridConfigArg(),
    seedingAlgorithmConfigArg: SeedingAlgorithmConfigArg = SeedingAlgorithmConfigArg(),
    houghTransformConfig: acts.examples.HoughTransformSeeder.Config = acts.examples.HoughTransformSeeder.Config(),
    truthEstimatedSeedingAlgorithmConfigArg: TruthEstimatedSeedingAlgorithmConfigArg = TruthEstimatedSeedingAlgorithmConfigArg(),
    inputParticles: str = "particles",
    outputDirRoot: Optional[Union[Path, str]] = None,
    logLevel: Optional[acts.logging.Level] = None,
    rnd: Optional[acts.examples.RandomNumbers] = None,
) -> None:
    """This function steers the seeding
    Parameters
    ----------
    s: Sequencer
        the sequencer module to which we add the Seeding steps (returned from addSeeding)
    trackingGeometry : tracking geometry
    field : magnetic field
    geoSelectionConfigFile : Path|str, path, None
        Json file for space point geometry selection. Not required for SeedingAlgorithm.TruthSmeared.
    seedingAlgorithm : SeedingAlgorithm, Default
        seeding algorithm to use: one of Default (no truth information used), TruthSmeared, TruthEstimated
    truthSeedRanges : TruthSeedRanges(rho, z, phi, eta, absEta, pt, nHits)
        TruthSeedSelector configuration. Each range is specified as a tuple of (min,max).
        Defaults of no cuts specified in Examples/Algorithms/TruthTracking/ActsExamples/TruthTracking/TruthSeedSelector.hpp
        If specified as None, don't run ParticleSmearing at all (and use addCKFTracks(selectedParticles="particles"))
    particleSmearingSigmas : ParticleSmearingSigmas(d0, d0PtA, d0PtB, z0, z0PtA, z0PtB, t0, phi, theta, pRel)
        ParticleSmearing configuration.
        Defaults specified in Examples/Algorithms/TruthTracking/ActsExamples/TruthTracking/ParticleSmearing.hpp
    initialSigmas : list
        Sets the initial covariance matrix diagonal. This is ignored in case of TruthSmearing.
        Defaults specified in Examples/Algorithms/TrackFinding/include/ActsExamples/TrackFinding/TrackParamsEstimationAlgorithm.hpp
    initialVarInflation : list
        List of 6 scale factors to inflate the initial covariance matrix
        Defaults specified in Examples/Algorithms/TrackFinding/include/ActsExamples/TrackFinding/TrackParamsEstimationAlgorithm.hpp
    seedFinderConfigArg : SeedFinderConfigArg(maxSeedsPerSpM, cotThetaMax, sigmaScattering, radLengthPerSeed, minPt, impactMax, deltaPhiMax, interactionPointCut, arithmeticAverageCotTheta, deltaZMax, maxPtScattering, zBinEdges, zBinsCustomLooping, rRangeMiddleSP, useVariableMiddleSPRange, binSizeR, seedConfirmation, centralSeedConfirmationRange, forwardSeedConfirmationRange, deltaR, deltaRBottomSP, deltaRTopSP, deltaRMiddleSPRange, collisionRegion, r, z, zOutermostLayers)
        SeedFinderConfig settings. deltaR, deltaRBottomSP, deltaRTopSP, deltaRMiddleSPRange, collisionRegion, r, z, zOutermostLayers are ranges specified as a tuple of (min,max). beamPos is specified as (x,y).
        Defaults specified in Core/include/Acts/Seeding/SeedFinderConfig.hpp
    seedFinderOptionsArg :  SeedFinderOptionsArg(bFieldInZ, beamPos)
        Defaults specified in Core/include/Acts/Seeding/SeedFinderConfig.hpp
    seedFilterConfigArg : SeedFilterConfigArg(compatSeedWeight, compatSeedLimit, numSeedIncrement, seedWeightIncrement, seedConfirmation, maxSeedsPerSpMConf, maxQualitySeedsPerSpMConf, useDeltaRorTopRadius)
                                Defaults specified in Core/include/Acts/Seeding/SeedFilterConfig.hpp
    spacePointGridConfigArg : SpacePointGridConfigArg(rMax, zBinEdges, phiBinDeflectionCoverage, phi, impactMax)
                                SpacePointGridConfigArg settings. phi is specified as a tuple of (min,max).
        Defaults specified in Core/include/Acts/Seeding/SpacePointGrid.hpp
    seedingAlgorithmConfigArg : SeedingAlgorithmConfigArg(allowSeparateRMax, zBinNeighborsTop, zBinNeighborsBottom, numPhiNeighbors)
                                Defaults specified in Examples/Algorithms/TrackFinding/include/ActsExamples/TrackFinding/SeedingAlgorithm.hpp
    truthEstimatedSeedingAlgorithmConfigArg : TruthEstimatedSeedingAlgorithmConfigArg(deltaR)
        Currently only deltaR=(min,max) range specified here.
    inputParticles : str, "particles"
        input particles name in the WhiteBoard
    outputDirRoot : Path|str, path, None
        the output folder for the Root output, None triggers no output
    logLevel : acts.logging.Level, None
        logging level to override setting given in `s`
    rnd : RandomNumbers, None
        random number generator. Only used by SeedingAlgorithm.TruthSmeared.
    """

    logLevel = acts.examples.defaultLogging(s, logLevel)()
    logger = acts.logging.getLogger("addSeeding")
    logger.setLevel(logLevel)

    if truthSeedRanges is not None:
        selectedParticles = "truth_seeds_selected"
        addSeedingTruthSelection(
            s,
            inputParticles,
            selectedParticles,
            truthSeedRanges,
            logLevel,
        )
    else:
        selectedParticles = inputParticles

    # Create starting parameters from either particle smearing or combined seed
    # finding and track parameters estimation
    if seedingAlgorithm == SeedingAlgorithm.TruthSmeared:
        logger.info("Using smeared truth particles for seeding")
        addTruthSmearedSeeding(
            s,
            rnd,
            selectedParticles,
            particleSmearingSigmas,
            initialVarInflation,
            logLevel,
        )
    else:
        spacePoints = addSpacePointsMaking(
            s, trackingGeometry, geoSelectionConfigFile, logLevel
        )
        # Run either: truth track finding or seeding
        if seedingAlgorithm == SeedingAlgorithm.TruthEstimated:
            logger.info("Using truth track finding from space points for seeding")
            seeds = addTruthEstimatedSeeding(
                s,
                spacePoints,
                selectedParticles,
                truthEstimatedSeedingAlgorithmConfigArg,
                logLevel,
            )
        elif seedingAlgorithm == SeedingAlgorithm.Default:
            logger.info("Using default seeding")
            seeds = addStandardSeeding(
                s,
                spacePoints,
                seedingAlgorithmConfigArg,
                seedFinderConfigArg,
                seedFinderOptionsArg,
                seedFilterConfigArg,
                spacePointGridConfigArg,
                logLevel,
            )
        elif seedingAlgorithm == SeedingAlgorithm.Orthogonal:
            logger.info("Using orthogonal seeding")
            seeds = addOrthogonalSeeding(
                s,
                spacePoints,
                seedFinderConfigArg,
                seedFinderOptionsArg,
                seedFilterConfigArg,
                logLevel,
            )
        elif seedingAlgorithm == SeedingAlgorithm.HoughTransform:
            logger.info("Using Hough Transform seeding")
            houghTransformConfig.inputSpacePoints = [spacePoints]
            houghTransformConfig.inputMeasurements = "measurements"
            houghTransformConfig.inputSourceLinks = "sourcelinks"
            houghTransformConfig.outputProtoTracks = "prototracks"
            houghTransformConfig.outputSeeds = "seeds"
            houghTransformConfig.trackingGeometry = trackingGeometry
            seeds = addHoughTransformSeeding(s, houghTransformConfig, logLevel)
        else:
            logger.fatal("unknown seedingAlgorithm %s", seedingAlgorithm)

        parEstimateAlg = acts.examples.TrackParamsEstimationAlgorithm(
            level=logLevel,
            inputSeeds=seeds,
            outputTrackParameters="estimatedparameters",
            trackingGeometry=trackingGeometry,
            magneticField=field,
            **acts.examples.defaultKWArgs(
                sigmaLoc0=initialSigmas[0] if initialSigmas is not None else None,
                sigmaLoc1=initialSigmas[1] if initialSigmas is not None else None,
                sigmaPhi=initialSigmas[2] if initialSigmas is not None else None,
                sigmaTheta=initialSigmas[3] if initialSigmas is not None else None,
                sigmaQOverP=initialSigmas[4] if initialSigmas is not None else None,
                sigmaT0=initialSigmas[5] if initialSigmas is not None else None,
                initialVarInflation=initialVarInflation,
            ),
        )
        s.addAlgorithm(parEstimateAlg)

        prototracks = "seed-prototracks"
        s.addAlgorithm(
            acts.examples.SeedsToPrototracks(
                level=logLevel,
                inputSeeds=seeds,
                outputProtoTracks=prototracks,
            )
        )

        if outputDirRoot is not None:
            addSeedPerformanceWriters(
                s,
                outputDirRoot,
                seeds,
                prototracks,
                selectedParticles,
                inputParticles,
                parEstimateAlg.config.outputTrackParameters,
                logLevel,
            )

    return s


def addSeedingTruthSelection(
    s: acts.examples.Sequencer,
    inputParticles: str,
    outputParticles: str,
    truthSeedRanges: TruthSeedRanges,
    logLevel: acts.logging.Level = None,
):
    """adds truth particles filtering before filtering
    For parameters description see addSeeding
    """
    selAlg = acts.examples.TruthSeedSelector(
        **acts.examples.defaultKWArgs(
            ptMin=truthSeedRanges.pt[0],
            ptMax=truthSeedRanges.pt[1],
            etaMin=truthSeedRanges.eta[0],
            etaMax=truthSeedRanges.eta[1],
            nHitsMin=truthSeedRanges.nHits[0],
            nHitsMax=truthSeedRanges.nHits[1],
            rhoMin=truthSeedRanges.rho[0],
            rhoMax=truthSeedRanges.rho[1],
            zMin=truthSeedRanges.z[0],
            zMax=truthSeedRanges.z[1],
            phiMin=truthSeedRanges.phi[0],
            phiMax=truthSeedRanges.phi[1],
            absEtaMin=truthSeedRanges.absEta[0],
            absEtaMax=truthSeedRanges.absEta[1],
        ),
        level=logLevel,
        inputParticles=inputParticles,
        inputMeasurementParticlesMap="measurement_particles_map",
        outputParticles=outputParticles,
    )
    s.addAlgorithm(selAlg)


def addTruthSmearedSeeding(
    sequence: acts.examples.Sequencer,
    rnd: Optional[acts.examples.RandomNumbers],
    selectedParticles: str,
    particleSmearingSigmas: ParticleSmearingSigmas,
    initialVarInflation: List[float],
    logLevel: acts.logging.Level = None,
):
    """adds algorithm that would mimic detector response uncertainties for truth seeding
    For parameters description see addSeeding
    """

    rnd = rnd or acts.examples.RandomNumbers(seed=42)
    # Run particle smearing
    ptclSmear = acts.examples.ParticleSmearing(
        level=logLevel,
        inputParticles=selectedParticles,
        outputTrackParameters="estimatedparameters",
        randomNumbers=rnd,
        # gaussian sigmas to smear particle parameters
        **acts.examples.defaultKWArgs(
            sigmaD0=particleSmearingSigmas.d0,
            sigmaD0PtA=particleSmearingSigmas.d0PtA,
            sigmaD0PtB=particleSmearingSigmas.d0PtB,
            sigmaZ0=particleSmearingSigmas.z0,
            sigmaZ0PtA=particleSmearingSigmas.z0PtA,
            sigmaZ0PtB=particleSmearingSigmas.z0PtB,
            sigmaT0=particleSmearingSigmas.t0,
            sigmaPhi=particleSmearingSigmas.phi,
            sigmaTheta=particleSmearingSigmas.theta,
            sigmaPRel=particleSmearingSigmas.pRel,
            initialVarInflation=initialVarInflation,
        ),
    )
    sequence.addAlgorithm(ptclSmear)

    truthTrkFndAlg = acts.examples.TruthTrackFinder(
        level=logLevel,
        inputParticles=selectedParticles,
        inputMeasurementParticlesMap="measurement_particles_map",
        outputProtoTracks="truth_particle_tracks",
    )
    sequence.addAlgorithm(truthTrkFndAlg)


def addTruthEstimatedSeeding(
    sequence: acts.examples.Sequencer,
    spacePoints: str,
    inputParticles: str,
    TruthEstimatedSeedingAlgorithmConfigArg: TruthEstimatedSeedingAlgorithmConfigArg,
    logLevel: acts.logging.Level = None,
):
    """adds truth seeding
    For parameters description see addSeeding
    """
    logLevel = acts.examples.defaultLogging(sequence, logLevel)()

    truthSeeding = acts.examples.TruthSeedingAlgorithm(
        level=logLevel,
        inputParticles=inputParticles,
        inputMeasurementParticlesMap="measurement_particles_map",
        inputSpacePoints=[spacePoints],
        outputParticles="truth_seeded_particles",
        outputProtoTracks="truth_particle_tracks",
        outputSeeds="seeds",
        **acts.examples.defaultKWArgs(
            deltaRMin=TruthEstimatedSeedingAlgorithmConfigArg.deltaR[0],
            deltaRMax=TruthEstimatedSeedingAlgorithmConfigArg.deltaR[1],
        ),
    )
    sequence.addAlgorithm(truthSeeding)

    return truthSeeding.config.outputSeeds


def addSpacePointsMaking(
    sequence: acts.examples.Sequencer,
    trackingGeometry: acts.TrackingGeometry,
    geoSelectionConfigFile: Union[Path, str],
    logLevel: acts.logging.Level = None,
):
    """adds space points making
    For parameters description see addSeeding
    """
    logLevel = acts.examples.defaultLogging(sequence, logLevel)()
    spAlg = acts.examples.SpacePointMaker(
        level=logLevel,
        inputSourceLinks="sourcelinks",
        inputMeasurements="measurements",
        outputSpacePoints="spacepoints",
        trackingGeometry=trackingGeometry,
        geometrySelection=acts.examples.readJsonGeometryList(
            str(geoSelectionConfigFile)
        ),
    )
    sequence.addAlgorithm(spAlg)
    return spAlg.config.outputSpacePoints


def addStandardSeeding(
    sequence: acts.examples.Sequencer,
    spacePoints: str,
    seedingAlgorithmConfigArg: SeedingAlgorithmConfigArg,
    seedFinderConfigArg: SeedFinderConfigArg,
    seedFinderOptionsArg: SeedFinderOptionsArg,
    seedFilterConfigArg: SeedFilterConfigArg,
    spacePointGridConfigArg: SpacePointGridConfigArg,
    logLevel: acts.logging.Level = None,
):
    """adds standard seeding
    For parameters description see addSeeding
    """
    logLevel = acts.examples.defaultLogging(sequence, logLevel)()

    seedFinderConfig = acts.SeedFinderConfig(
        **acts.examples.defaultKWArgs(
            rMin=seedFinderConfigArg.r[0],
            rMax=seedFinderConfigArg.r[1],
            deltaRMin=seedFinderConfigArg.deltaR[0],
            deltaRMax=seedFinderConfigArg.deltaR[1],
            deltaRMinTopSP=(
                seedFinderConfigArg.deltaR[0]
                if seedFinderConfigArg.deltaRTopSP[0] is None
                else seedFinderConfigArg.deltaRTopSP[0]
            ),
            deltaRMaxTopSP=(
                seedFinderConfigArg.deltaR[1]
                if seedFinderConfigArg.deltaRTopSP[1] is None
                else seedFinderConfigArg.deltaRTopSP[1]
            ),
            deltaRMinBottomSP=(
                seedFinderConfigArg.deltaR[0]
                if seedFinderConfigArg.deltaRBottomSP[0] is None
                else seedFinderConfigArg.deltaRBottomSP[0]
            ),
            deltaRMaxBottomSP=(
                seedFinderConfigArg.deltaR[1]
                if seedFinderConfigArg.deltaRBottomSP[1] is None
                else seedFinderConfigArg.deltaRBottomSP[1]
            ),
            deltaRMiddleMinSPRange=seedFinderConfigArg.deltaRMiddleSPRange[0],
            deltaRMiddleMaxSPRange=seedFinderConfigArg.deltaRMiddleSPRange[1],
            collisionRegionMin=seedFinderConfigArg.collisionRegion[0],
            collisionRegionMax=seedFinderConfigArg.collisionRegion[1],
            zMin=seedFinderConfigArg.z[0],
            zMax=seedFinderConfigArg.z[1],
            zOutermostLayers=(
                seedFinderConfigArg.zOutermostLayers[0]
                if seedFinderConfigArg.zOutermostLayers[0] is not None
                else seedFinderConfigArg.z[0],
                seedFinderConfigArg.zOutermostLayers[1]
                if seedFinderConfigArg.zOutermostLayers[1] is not None
                else seedFinderConfigArg.z[1],
            ),
            maxSeedsPerSpM=seedFinderConfigArg.maxSeedsPerSpM,
            cotThetaMax=seedFinderConfigArg.cotThetaMax,
            sigmaScattering=seedFinderConfigArg.sigmaScattering,
            radLengthPerSeed=seedFinderConfigArg.radLengthPerSeed,
            minPt=seedFinderConfigArg.minPt,
            impactMax=seedFinderConfigArg.impactMax,
            interactionPointCut=seedFinderConfigArg.interactionPointCut,
            arithmeticAverageCotTheta=seedFinderConfigArg.arithmeticAverageCotTheta,
            deltaZMax=seedFinderConfigArg.deltaZMax,
            maxPtScattering=seedFinderConfigArg.maxPtScattering,
            zBinEdges=seedFinderConfigArg.zBinEdges,
            zBinsCustomLooping=seedFinderConfigArg.zBinsCustomLooping,
            rRangeMiddleSP=seedFinderConfigArg.rRangeMiddleSP,
            useVariableMiddleSPRange=seedFinderConfigArg.useVariableMiddleSPRange,
            binSizeR=seedFinderConfigArg.binSizeR,
            seedConfirmation=seedFinderConfigArg.seedConfirmation,
            centralSeedConfirmationRange=seedFinderConfigArg.centralSeedConfirmationRange,
            forwardSeedConfirmationRange=seedFinderConfigArg.forwardSeedConfirmationRange,
        ),
    )
    seedFinderOptions = acts.SeedFinderOptions(
        **acts.examples.defaultKWArgs(
            beamPos=acts.Vector2(0.0, 0.0)
            if seedFinderOptionsArg.beamPos == (None, None)
            else acts.Vector2(
                seedFinderOptionsArg.beamPos[0], seedFinderOptionsArg.beamPos[1]
            ),
            bFieldInZ=seedFinderOptionsArg.bFieldInZ,
        )
    )
    seedFilterConfig = acts.SeedFilterConfig(
        **acts.examples.defaultKWArgs(
            maxSeedsPerSpM=seedFinderConfig.maxSeedsPerSpM,
            deltaRMin=(
                seedFinderConfig.deltaRMin
                if seedFilterConfigArg.deltaRMin is None
                else seedFilterConfigArg.deltaRMin
            ),
            impactWeightFactor=seedFilterConfigArg.impactWeightFactor,
            zOriginWeightFactor=seedFilterConfigArg.zOriginWeightFactor,
            compatSeedWeight=seedFilterConfigArg.compatSeedWeight,
            compatSeedLimit=seedFilterConfigArg.compatSeedLimit,
            numSeedIncrement=seedFilterConfigArg.numSeedIncrement,
            seedWeightIncrement=seedFilterConfigArg.seedWeightIncrement,
            seedConfirmation=seedFilterConfigArg.seedConfirmation,
            centralSeedConfirmationRange=seedFinderConfig.centralSeedConfirmationRange,
            forwardSeedConfirmationRange=seedFinderConfig.forwardSeedConfirmationRange,
            maxSeedsPerSpMConf=seedFilterConfigArg.maxSeedsPerSpMConf,
            maxQualitySeedsPerSpMConf=seedFilterConfigArg.maxQualitySeedsPerSpMConf,
            useDeltaRorTopRadius=seedFilterConfigArg.useDeltaRorTopRadius,
        )
    )

    gridConfig = acts.SpacePointGridConfig(
        **acts.examples.defaultKWArgs(
            minPt=seedFinderConfig.minPt,
            rMax=(
                seedFinderConfig.rMax
                if spacePointGridConfigArg.rMax is None
                else spacePointGridConfigArg.rMax
            ),
            zMax=seedFinderConfig.zMax,
            zMin=seedFinderConfig.zMin,
            deltaRMax=(
                seedFinderConfig.deltaRMax
                if spacePointGridConfigArg.deltaRMax is None
                else spacePointGridConfigArg.deltaRMax
            ),
            cotThetaMax=seedFinderConfig.cotThetaMax,
            phiMin=spacePointGridConfigArg.phi[0],
            phiMax=spacePointGridConfigArg.phi[1],
            impactMax=spacePointGridConfigArg.impactMax,
            zBinEdges=spacePointGridConfigArg.zBinEdges,
            phiBinDeflectionCoverage=spacePointGridConfigArg.phiBinDeflectionCoverage,
        )
    )

    gridOptions = acts.SpacePointGridOptions(
        **acts.examples.defaultKWArgs(
            bFieldInZ=seedFinderOptions.bFieldInZ,
        )
    )

    seedingAlg = acts.examples.SeedingAlgorithm(
        level=logLevel,
        inputSpacePoints=[spacePoints],
        outputSeeds="seeds",
        **acts.examples.defaultKWArgs(
            allowSeparateRMax=seedingAlgorithmConfigArg.allowSeparateRMax,
            zBinNeighborsTop=seedingAlgorithmConfigArg.zBinNeighborsTop,
            zBinNeighborsBottom=seedingAlgorithmConfigArg.zBinNeighborsBottom,
            numPhiNeighbors=seedingAlgorithmConfigArg.numPhiNeighbors,
        ),
        gridConfig=gridConfig,
        gridOptions=gridOptions,
        seedFilterConfig=seedFilterConfig,
        seedFinderConfig=seedFinderConfig,
        seedFinderOptions=seedFinderOptions,
    )
    sequence.addAlgorithm(seedingAlg)

    return seedingAlg.config.outputSeeds


def addOrthogonalSeeding(
    sequence: acts.examples.Sequencer,
    spacePoints: str,
    seedFinderConfigArg: SeedFinderConfigArg,
    seedFinderOptionsArg: SeedFinderOptionsArg,
    seedFilterConfigArg: SeedFilterConfigArg,
    logLevel: acts.logging.Level = None,
):
    """adds orthogonal seeding algorithm
    For parameters description see addSeeding
    """
    logLevel = acts.examples.defaultLogging(sequence, logLevel)()
    seedFinderConfig = acts.SeedFinderOrthogonalConfig(
        **acts.examples.defaultKWArgs(
            rMin=seedFinderConfigArg.r[0],
            rMax=seedFinderConfigArg.r[1],
            deltaRMinTopSP=(
                seedFinderConfigArg.deltaR[0]
                if seedFinderConfigArg.deltaRTopSP[0] is None
                else seedFinderConfigArg.deltaRTopSP[0]
            ),
            deltaRMaxTopSP=(
                seedFinderConfigArg.deltaR[1]
                if seedFinderConfigArg.deltaRTopSP[1] is None
                else seedFinderConfigArg.deltaRTopSP[1]
            ),
            deltaRMinBottomSP=(
                seedFinderConfigArg.deltaR[0]
                if seedFinderConfigArg.deltaRBottomSP[0] is None
                else seedFinderConfigArg.deltaRBottomSP[0]
            ),
            deltaRMaxBottomSP=(
                seedFinderConfigArg.deltaR[1]
                if seedFinderConfigArg.deltaRBottomSP[1] is None
                else seedFinderConfigArg.deltaRBottomSP[1]
            ),
            collisionRegionMin=seedFinderConfigArg.collisionRegion[0],
            collisionRegionMax=seedFinderConfigArg.collisionRegion[1],
            zMin=seedFinderConfigArg.z[0],
            zMax=seedFinderConfigArg.z[1],
            zOutermostLayers=(
                seedFinderConfigArg.zOutermostLayers[0]
                if seedFinderConfigArg.zOutermostLayers[0] is not None
                else seedFinderConfigArg.z[0],
                seedFinderConfigArg.zOutermostLayers[1]
                if seedFinderConfigArg.zOutermostLayers[1] is not None
                else seedFinderConfigArg.z[1],
            ),
            maxSeedsPerSpM=seedFinderConfigArg.maxSeedsPerSpM,
            cotThetaMax=seedFinderConfigArg.cotThetaMax,
            sigmaScattering=seedFinderConfigArg.sigmaScattering,
            radLengthPerSeed=seedFinderConfigArg.radLengthPerSeed,
            minPt=seedFinderConfigArg.minPt,
            impactMax=seedFinderConfigArg.impactMax,
            deltaPhiMax=seedFinderConfigArg.deltaPhiMax,
            interactionPointCut=seedFinderConfigArg.interactionPointCut,
            deltaZMax=seedFinderConfigArg.deltaZMax,
            maxPtScattering=seedFinderConfigArg.maxPtScattering,
            rRangeMiddleSP=seedFinderConfigArg.rRangeMiddleSP,
            useVariableMiddleSPRange=seedFinderConfigArg.useVariableMiddleSPRange,
            seedConfirmation=seedFinderConfigArg.seedConfirmation,
            centralSeedConfirmationRange=seedFinderConfigArg.centralSeedConfirmationRange,
            forwardSeedConfirmationRange=seedFinderConfigArg.forwardSeedConfirmationRange,
        ),
    )
    seedFinderOptions = acts.SeedFinderOptions(
        **acts.examples.defaultKWArgs(
            beamPos=acts.Vector2(0.0, 0.0)
            if seedFinderOptionsArg.beamPos == (None, None)
            else acts.Vector2(
                seedFinderOptionsArg.beamPos[0], seedFinderOptionsArg.beamPos[1]
            ),
            bFieldInZ=seedFinderOptionsArg.bFieldInZ,
        )
    )
    seedFilterConfig = acts.SeedFilterConfig(
        **acts.examples.defaultKWArgs(
            maxSeedsPerSpM=seedFinderConfig.maxSeedsPerSpM,
            deltaRMin=(
                seedFinderConfigArg.deltaR[0]
                if seedFilterConfigArg.deltaRMin is None
                else seedFilterConfigArg.deltaRMin
            ),
            impactWeightFactor=seedFilterConfigArg.impactWeightFactor,
            zOriginWeightFactor=seedFilterConfigArg.zOriginWeightFactor,
            compatSeedWeight=seedFilterConfigArg.compatSeedWeight,
            compatSeedLimit=seedFilterConfigArg.compatSeedLimit,
            numSeedIncrement=seedFilterConfigArg.numSeedIncrement,
            seedWeightIncrement=seedFilterConfigArg.seedWeightIncrement,
            seedConfirmation=seedFilterConfigArg.seedConfirmation,
            maxSeedsPerSpMConf=seedFilterConfigArg.maxSeedsPerSpMConf,
            maxQualitySeedsPerSpMConf=seedFilterConfigArg.maxQualitySeedsPerSpMConf,
            useDeltaRorTopRadius=seedFilterConfigArg.useDeltaRorTopRadius,
        )
    )
    seedingAlg = acts.examples.SeedingOrthogonalAlgorithm(
        level=logLevel,
        inputSpacePoints=[spacePoints],
        outputSeeds="seeds",
        seedFilterConfig=seedFilterConfig,
        seedFinderConfig=seedFinderConfig,
        seedFinderOptions=seedFinderOptions,
    )
    sequence.addAlgorithm(seedingAlg)

    return seedingAlg.config.outputSeeds


def addHoughTransformSeeding(
    sequence: acts.examples.Sequencer,
    config: acts.examples.HoughTransformSeeder.Config,
    logLevel: acts.logging.Level = None,
):
    """
    Configures HoughTransform (HT) for seeding, instead of extra proxy config objects it takes
    directly the HT example algorithm config.
    """
    logLevel = acts.examples.defaultLogging(sequence, logLevel)()
    ht = acts.examples.HoughTransformSeeder(config=config, level=logLevel)
    sequence.addAlgorithm(ht)
    # potentially HT can be extended to also produce seeds, but it is not yet implemented yet
    # configuration option (outputSeeds) exists
    return ht.config.outputSeeds


def addSeedPerformanceWriters(
    sequence: acts.examples.Sequencer,
    outputDirRoot: Union[Path, str],
    seeds: str,
    prototracks: str,
    selectedParticles: str,
    inputParticles: str,
    outputTrackParameters: str,
    logLevel: acts.logging.Level = None,
):
    """Writes seeding related performance output"""
    customLogLevel = acts.examples.defaultLogging(sequence, logLevel)
    outputDirRoot = Path(outputDirRoot)
    if not outputDirRoot.exists():
        outputDirRoot.mkdir()

    sequence.addWriter(
        acts.examples.SeedingPerformanceWriter(
            level=customLogLevel(minLevel=acts.logging.DEBUG),
            inputSeeds=seeds,
            inputParticles=selectedParticles,
            inputMeasurementParticlesMap="measurement_particles_map",
            filePath=str(outputDirRoot / "performance_seeding.root"),
        )
    )

    sequence.addWriter(
        acts.examples.RootTrackParameterWriter(
            level=customLogLevel(),
            inputTrackParameters=outputTrackParameters,
            inputProtoTracks=prototracks,
            inputParticles=inputParticles,
            inputSimHits="simhits",
            inputMeasurementParticlesMap="measurement_particles_map",
            inputMeasurementSimHitsMap="measurement_simhits_map",
            filePath=str(outputDirRoot / "estimatedparams.root"),
            treeName="estimatedparams",
        )
    )


def addKalmanTracks(
    s: acts.examples.Sequencer,
    trackingGeometry: acts.TrackingGeometry,
    field: acts.MagneticFieldProvider,
    directNavigation: bool = False,
    reverseFilteringMomThreshold: float = 0 * u.GeV,
    inputProtoTracks: str = "truth_particle_tracks",
    multipleScattering: bool = True,
    energyLoss: bool = True,
    clusters: str = None,
    calibrator: acts.examples.MeasurementCalibrator = acts.examples.makePassThroughCalibrator(),
    logLevel: Optional[acts.logging.Level] = None,
) -> None:
    customLogLevel = acts.examples.defaultLogging(s, logLevel)

    if directNavigation:
        srfSortAlg = acts.examples.SurfaceSortingAlgorithm(
            level=customLogLevel(),
            inputProtoTracks=inputProtoTracks,
            inputSimHits="simhits",
            inputMeasurementSimHitsMap="measurement_simhits_map",
            outputProtoTracks="sorted_truth_particle_tracks",
        )
        s.addAlgorithm(srfSortAlg)
        inputProtoTracks = srfSortAlg.config.outputProtoTracks

    kalmanOptions = {
        "multipleScattering": multipleScattering,
        "energyLoss": energyLoss,
        "reverseFilteringMomThreshold": reverseFilteringMomThreshold,
        "freeToBoundCorrection": acts.examples.FreeToBoundCorrection(False),
        "level": customLogLevel(),
    }

    fitAlg = acts.examples.TrackFittingAlgorithm(
        level=customLogLevel(),
        inputMeasurements="measurements",
        inputSourceLinks="sourcelinks",
        inputProtoTracks=inputProtoTracks,
        inputInitialTrackParameters="estimatedparameters",
        inputClusters=clusters if clusters is not None else "",
        outputTracks="kfTracks",
        pickTrack=-1,
        fit=acts.examples.makeKalmanFitterFunction(
            trackingGeometry, field, **kalmanOptions
        ),
        calibrator=calibrator,
    )
    s.addAlgorithm(fitAlg)
    s.addWhiteboardAlias("tracks", fitAlg.config.outputTracks)

    trackConverter = acts.examples.TracksToTrajectories(
        level=customLogLevel(),
        inputTracks=fitAlg.config.outputTracks,
        outputTrajectories="kfTrajectories",
    )
    s.addAlgorithm(trackConverter)
    s.addWhiteboardAlias("trajectories", trackConverter.config.outputTrajectories)

    return s


def addTruthTrackingGsf(
    s: acts.examples.Sequencer,
    trackingGeometry: acts.TrackingGeometry,
    field: acts.MagneticFieldProvider,
    inputProtoTracks: str = "truth_particle_tracks",
    logLevel: Optional[acts.logging.Level] = None,
) -> None:
    customLogLevel = acts.examples.defaultLogging(s, logLevel)

    gsfOptions = {
        "betheHeitlerApprox": acts.examples.AtlasBetheHeitlerApprox.makeDefault(),
        "maxComponents": 12,
        "abortOnError": False,
        "disableAllMaterialHandling": False,
        "finalReductionMethod": acts.examples.FinalReductionMethod.maxWeight,
        "weightCutoff": 1.0e-4,
        "level": customLogLevel(),
    }

    gsfAlg = acts.examples.TrackFittingAlgorithm(
        level=customLogLevel(),
        inputMeasurements="measurements",
        inputSourceLinks="sourcelinks",
        inputProtoTracks=inputProtoTracks,
        inputInitialTrackParameters="estimatedparameters",
        outputTracks="gsf_tracks",
        pickTrack=-1,
        fit=acts.examples.makeGsfFitterFunction(trackingGeometry, field, **gsfOptions),
        calibrator=acts.examples.makePassThroughCalibrator(),
    )
    s.addAlgorithm(gsfAlg)

    trackConverter = acts.examples.TracksToTrajectories(
        level=customLogLevel(),
        inputTracks=gsfAlg.config.outputTracks,
        outputTrajectories="gsf_trajectories",
    )
    s.addAlgorithm(trackConverter)

    return s


@acts.examples.NamedTypeArgs(
    trackSelectorConfig=TrackSelectorConfig,
)
def addCKFTracks(
    s: acts.examples.Sequencer,
    trackingGeometry: acts.TrackingGeometry,
    field: acts.MagneticFieldProvider,
    trackSelectorConfig: Optional[TrackSelectorConfig] = None,
    outputDirCsv: Optional[Union[Path, str]] = None,
    outputDirRoot: Optional[Union[Path, str]] = None,
    writeTrajectories: bool = True,
    logLevel: Optional[acts.logging.Level] = None,
) -> None:
    """This function steers the seeding

    Parameters
    ----------
    s: Sequencer
        the sequencer module to which we add the Seeding steps (returned from addSeeding)
    trackingGeometry : tracking geometry
    field : magnetic field
    outputDirCsv : Path|str, path, None
        the output folder for the Csv output, None triggers no output
    outputDirRoot : Path|str, path, None
        the output folder for the Root output, None triggers no output
    trackSelectorConfig : TrackSelectorConfig(loc0, loc1, time, eta, absEta, pt, phi, minMeasurements)
        TrackSelector configuration. Each range is specified as a tuple of (min,max).
        Defaults of no cuts specified in Examples/Algorithms/TruthTracking/ActsExamples/TruthTracking/TrackSelector.hpp
    writeTrajectories : bool, True
        write trackstates_ckf.root and tracksummary_ckf.root ntuples? These can be quite large.
    """

    customLogLevel = acts.examples.defaultLogging(s, logLevel)

    # Setup the track finding algorithm with CKF
    # It takes all the source links created from truth hit smearing, seeds from
    # truth particle smearing and source link selection config
    trackFinder = acts.examples.TrackFindingAlgorithm(
        level=customLogLevel(),
        measurementSelectorCfg=acts.MeasurementSelector.Config(
            [(acts.GeometryIdentifier(), ([], [15.0], [10]))]
        ),
        inputMeasurements="measurements",
        inputSourceLinks="sourcelinks",
        inputInitialTrackParameters="estimatedparameters",
        outputTracks="ckfTracks",
        findTracks=acts.examples.TrackFindingAlgorithm.makeTrackFinderFunction(
            trackingGeometry, field, customLogLevel()
        ),
    )
    s.addAlgorithm(trackFinder)
    s.addWhiteboardAlias("tracks", trackFinder.config.outputTracks)

    trackConverter = acts.examples.TracksToTrajectories(
        level=customLogLevel(),
        inputTracks=trackFinder.config.outputTracks,
        outputTrajectories="trajectories-from-tracks",
    )
    s.addAlgorithm(trackConverter)
    s.addWhiteboardAlias("trajectories", trackConverter.config.outputTrajectories)

    if trackSelectorConfig is not None:
        trackSelector = addTrackSelection(
            s,
            trackSelectorConfig,
            inputTracks=trackFinder.config.outputTracks,
            outputTracks="selectedTracks",
            logLevel=customLogLevel(),
        )
        s.addWhiteboardAlias("tracks", trackSelector.config.outputTracks)

        selectedTrackConverter = acts.examples.TracksToTrajectories(
            level=customLogLevel(),
            inputTracks=trackSelector.config.outputTracks,
            outputTrajectories="trajectories-from-selected-tracks",
        )
        s.addAlgorithm(selectedTrackConverter)
        s.addWhiteboardAlias(
            "trajectories", selectedTrackConverter.config.outputTrajectories
        )

    addTrajectoryWriters(
        s,
        name="ckf",
        trajectories="trajectories",
        outputDirCsv=outputDirCsv,
        outputDirRoot=outputDirRoot,
        writeStates=writeTrajectories,
        writeSummary=writeTrajectories,
        writeCKFperformance=True,
        writeFinderPerformance=False,
        writeFitterPerformance=False,
        logLevel=logLevel,
    )

    return s


def addTrajectoryWriters(
    s: acts.examples.Sequencer,
    name: str,
    trajectories: str = "trajectories",
    outputDirCsv: Optional[Union[Path, str]] = None,
    outputDirRoot: Optional[Union[Path, str]] = None,
    writeStates: bool = True,
    writeSummary: bool = True,
    writeCKFperformance: bool = True,
    writeFinderPerformance: bool = True,
    writeFitterPerformance: bool = True,
    logLevel: Optional[acts.logging.Level] = None,
):
    customLogLevel = acts.examples.defaultLogging(s, logLevel)

    if outputDirRoot is not None:
        outputDirRoot = Path(outputDirRoot)
        if not outputDirRoot.exists():
            outputDirRoot.mkdir()

        if writeStates:
            # write track states from CKF
            trackStatesWriter = acts.examples.RootTrajectoryStatesWriter(
                level=customLogLevel(),
                inputTrajectories=trajectories,
                # @note The full particles collection is used here to avoid lots of warnings
                # since the unselected CKF track might have a majority particle not in the
                # filtered particle collection. This could be avoided when a separate track
                # selection algorithm is used.
                inputParticles="particles_selected",
                inputSimHits="simhits",
                inputMeasurementParticlesMap="measurement_particles_map",
                inputMeasurementSimHitsMap="measurement_simhits_map",
                filePath=str(outputDirRoot / f"trackstates_{name}.root"),
                treeName="trackstates",
            )
            s.addWriter(trackStatesWriter)

        if writeSummary:
            # write track summary from CKF
            trackSummaryWriter = acts.examples.RootTrajectorySummaryWriter(
                level=customLogLevel(),
                inputTrajectories=trajectories,
                # @note The full particles collection is used here to avoid lots of warnings
                # since the unselected CKF track might have a majority particle not in the
                # filtered particle collection. This could be avoided when a separate track
                # selection algorithm is used.
                inputParticles="particles_selected",
                inputMeasurementParticlesMap="measurement_particles_map",
                filePath=str(outputDirRoot / f"tracksummary_{name}.root"),
                treeName="tracksummary",
            )
            s.addWriter(trackSummaryWriter)

        if writeCKFperformance:
            # Write CKF performance data
            ckfPerfWriter = acts.examples.CKFPerformanceWriter(
                level=customLogLevel(),
                inputParticles="truth_seeds_selected",
                inputTrajectories=trajectories,
                inputMeasurementParticlesMap="measurement_particles_map",
                filePath=str(outputDirRoot / f"performance_{name}.root"),
            )
            s.addWriter(ckfPerfWriter)

        if writeFinderPerformance:
            s.addWriter(
                acts.examples.TrackFinderPerformanceWriter(
                    level=acts.logging.INFO,
                    inputProtoTracks="prototracks",
                    inputParticles="truth_seeds_selected",
                    inputMeasurementParticlesMap="measurement_particles_map",
                    filePath=str(
                        outputDirRoot / f"performance_track_finder_{name}.root"
                    ),
                )
            )

        if writeFitterPerformance:
            s.addWriter(
                acts.examples.TrackFitterPerformanceWriter(
                    level=acts.logging.INFO,
                    inputParticles="truth_seeds_selected",
                    inputTrajectories="trajectories",
                    inputMeasurementParticlesMap="measurement_particles_map",
                    filePath=str(
                        outputDirRoot / f"performance_track_fitter_{name}.root"
                    ),
                )
            )

    if outputDirCsv is not None:
        outputDirCsv = Path(outputDirCsv)
        if not outputDirCsv.exists():
            outputDirCsv.mkdir()

        if writeSummary:
            csvMTJWriter = acts.examples.CsvMultiTrajectoryWriter(
                level=customLogLevel(),
                inputTrajectories=trajectories,
                inputMeasurementParticlesMap="measurement_particles_map",
                outputDir=str(outputDirCsv),
                fileName=str(f"tracks_{name}.csv"),
            )
            s.addWriter(csvMTJWriter)


@acts.examples.NamedTypeArgs(
    trackSelectorConfig=TrackSelectorConfig,
)
def addTrackSelection(
    s: acts.examples.Sequencer,
    trackSelectorConfig: TrackSelectorConfig,
    inputTracks: str,
    outputTracks: str,
    logLevel: Optional[acts.logging.Level] = None,
) -> acts.examples.TrackSelector:
    customLogLevel = acts.examples.defaultLogging(s, logLevel)

    trackSelector = acts.examples.TrackSelector(
        level=customLogLevel(),
        inputTracks=inputTracks,
        outputTracks=outputTracks,
        **acts.examples.defaultKWArgs(
            loc0Min=trackSelectorConfig.loc0[0],
            loc0Max=trackSelectorConfig.loc0[1],
            loc1Min=trackSelectorConfig.loc1[0],
            loc1Max=trackSelectorConfig.loc1[1],
            timeMin=trackSelectorConfig.time[0],
            timeMax=trackSelectorConfig.time[1],
            phiMin=trackSelectorConfig.phi[0],
            phiMax=trackSelectorConfig.phi[1],
            etaMin=trackSelectorConfig.eta[0],
            etaMax=trackSelectorConfig.eta[1],
            absEtaMin=trackSelectorConfig.absEta[0],
            absEtaMax=trackSelectorConfig.absEta[1],
            ptMin=trackSelectorConfig.pt[0],
            ptMax=trackSelectorConfig.pt[1],
            minMeasurements=trackSelectorConfig.nMeasurementsMin,
        ),
    )

    s.addAlgorithm(trackSelector)

    return trackSelector


ExaTrkXBackend = Enum("ExaTrkXBackend", "Torch Onnx")


def addExaTrkX(
    s: acts.examples.Sequencer,
    trackingGeometry: acts.TrackingGeometry,
    geometrySelection: Union[Path, str],
    modelDir: Union[Path, str],
    outputDirRoot: Optional[Union[Path, str]] = None,
    backend: Optional[ExaTrkXBackend] = ExaTrkXBackend.Torch,
    logLevel: Optional[acts.logging.Level] = None,
) -> None:
    customLogLevel = acts.examples.defaultLogging(s, logLevel)

    # Run the particle selection
    # The pre-selection will select truth particles satisfying provided criteria
    # from all particles read in by particle reader for further processing. It
    # has no impact on the truth hits themselves
    s.addAlgorithm(
        acts.examples.TruthSeedSelector(
            level=customLogLevel(),
            ptMin=500 * u.MeV,
            nHitsMin=9,
            inputParticles="particles_initial",
            inputMeasurementParticlesMap="measurement_particles_map",
            outputParticles="particles_seed_selected",
        )
    )

    # Create space points
    s.addAlgorithm(
        acts.examples.SpacePointMaker(
            level=customLogLevel(),
            inputSourceLinks="sourcelinks",
            inputMeasurements="measurements",
            outputSpacePoints="spacepoints",
            trackingGeometry=trackingGeometry,
            geometrySelection=acts.examples.readJsonGeometryList(
                str(geometrySelection)
            ),
        )
    )

    metricLearningConfig = {
        "level": customLogLevel(),
        "numFeatures": 3,
        "embeddingDim": 8,
        "rVal": 1.6,
        "knnVal": 100,
    }

    filterConfig = {
        "level": customLogLevel(),
<<<<<<< HEAD
        "numFeatures": 3,
        "cut": 0.21,
=======
        "cut": 0.01,
>>>>>>> bd5547af
    }

    gnnConfig = {
        "level": customLogLevel(),
        "numFeatures": 3,
        "cut": 0.5,
    }

    if backend == ExaTrkXBackend.Torch:
        metricLearningConfig["modelPath"] = str(modelDir / "embed.pt")
        filterConfig["modelPath"] = str(modelDir / "filter.pt")
        filterConfig["nChunks"] = 10
        gnnConfig["modelPath"] = str(modelDir / "gnn.pt")
        gnnConfig["undirected"] = True

        graphConstructor = acts.examples.TorchMetricLearning(**metricLearningConfig)
        edgeClassifiers = [
            acts.examples.TorchEdgeClassifier(**filterConfig),
            acts.examples.TorchEdgeClassifier(**gnnConfig),
        ]
        trackBuilder = acts.examples.BoostTrackBuilding(customLogLevel())
    elif backend == ExaTrkXBackend.Onnx:
        metricLearningConfig["modelPath"] = str(modelDir / "embedding.onnx")
        filterConfig["modelPath"] = str(modelDir / "filtering.onnx")
        gnnConfig["modelPath"] = str(modelDir / "gnn.onnx")

        graphConstructor = acts.examples.OnnxMetricLearning(**metricLearningConfig)
        edgeClassifiers = [
            acts.examples.OnnxEdgeClassifier(**filterConfig),
            acts.examples.OnnxEdgeClassifier(**gnnConfig),
        ]
        trackBuilder = acts.examples.CugraphTrackBuilding(customLogLevel())

    s.addAlgorithm(
        acts.examples.TrackFindingAlgorithmExaTrkX(
            level=customLogLevel(),
            inputSpacePoints="spacepoints",
            outputProtoTracks="protoTracks",
            graphConstructor=graphConstructor,
            edgeClassifiers=edgeClassifiers,
            trackBuilder=trackBuilder,
        )
    )

    # Write truth track finding / seeding performance
    if outputDirRoot is not None:
        s.addWriter(
            acts.examples.TrackFinderPerformanceWriter(
                level=customLogLevel(),
                inputProtoTracks="protoTracks",
                inputParticles="particles_initial",  # the original selected particles after digitization
                inputMeasurementParticlesMap="measurement_particles_map",
                filePath=str(Path(outputDirRoot) / "performance_track_finding.root"),
            )
        )

    return s


@acts.examples.NamedTypeArgs(
    config=AmbiguityResolutionConfig,
)
def addAmbiguityResolution(
    s,
    config: AmbiguityResolutionConfig = AmbiguityResolutionConfig(),
    outputDirCsv: Optional[Union[Path, str]] = None,
    outputDirRoot: Optional[Union[Path, str]] = None,
    writeTrajectories: bool = True,
    logLevel: Optional[acts.logging.Level] = None,
) -> None:
    from acts.examples import GreedyAmbiguityResolutionAlgorithm

    customLogLevel = acts.examples.defaultLogging(s, logLevel)

    alg = GreedyAmbiguityResolutionAlgorithm(
        level=customLogLevel(),
        inputTracks="tracks",
        outputTracks="filteredTrajectories",
        **acts.examples.defaultKWArgs(
            maximumSharedHits=config.maximumSharedHits,
            nMeasurementsMin=config.nMeasurementsMin,
            maximumIterations=config.maximumIterations,
        ),
    )
    s.addAlgorithm(alg)

    trackConverter = acts.examples.TracksToTrajectories(
        level=customLogLevel(),
        inputTracks=alg.config.outputTracks,
        outputTrajectories="trajectories-from-solved-tracks",
    )
    s.addAlgorithm(trackConverter)
    s.addWhiteboardAlias("trajectories", trackConverter.config.outputTrajectories)

    addTrajectoryWriters(
        s,
        name="ambi",
        trajectories="trajectories",
        outputDirCsv=outputDirCsv,
        outputDirRoot=outputDirRoot,
        writeStates=writeTrajectories,
        writeSummary=writeTrajectories,
        writeCKFperformance=True,
        writeFinderPerformance=False,
        writeFitterPerformance=False,
        logLevel=logLevel,
    )

    return s


@acts.examples.NamedTypeArgs(
    config=AmbiguityResolutionMLConfig,
)
def addAmbiguityResolutionML(
    s,
    config: AmbiguityResolutionMLConfig = AmbiguityResolutionMLConfig(),
    onnxModelFile: Optional[Union[Path, str]] = None,
    outputDirCsv: Optional[Union[Path, str]] = None,
    outputDirRoot: Optional[Union[Path, str]] = None,
    writeTrajectories: bool = True,
    logLevel: Optional[acts.logging.Level] = None,
) -> None:
    from acts.examples.onnx import AmbiguityResolutionMLAlgorithm

    customLogLevel = acts.examples.defaultLogging(s, logLevel)

    alg = AmbiguityResolutionMLAlgorithm(
        level=customLogLevel(),
        inputTracks="tracks",
        inputDuplicateNN=onnxModelFile,
        outputTracks="filteredTrajectoriesML",
        **acts.examples.defaultKWArgs(
            nMeasurementsMin=config.nMeasurementsMin,
        ),
    )
    s.addAlgorithm(alg)

    trackConverter = acts.examples.TracksToTrajectories(
        level=customLogLevel(),
        inputTracks=alg.config.outputTracks,
        outputTrajectories="trajectories-from-solved-tracks",
    )
    s.addAlgorithm(trackConverter)
    s.addWhiteboardAlias("trajectories", trackConverter.config.outputTrajectories)

    addTrajectoryWriters(
        s,
        name="ambiML",
        trajectories="trajectories",
        outputDirCsv=outputDirCsv,
        outputDirRoot=outputDirRoot,
        writeStates=writeTrajectories,
        writeSummary=writeTrajectories,
        writeCKFperformance=True,
        writeFinderPerformance=False,
        writeFitterPerformance=False,
        logLevel=logLevel,
    )

    return s


@acts.examples.NamedTypeArgs(
    config=AmbiguityResolutionMLDBScanConfig,
)
def addAmbiguityResolutionMLDBScan(
    s,
    config: AmbiguityResolutionMLDBScanConfig = AmbiguityResolutionMLDBScanConfig(),
    onnxModelFile: Optional[Union[Path, str]] = None,
    outputDirCsv: Optional[Union[Path, str]] = None,
    outputDirRoot: Optional[Union[Path, str]] = None,
    writeTrajectories: bool = True,
    logLevel: Optional[acts.logging.Level] = None,
) -> None:
    from acts.examples import AmbiguityResolutionMLDBScanAlgorithm

    customLogLevel = acts.examples.defaultLogging(s, logLevel)

    alg = AmbiguityResolutionMLDBScanAlgorithm(
        level=customLogLevel(),
        inputTracks="tracks",
        inputDuplicateNN=onnxModelFile,
        outputTracks="filteredTrajectoriesMLDBScan",
        **acts.examples.defaultKWArgs(
            nMeasurementsMin=config.nMeasurementsMin,
            epsilonDBScan=config.epsilonDBScan,
            minPointsDBScan=config.minPointsDBScan,
        ),
    )
    s.addAlgorithm(alg)

    trackConverter = acts.examples.TracksToTrajectories(
        level=customLogLevel(),
        inputTracks=alg.config.outputTracks,
        outputTrajectories="trajectories-from-solved-tracks",
    )
    s.addAlgorithm(trackConverter)
    s.addWhiteboardAlias("trajectories", trackConverter.config.outputTrajectories)

    addTrajectoryWriters(
        s,
        name="ambiMLDBScan",
        trajectories="trajectories",
        outputDirCsv=outputDirCsv,
        outputDirRoot=outputDirRoot,
        writeStates=writeTrajectories,
        writeSummary=writeTrajectories,
        writeCKFperformance=True,
        writeFinderPerformance=False,
        writeFitterPerformance=False,
        logLevel=logLevel,
    )

    return s


@acts.examples.NamedTypeArgs(
    trackSelectorConfig=TrackSelectorConfig,
)
def addVertexFitting(
    s,
    field,
    trajectories: Optional[str] = "trajectories",
    trackParameters: Optional[str] = None,
    associatedParticles: Optional[str] = None,
    outputProtoVertices: str = "protovertices",
    outputVertices: str = "fittedVertices",
    vertexFinder: VertexFinder = VertexFinder.Truth,
    trackSelectorConfig: Optional[TrackSelectorConfig] = None,
    outputDirRoot: Optional[Union[Path, str]] = None,
    logLevel: Optional[acts.logging.Level] = None,
) -> None:
    """This function steers the vertex fitting

    Parameters
    ----------
    s: Sequencer
        the sequencer module to which we add the Seeding steps (returned from addVertexFitting)
    field : magnetic field
    outputDirRoot : Path|str, path, None
        the output folder for the Root output, None triggers no output
    associatedParticles : str, "associatedTruthParticles"
        VertexPerformanceWriter.inputAssociatedTruthParticles
    vertexFinder : VertexFinder, Truth
        vertexFinder algorithm: one of Truth, AMVF, Iterative
    logLevel : acts.logging.Level, None
        logging level to override setting given in `s`
    """
    from acts.examples import (
        TruthVertexFinder,
        VertexFitterAlgorithm,
        IterativeVertexFinderAlgorithm,
        AdaptiveMultiVertexFinderAlgorithm,
        VertexPerformanceWriter,
    )

    trajectories = trajectories if trajectories is not None else ""
    trackParameters = trackParameters if trackParameters is not None else ""
    associatedParticles = associatedParticles if associatedParticles is not None else ""

    customLogLevel = acts.examples.defaultLogging(s, logLevel)

    if trackSelectorConfig is not None:
        trackSelector = addTrackSelection(
            s,
            trackSelectorConfig,
            inputTrackParameters=trackParameters,
            inputTrajectories=trajectories,
            outputTrackParameters="selectedTrackParametersVertexing",
            outputTrajectories="selectedTrajectoriesVertexing",
            logLevel=customLogLevel(),
        )

        trajectories = trackSelector.config.outputTrajectories if trajectories else ""
        trackParameters = (
            trackSelector.config.outputTrackParameters if trackParameters else ""
        )

    inputParticles = "particles_input"
    selectedParticles = "particles_selected"

    if vertexFinder == VertexFinder.Truth:
        findVertices = TruthVertexFinder(
            level=customLogLevel(),
            inputParticles=selectedParticles,
            outputProtoVertices=outputProtoVertices,
            excludeSecondaries=True,
        )
        s.addAlgorithm(findVertices)
        fitVertices = VertexFitterAlgorithm(
            level=customLogLevel(),
            bField=field,
            inputTrajectories=trajectories,
            inputTrackParameters=trackParameters,
            inputProtoVertices=findVertices.config.outputProtoVertices,
            outputVertices=outputVertices,
        )
        s.addAlgorithm(fitVertices)
    elif vertexFinder == VertexFinder.Iterative:
        findVertices = IterativeVertexFinderAlgorithm(
            level=customLogLevel(),
            bField=field,
            inputTrajectories=trajectories,
            inputTrackParameters=trackParameters,
            outputProtoVertices=outputProtoVertices,
            outputVertices=outputVertices,
        )
        s.addAlgorithm(findVertices)
    elif vertexFinder == VertexFinder.AMVF:
        findVertices = AdaptiveMultiVertexFinderAlgorithm(
            level=customLogLevel(),
            bField=field,
            inputTrajectories=trajectories,
            inputTrackParameters=trackParameters,
            outputProtoVertices=outputProtoVertices,
            outputVertices=outputVertices,
        )
        s.addAlgorithm(findVertices)
    else:
        raise RuntimeError("Invalid finder argument")

    if outputDirRoot is not None:
        outputDirRoot = Path(outputDirRoot)
        if not outputDirRoot.exists():
            outputDirRoot.mkdir()
        if associatedParticles == selectedParticles:
            warnings.warn(
                "Using VertexPerformanceWriter with smeared particles is not necessarily supported. "
                "Please get in touch with us"
            )
        s.addWriter(
            VertexPerformanceWriter(
                level=customLogLevel(),
                inputAllTruthParticles=inputParticles,
                inputSelectedTruthParticles=selectedParticles,
                inputMeasurementParticlesMap="measurement_particles_map",
                inputTrajectories=trajectories,
                inputTrackParameters=trackParameters,
                inputAssociatedTruthParticles=associatedParticles,
                inputVertices=outputVertices,
                minTrackVtxMatchFraction=0.5 if associatedParticles else 0.0,
                treeName="vertexing",
                filePath=str(outputDirRoot / "performance_vertexing.root"),
            )
        )

    return s<|MERGE_RESOLUTION|>--- conflicted
+++ resolved
@@ -1204,12 +1204,8 @@
 
     filterConfig = {
         "level": customLogLevel(),
-<<<<<<< HEAD
         "numFeatures": 3,
-        "cut": 0.21,
-=======
         "cut": 0.01,
->>>>>>> bd5547af
     }
 
     gnnConfig = {
