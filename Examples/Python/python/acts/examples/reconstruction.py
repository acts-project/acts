--- conflicted
+++ resolved
@@ -448,7 +448,6 @@
                         if seedFinderConfigArg.deltaRBottomSP[1] is None
                         else seedFinderConfigArg.deltaRBottomSP[1]
                     ),
-<<<<<<< HEAD
                     collisionRegionMin=seedfinderConfigArg.collisionRegion[0],
                     collisionRegionMax=seedfinderConfigArg.collisionRegion[1],
                     zMin=seedfinderConfigArg.z[0],
@@ -464,33 +463,6 @@
                     deltaZMax=seedfinderConfigArg.deltaZMax,
                     maxPtScattering=seedfinderConfigArg.maxPtScattering,
                     seedConfirmation=seedfinderConfigArg.seedConfirmation,
-=======
-                    deltaRMiddleMinSPRange=seedFinderConfigArg.deltaRMiddleSPRange[0],
-                    deltaRMiddleMaxSPRange=seedFinderConfigArg.deltaRMiddleSPRange[1],
-                    collisionRegionMin=seedFinderConfigArg.collisionRegion[0],
-                    collisionRegionMax=seedFinderConfigArg.collisionRegion[1],
-                    zMin=seedFinderConfigArg.z[0],
-                    zMax=seedFinderConfigArg.z[1],
-                    maxSeedsPerSpM=seedFinderConfigArg.maxSeedsPerSpM,
-                    cotThetaMax=seedFinderConfigArg.cotThetaMax,
-                    sigmaScattering=seedFinderConfigArg.sigmaScattering,
-                    radLengthPerSeed=seedFinderConfigArg.radLengthPerSeed,
-                    minPt=seedFinderConfigArg.minPt,
-                    bFieldInZ=seedFinderConfigArg.bFieldInZ,
-                    impactMax=seedFinderConfigArg.impactMax,
-                    interactionPointCut=seedFinderConfigArg.interactionPointCut,
-                    arithmeticAverageCotTheta=seedFinderConfigArg.arithmeticAverageCotTheta,
-                    deltaZMax=seedFinderConfigArg.deltaZMax,
-                    maxPtScattering=seedFinderConfigArg.maxPtScattering,
-                    zBinEdges=seedFinderConfigArg.zBinEdges,
-                    skipPreviousTopSP=seedFinderConfigArg.skipPreviousTopSP,
-                    zBinsCustomLooping=seedFinderConfigArg.zBinsCustomLooping,
-                    rRangeMiddleSP=seedFinderConfigArg.rRangeMiddleSP,
-                    useVariableMiddleSPRange=seedFinderConfigArg.useVariableMiddleSPRange,
-                    binSizeR=seedFinderConfigArg.binSizeR,
-                    forceRadialSorting=seedFinderConfigArg.forceRadialSorting,
-                    seedConfirmation=seedFinderConfigArg.seedConfirmation,
->>>>>>> 66e0b953
                     beamPos=(
                         None
                         if seedFinderConfigArg.beamPos is None
