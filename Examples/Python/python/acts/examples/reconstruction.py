from pathlib import Path
from typing import Optional, Union, List
from enum import Enum
from collections import namedtuple

import acts
import acts.examples

u = acts.UnitConstants

SeedingAlgorithm = Enum(
    "SeedingAlgorithm",
    "Default TruthSmeared TruthEstimated Orthogonal HoughTransform Gbts",
)

TruthSeedRanges = namedtuple(
    "TruthSeedRanges",
    ["rho", "z", "phi", "eta", "absEta", "pt", "nHits","keep"],
    defaults=[(None, None)] * 8,
)

ParticleSmearingSigmas = namedtuple(
    "ParticleSmearingSigmas",
    ["d0", "d0PtA", "d0PtB", "z0", "z0PtA", "z0PtB", "t0", "phi", "theta", "pRel"],
    defaults=[None] * 10,
)

SeedFinderConfigArg = namedtuple(
    "SeedFinderConfig",
    [
        "maxSeedsPerSpM",
        "cotThetaMax",
        "sigmaScattering",
        "radLengthPerSeed",
        "minPt",
        "impactMax",
        "deltaPhiMax",
        "interactionPointCut",
        "deltaZMax",
        "maxPtScattering",
        "zBinEdges",
        "zBinsCustomLooping",
        "rRangeMiddleSP",
        "useVariableMiddleSPRange",
        "binSizeR",
        "seedConfirmation",
        "centralSeedConfirmationRange",
        "forwardSeedConfirmationRange",
        "verbose",
        "deltaR",  # (min,max)
        "deltaRBottomSP",  # (min,max)
        "deltaRTopSP",  # (min,max)
        "deltaRMiddleSPRange",  # (min,max)
        "collisionRegion",  # (min,max)
        "r",  # (min,max)
        "z",  # (min,max)
        "rMiddle"
    ],
    defaults=[None] * 19 + [(None, None)] * 8,
)
SeedFinderOptionsArg = namedtuple(
    "SeedFinderOptions", ["beamPos", "bFieldInZ"], defaults=[(None, None), None]
)

SeedFilterConfigArg = namedtuple(
    "SeedFilterConfig",
    [
        "impactWeightFactor",
        "zOriginWeightFactor",
        "compatSeedWeight",
        "compatSeedLimit",
        "numSeedIncrement",
        "seedWeightIncrement",
        "seedConfirmation",
        "maxSeedsPerSpMConf",
        "maxQualitySeedsPerSpMConf",
        "useDeltaRorTopRadius",
        "deltaRMin",
        "verbose"
    ],
    defaults=[None] * 12,
)


SeedFinderConfigArgNA60 = namedtuple(
    "SeedFinderConfigNA60",
    [
        "maxSeedsPerSpM",
        "cotThetaMax",
        "sigmaScattering",
        "radLengthPerSeed",
        "minPt",
        "impactMax",
        "deltaPhiMax",
        "interactionPointCut",
        "deltaZMax",
        "maxPtScattering",
        "zBinEdges",
        "zBinsCustomLooping",
        "skipZMiddleBinSearch",
        "rRangeMiddleSP",
        "useVariableMiddleSPRange",
        "binSizeR",
        "seedConfirmation",
        "seedConfirmationRange",
        "verbose", #added by me
        "deltaY",  # (min,max)
        "deltaYBottomSP",  # (min,max)
        "deltaYTopSP",  # (min,max)
        "deltaYMiddleSPRange",  # (min,max)
        "collisionRegion",  # (min,max)
        "y",  # (min,max)
        "z",  # (min,max)
        "zOutermostLayers",  # (min,max)
        "yMiddle" #added by me
    ],
    defaults=[None] * 19 + [(None, None)] * 9,
)

SeedFinderOptionsArgNA60 = namedtuple(
    "SeedFinderOptionsNA60", ["beamPos", "bFieldInZ"], defaults=[(None, None), None]
)

SeedFilterConfigArgNA60 = namedtuple(
    "SeedFilterConfigNA60",
    [
        "impactWeightFactor",
        "zOriginWeightFactor",
        "compatSeedWeight",
        "compatSeedLimit",
        "numSeedIncrement",
        "seedWeightIncrement",
        "seedConfirmation",
        "maxSeedsPerSpMConf",
        "maxQualitySeedsPerSpMConf",
        "verbose", #added by me
        "useDeltaRorTopRadius",
        "deltaYMin", 
    ],
    defaults=[None] * 12,
)




SpacePointGridConfigArg = namedtuple(
    "SeedGridConfig",
    [
        "rMax",
        "zBinEdges",
        "phiBinDeflectionCoverage",
        "impactMax",
        "deltaRMax",
        "maxPhiBins",
        "phi",  # (min,max)
    ],
    defaults=[None] * 6 + [(None, None)] * 1,
)

SeedingAlgorithmConfigArg = namedtuple(
    "SeedingAlgorithmConfig",
    [
        "allowSeparateRMax",
        "zBinNeighborsTop",
        "zBinNeighborsBottom",
        "numPhiNeighbors",
        "useExtraCuts",
    ],
    defaults=[None] * 5,
)

TruthEstimatedSeedingAlgorithmConfigArg = namedtuple(
    "TruthSeederConfig",
    [
        "deltaR",  # (min,max)
    ],
    defaults=[(None, None)],
)

TrackSelectorConfig = namedtuple(
    "TrackSelectorConfig",
    [
        "loc0",
        "loc1",
        "time",
        "eta",
        "absEta",
        "pt",
        "phi",
        "nMeasurementsMin",
        "maxHoles",
        "maxOutliers",
        "maxSharedHits",
        "maxChi2",
        "nMeasurementsGroupMin",
    ],
    defaults=[(None, None)] * 7 + [None] * 6,
)

CkfConfig = namedtuple(
    "CkfConfig",
    [
        "chi2CutOff",
        "numMeasurementsCutOff",
        "maxSteps",
        "seedDeduplication",
        "stayOnSeed",
        "pixelVolumes",
        "stripVolumes",
        "maxPixelHoles",
        "maxStripHoles",
    ],
<<<<<<< HEAD
    defaults=[15.0, 10, None, None, None, None, None, None, None],
=======
    defaults=[15.0, 10, None, False, False],
>>>>>>> 8c235f20
)

AmbiguityResolutionConfig = namedtuple(
    "AmbiguityResolutionConfig",
    ["maximumSharedHits", "nMeasurementsMin", "maximumIterations"],
    defaults=[None] * 3,
)

ScoreBasedAmbiguityResolutionConfig = namedtuple(
    "ScoreBasedAmbiguityResolutionConfig",
    [
        "minScore",
        "minScoreSharedTracks",
        "maxShared",
        "maxSharedTracksPerMeasurement",
        "pTMax",
        "pTMin",
        "phiMax",
        "phiMin",
        "etaMax",
        "etaMin",
        "useAmbiguityFunction",
    ],
    defaults=[None] * 11,
)

AmbiguityResolutionMLConfig = namedtuple(
    "AmbiguityResolutionMLConfig",
    ["maximumSharedHits", "nMeasurementsMin", "maximumIterations"],
    defaults=[None] * 3,
)

AmbiguityResolutionMLDBScanConfig = namedtuple(
    "AmbiguityResolutionMLDBScanConfig",
    ["nMeasurementsMin", "epsilonDBScan", "minPointsDBScan"],
    defaults=[None] * 3,
)

SeedFilterMLDBScanConfig = namedtuple(
    "SeedFilterMLDBScanConfig",
    ["epsilonDBScan", "minPointsDBScan", "minSeedScore"],
    defaults=[None] * 3,
)


class VertexFinder(Enum):
    Truth = (1,)
    AMVF = (2,)
    Iterative = (3,)


@acts.examples.NamedTypeArgs(
    seedingAlgorithm=SeedingAlgorithm,
    truthSeedRanges=TruthSeedRanges,
    particleSmearingSigmas=ParticleSmearingSigmas,
    seedFinderConfigArg=SeedFinderConfigArg,
    seedFinderOptionsArg=SeedFinderOptionsArg,
    seedFilterConfigArg=SeedFilterConfigArg,
    spacePointGridConfigArg=SpacePointGridConfigArg,
    seedingAlgorithmConfigArg=SeedingAlgorithmConfigArg,
    truthEstimatedSeedingAlgorithmConfigArg=TruthEstimatedSeedingAlgorithmConfigArg,
    logLevel=acts.logging.Level,
)
def addSeeding(
    s: acts.examples.Sequencer,
    trackingGeometry: acts.TrackingGeometry,
    field: acts.MagneticFieldProvider,
    geoSelectionConfigFile: Optional[Union[Path, str]] = None,
    layerMappingConfigFile: Optional[Union[Path, str]] = None,
    connector_inputConfigFile: Optional[Union[Path, str]] = None,
    seedingAlgorithm: SeedingAlgorithm = SeedingAlgorithm.Default,
    truthSeedRanges: Optional[TruthSeedRanges] = TruthSeedRanges(),
    particleSmearingSigmas: ParticleSmearingSigmas = ParticleSmearingSigmas(),
    initialSigmas: Optional[list] = None,
    initialVarInflation: Optional[list] = None,
    seedFinderConfigArg: SeedFinderConfigArg = SeedFinderConfigArg(),
    seedFinderOptionsArg: SeedFinderOptionsArg = SeedFinderOptionsArg(),
    seedFilterConfigArg: SeedFilterConfigArg = SeedFilterConfigArg(),
    spacePointGridConfigArg: SpacePointGridConfigArg = SpacePointGridConfigArg(),
    seedingAlgorithmConfigArg: SeedingAlgorithmConfigArg = SeedingAlgorithmConfigArg(),
    houghTransformConfig: acts.examples.HoughTransformSeeder.Config = acts.examples.HoughTransformSeeder.Config(),
    truthEstimatedSeedingAlgorithmConfigArg: TruthEstimatedSeedingAlgorithmConfigArg = TruthEstimatedSeedingAlgorithmConfigArg(),
    particleHypothesis: Optional[
        acts.ParticleHypothesis
    ] = acts.ParticleHypothesis.pion,
    inputParticles: str = "particles",
    outputDirRoot: Optional[Union[Path, str]] = None,
    outputDirCsv: Optional[Union[Path, str]] = None,
    logLevel: Optional[acts.logging.Level] = None,
    rnd: Optional[acts.examples.RandomNumbers] = None,
    verbose: bool = False,
    inputSourceLinks="sourcelinks",
    inputMeasurements="measurements",
    doTrkVtx=True,
    noGuessing = False,
    suffix = "",
    trkVtxOnly = False,
    addDeltas = True,
    projective = False,
    zPerigee = 0
) -> None:
    """This function steers the seeding
    Parameters
    ----------
    s: Sequencer
        the sequencer module to which we add the Seeding steps (returned from addSeeding)
    trackingGeometry : tracking geometry
    field : magnetic field
    geoSelectionConfigFile : Path|str, path, None
        Json file for space point geometry selection. Not required for SeedingAlgorithm.TruthSmeared.
    seedingAlgorithm : SeedingAlgorithm, Default
        seeding algorithm to use: one of Default (no truth information used), TruthSmeared, TruthEstimated
    truthSeedRanges : TruthSeedRanges(rho, z, phi, eta, absEta, pt, nHits)
        TruthSeedSelector configuration. Each range is specified as a tuple of (min,max).
        Defaults of no cuts specified in Examples/Algorithms/TruthTracking/ActsExamples/TruthTracking/TruthSeedSelector.hpp
        If specified as None, don't run ParticleSmearing at all (and use addCKFTracks(selectedParticles="particles"))
    particleSmearingSigmas : ParticleSmearingSigmas(d0, d0PtA, d0PtB, z0, z0PtA, z0PtB, t0, phi, theta, pRel)
        ParticleSmearing configuration.
        Defaults specified in Examples/Algorithms/TruthTracking/ActsExamples/TruthTracking/ParticleSmearing.hpp
    initialSigmas : list
        Sets the initial covariance matrix diagonal. This is ignored in case of TruthSmearing.
        Defaults specified in Examples/Algorithms/TrackFinding/include/ActsExamples/TrackFinding/TrackParamsEstimationAlgorithm.hpp
    initialVarInflation : list
        List of 6 scale factors to inflate the initial covariance matrix
        Defaults (all 1) specified in Examples/Algorithms/TruthTracking/ActsExamples/TruthTracking/ParticleSmearing.hpp
    seedFinderConfigArg : SeedFinderConfigArg(maxSeedsPerSpM, cotThetaMax, sigmaScattering, radLengthPerSeed, minPt, impactMax, deltaPhiMax, interactionPointCut, deltaZMax, maxPtScattering, zBinEdges, zBinsCustomLooping, rRangeMiddleSP, useVariableMiddleSPRange, binSizeR, seedConfirmation, centralSeedConfirmationRange, forwardSeedConfirmationRange, deltaR, deltaRBottomSP, deltaRTopSP, deltaRMiddleSPRange, collisionRegion, r, z)
        SeedFinderConfig settings. deltaR, deltaRBottomSP, deltaRTopSP, deltaRMiddleSPRange, collisionRegion, r, z.
        Defaults specified in Core/include/Acts/Seeding/SeedFinderConfig.hpp
    seedFinderOptionsArg :  SeedFinderOptionsArg(bFieldInZ, beamPos)
        Defaults specified in Core/include/Acts/Seeding/SeedFinderConfig.hpp
    seedFilterConfigArg : SeedFilterConfigArg(compatSeedWeight, compatSeedLimit, numSeedIncrement, seedWeightIncrement, seedConfirmation, maxSeedsPerSpMConf, maxQualitySeedsPerSpMConf, useDeltaRorTopRadius)
                                Defaults specified in Core/include/Acts/Seeding/SeedFilterConfig.hpp
    spacePointGridConfigArg : SpacePointGridConfigArg(rMax, zBinEdges, phiBinDeflectionCoverage, phi, maxPhiBins, impactMax)
                                SpacePointGridConfigArg settings. phi is specified as a tuple of (min,max).
        Defaults specified in Core/include/Acts/Seeding/SpacePointGrid.hpp
    seedingAlgorithmConfigArg : SeedingAlgorithmConfigArg(allowSeparateRMax, zBinNeighborsTop, zBinNeighborsBottom, numPhiNeighbors, useExtraCuts)
                                Defaults specified in Examples/Algorithms/TrackFinding/include/ActsExamples/TrackFinding/SeedingAlgorithm.hpp
    truthEstimatedSeedingAlgorithmConfigArg : TruthEstimatedSeedingAlgorithmConfigArg(deltaR)
        Currently only deltaR=(min,max) range specified here.
    particleHypothesis : Optional[acts.ParticleHypothesis]
        The hypothesis used for track finding. Defaults to pion.
    inputParticles : str, "particles"
        input particles name in the WhiteBoard
    outputDirRoot : Path|str, path, None
        the output folder for the Root output, None triggers no output
    logLevel : acts.logging.Level, None
        logging level to override setting given in `s`
    rnd : RandomNumbers, None
        random number generator. Only used by SeedingAlgorithm.TruthSmeared.
    """

    logLevel = acts.examples.defaultLogging(s, logLevel)()
    logger = acts.logging.getLogger("addSeeding")
    logger.setLevel(logLevel)

    if truthSeedRanges is not None:
        selectedParticles = "truth_seeds_selected"
        addSeedingTruthSelection(
            s,
            inputParticles,
            selectedParticles,
            truthSeedRanges,
            logLevel,
        )
    else:
        selectedParticles = inputParticles

    # Create starting parameters from either particle smearing or combined seed
    # finding and track parameters estimation
    if seedingAlgorithm == SeedingAlgorithm.TruthSmeared:
        logger.info("Using smeared truth particles for seeding")
        addTruthSmearedSeeding(
            s,
            rnd,
            selectedParticles,
            particleSmearingSigmas,
            initialSigmas,
            initialVarInflation,
            particleHypothesis,
            logLevel,
        )
    else:
        spacePoints = addSpacePointsMaking(
            s,
            trackingGeometry,
            geoSelectionConfigFile,
            logLevel,
            inputSourceLinks=inputSourceLinks,
            inputMeasurements=inputMeasurements,
            suffix=suffix
        )

        if doTrkVtx :
            addTrackletVertexing(
                s,
                inputSpacePoints=spacePoints,
                noGuessing=noGuessing,
                verbose=verbose,
                useFit=True,
                nbins=60,
                addDeltas=addDeltas,
                projective=projective,
                zPerigee=zPerigee
            )

        if trkVtxOnly:
            return s
            
        # Run either: truth track finding or seeding
        if seedingAlgorithm == SeedingAlgorithm.TruthEstimated:
            logger.info("Using truth track finding from space points for seeding")
            seeds = addTruthEstimatedSeeding(
                s,
                spacePoints,
                selectedParticles,
                truthEstimatedSeedingAlgorithmConfigArg,
                logLevel,
                suffixSeed=suffix
            )
        elif seedingAlgorithm == SeedingAlgorithm.Default:
            logger.info("Using default seeding")
            seeds = addStandardSeeding(
                s,
                spacePoints,
                seedingAlgorithmConfigArg,
                seedFinderConfigArg,
                seedFinderOptionsArg,
                seedFilterConfigArg,
                spacePointGridConfigArg,
                logLevel,
                suffixSeed=suffix
            )
        elif seedingAlgorithm == SeedingAlgorithm.Orthogonal:
            logger.info("Using orthogonal seeding")
            seeds = addOrthogonalSeeding(
                s,
                spacePoints,
                seedFinderConfigArg,
                seedFinderOptionsArg,
                seedFilterConfigArg,
                logLevel,
            )
        elif seedingAlgorithm == SeedingAlgorithm.HoughTransform:
            logger.info("Using Hough Transform seeding")
            houghTransformConfig.inputSpacePoints = [spacePoints]
            houghTransformConfig.inputMeasurements = "measurements"
            houghTransformConfig.inputSourceLinks = "sourcelinks"
            houghTransformConfig.outputProtoTracks = "prototracks"
            houghTransformConfig.outputSeeds = "seeds"
            houghTransformConfig.trackingGeometry = trackingGeometry
            seeds = addHoughTransformSeeding(s, houghTransformConfig, logLevel)
        elif seedingAlgorithm == SeedingAlgorithm.Gbts:
            logger.info("Using Gbts seeding")
            # output of algs changed, only one output now
            seeds = addGbtsSeeding(
                s,
                spacePoints,
                seedFinderConfigArg,
                seedFinderOptionsArg,
                seedFilterConfigArg,
                trackingGeometry,
                logLevel,
                layerMappingConfigFile,
                geoSelectionConfigFile,
                connector_inputConfigFile,
            )
        else:
            logger.fatal("unknown seedingAlgorithm %s", seedingAlgorithm)

        parEstimateAlg = acts.examples.TrackParamsEstimationAlgorithm(
            level=logLevel,
            inputSeeds=seeds,
            outputTrackParameters=suffix+"estimatedparameters",
            outputSeeds=suffix+"estimatedseeds",
            trackingGeometry=trackingGeometry,
            magneticField=field,
            **acts.examples.defaultKWArgs(
                initialSigmas=initialSigmas,
                initialVarInflation=initialVarInflation,
                particleHypothesis=particleHypothesis,
                verbose=True
            ),
        )
        s.addAlgorithm(parEstimateAlg)

        prototracks = suffix+"seed-prototracks"
        s.addAlgorithm(
            acts.examples.SeedsToPrototracks(
                level=logLevel,
                inputSeeds=seeds,
                outputProtoTracks=prototracks
            )
        )

        if outputDirRoot is not None:
            addSeedPerformanceWriters(
                s,
                outputDirRoot,
                seeds,
                prototracks,
                selectedParticles,
                inputParticles,
                parEstimateAlg.config.outputTrackParameters,
                logLevel,
                suffix
            )

        if outputDirCsv is not None:
            outputDirCsv = Path(outputDirCsv)

            if not outputDirCsv.exists():
                outputDirCsv.mkdir()

            csvSeedWriter = acts.examples.CsvSeedWriter(
                level=logLevel,
                inputTrackParameters=parEstimateAlg.config.outputTrackParameters,
                inputSimSeeds=seeds,
                inputSimHits="simhits",
                inputMeasurementParticlesMap="measurement_particles_map",
                inputMeasurementSimHitsMap="measurement_simhits_map",
                outputDir=str(outputDirCsv),
                fileName=str(f"seed.csv"),
            )
            s.addWriter(csvSeedWriter)

    return s


@acts.examples.NamedTypeArgs(
    seedingAlgorithm=SeedingAlgorithm,
    truthSeedRanges=TruthSeedRanges,
    particleSmearingSigmas=ParticleSmearingSigmas,
    seedFinderConfigArg=SeedFinderConfigArg,
    seedFinderOptionsArg=SeedFinderOptionsArg,
    seedFilterConfigArg=SeedFilterConfigArg,
    spacePointGridConfigArg=SpacePointGridConfigArg,
    seedingAlgorithmConfigArg=SeedingAlgorithmConfigArg,
    truthEstimatedSeedingAlgorithmConfigArg=TruthEstimatedSeedingAlgorithmConfigArg,
    logLevel=acts.logging.Level,
)
def addNewSeeding(
    s: acts.examples.Sequencer,
    trackingGeometry: acts.TrackingGeometry,
    field: acts.MagneticFieldProvider,
    geoSelectionConfigFile: Optional[Union[Path, str]] = None,
    truthSeedRanges: Optional[TruthSeedRanges] = None,
    initialSigmas: Optional[list] = None,
    initialVarInflation: Optional[list] = None,
    seedFinderConfigArg: SeedFinderConfigArgNA60 = SeedFinderConfigArgNA60(),
    seedFinderOptionsArg: SeedFinderOptionsArgNA60 = SeedFinderOptionsArgNA60(),
    seedFilterConfigArg: SeedFilterConfigArgNA60 = SeedFilterConfigArgNA60(),
    spacePointGridConfigArg: SpacePointGridConfigArg = SpacePointGridConfigArg(),
    seedingAlgorithmConfigArg: SeedingAlgorithmConfigArg = SeedingAlgorithmConfigArg(),
    particleHypothesis: Optional[
        acts.ParticleHypothesis
    ] = acts.ParticleHypothesis.pion,
    verbose: bool = False,
    inputParticles: str = "particles",
    outputDirRoot: Optional[Union[Path, str]] = None,
    outputDirCsv: Optional[Union[Path, str]] = None,
    logLevel: Optional[acts.logging.Level] = None,
    inputSourceLinks="sourcelinks",
    inputMeasurements="measurements",
    doTrkVtx=True,
    noGuessing = False,
    trkVtxOnly=False,
    addDeltas=True,
    projective=False,
    zPerigee = 0,
    suffix = ""
) -> None:

    logLevel = acts.examples.defaultLogging(s, logLevel)()
    logger = acts.logging.getLogger("addSeeding")
    logger.setLevel(logLevel)

    if truthSeedRanges is not None:
        selectedParticles = "truth_seeds_selected"
        addSeedingTruthSelection(
            s,
            inputParticles,
            selectedParticles,
            truthSeedRanges,
            logLevel,
        )
    else:
        selectedParticles = inputParticles


    spacePoints = addSpacePointsMaking(
        s,
        trackingGeometry,
        geoSelectionConfigFile,
        logLevel,
        inputSourceLinks=inputSourceLinks,
        inputMeasurements=inputMeasurements,
        suffix=suffix
    )
    if doTrkVtx :
        addTrackletVertexing(
            s,
            inputSpacePoints=spacePoints,
            noGuessing=noGuessing,
            addDeltas=addDeltas,
            projective=projective,
            zPerigee = zPerigee
        )

    if trkVtxOnly:
        return s
    
    logger.info("Using default seeding")
    seeds = addStandardSeedingNA60(
        s,
        spacePoints,
        seedingAlgorithmConfigArg,
        seedFinderConfigArg,
        seedFinderOptionsArg,
        seedFilterConfigArg,
        spacePointGridConfigArg,
        logLevel,
        suffixSeed=suffix
    )

    parEstimateAlg = acts.examples.TrackParamsEstimationAlgorithm(
        level=logLevel,
        inputSeeds=seeds,
        outputTrackParameters=suffix+"estimatedparameters",
        outputSeeds=suffix+"estimatedseeds",
        trackingGeometry=trackingGeometry,
        magneticField=field,
        **acts.examples.defaultKWArgs(
            initialSigmas=initialSigmas,
            initialVarInflation=initialVarInflation,
            particleHypothesis=particleHypothesis
        ),
    )
    s.addAlgorithm(parEstimateAlg)

    prototracks = suffix+"seed-prototracks"
    s.addAlgorithm(
        acts.examples.SeedsToPrototracks(
            level=logLevel,
            inputSeeds=seeds,
            outputProtoTracks=prototracks
        )
    )

    if outputDirRoot is not None:
        addSeedPerformanceWriters(
            s,
            outputDirRoot,
            seeds,
            prototracks,
            selectedParticles,
            inputParticles,
            parEstimateAlg.config.outputTrackParameters,
            logLevel,
            suffix
        )

    if outputDirCsv is not None:
        outputDirCsv = Path(outputDirCsv)

        if not outputDirCsv.exists():
            outputDirCsv.mkdir()

        csvSeedWriter = acts.examples.CsvSeedWriter(
            level=logLevel,
            inputTrackParameters=parEstimateAlg.config.outputTrackParameters,
            inputSimSeeds=seeds,
            inputSimHits="simhits",
            inputMeasurementParticlesMap="measurement_particles_map",
            inputMeasurementSimHitsMap="measurement_simhits_map",
            outputDir=str(outputDirCsv),
            fileName=str(f"seed.csv"),
        )
        s.addWriter(csvSeedWriter)


def addSeedingTruthSelection(
    s: acts.examples.Sequencer,
    inputParticles: str,
    outputParticles: str,
    truthSeedRanges: TruthSeedRanges,
    logLevel: acts.logging.Level = None,
):
    """adds truth particles filtering before filtering
    For parameters description see addSeeding
    """
    selAlg = acts.examples.TruthSeedSelector(
        **acts.examples.defaultKWArgs(
            ptMin=truthSeedRanges.pt[0],
            ptMax=truthSeedRanges.pt[1],
            etaMin=truthSeedRanges.eta[0],
            etaMax=truthSeedRanges.eta[1],
            nHitsMin=truthSeedRanges.nHits[0],
            nHitsMax=truthSeedRanges.nHits[1],
            rhoMin=truthSeedRanges.rho[0],
            rhoMax=truthSeedRanges.rho[1],
            zMin=truthSeedRanges.z[0],
            zMax=truthSeedRanges.z[1],
            phiMin=truthSeedRanges.phi[0],
            phiMax=truthSeedRanges.phi[1],
            absEtaMin=truthSeedRanges.absEta[0],
            absEtaMax=truthSeedRanges.absEta[1],
            keepPrimary=truthSeedRanges.keep[0],
            keepSecondary=truthSeedRanges.keep[1],
        ),
        level=logLevel,
        inputParticles=inputParticles,
        inputMeasurementParticlesMap="measurement_particles_map",
        outputParticles=outputParticles,
    )
    s.addAlgorithm(selAlg)


def addTruthSmearedSeeding(
    s: acts.examples.Sequencer,
    rnd: Optional[acts.examples.RandomNumbers],
    selectedParticles: str,
    particleSmearingSigmas: ParticleSmearingSigmas,
    initialSigmas: Optional[List[float]],
    initialVarInflation: List[float],
    particleHypothesis: Optional[acts.ParticleHypothesis],
    logLevel: acts.logging.Level = None,
):
    """adds algorithm that would mimic detector response uncertainties for truth seeding
    For parameters description see addSeeding
    """

    rnd = rnd or acts.examples.RandomNumbers(seed=42)
    # Run particle smearing
    ptclSmear = acts.examples.ParticleSmearing(
        level=logLevel,
        inputParticles=selectedParticles,
        outputTrackParameters="estimatedparameters",
        randomNumbers=rnd,
        # gaussian sigmas to smear particle parameters
        **acts.examples.defaultKWArgs(
            sigmaD0=particleSmearingSigmas.d0,
            sigmaD0PtA=particleSmearingSigmas.d0PtA,
            sigmaD0PtB=particleSmearingSigmas.d0PtB,
            sigmaZ0=particleSmearingSigmas.z0,
            sigmaZ0PtA=particleSmearingSigmas.z0PtA,
            sigmaZ0PtB=particleSmearingSigmas.z0PtB,
            sigmaT0=particleSmearingSigmas.t0,
            sigmaPhi=particleSmearingSigmas.phi,
            sigmaTheta=particleSmearingSigmas.theta,
            sigmaPRel=particleSmearingSigmas.pRel,
            initialSigmas=initialSigmas,
            initialVarInflation=initialVarInflation,
            particleHypothesis=particleHypothesis,
        ),
    )
    s.addAlgorithm(ptclSmear)

    truthTrkFndAlg = acts.examples.TruthTrackFinder(
        level=logLevel,
        inputParticles=selectedParticles,
        inputMeasurementParticlesMap="measurement_particles_map",
        outputProtoTracks="truth_particle_tracks",
    )
    s.addAlgorithm(truthTrkFndAlg)


def addTruthEstimatedSeeding(
    sequence: acts.examples.Sequencer,
    spacePoints: str,
    inputParticles: str,
    TruthEstimatedSeedingAlgorithmConfigArg: TruthEstimatedSeedingAlgorithmConfigArg,
    logLevel: acts.logging.Level = None,
    suffixSeed=""
):
    """adds truth seeding
    For parameters description see addSeeding
    """
    logLevel = acts.examples.defaultLogging(sequence, logLevel)()

    truthSeeding = acts.examples.TruthSeedingAlgorithm(
        level=logLevel,
        inputParticles=inputParticles,
        inputMeasurementParticlesMap="measurement_particles_map",
        inputSpacePoints=[spacePoints],
        outputParticles="truth_seeded_particles",
        outputProtoTracks="truth_particle_tracks",
        outputSeeds=suffixSeed+"seeds",
        **acts.examples.defaultKWArgs(
            deltaRMin=TruthEstimatedSeedingAlgorithmConfigArg.deltaR[0],
            deltaRMax=TruthEstimatedSeedingAlgorithmConfigArg.deltaR[1],
        ),
    )
    sequence.addAlgorithm(truthSeeding)

    return truthSeeding.config.outputSeeds


def addSpacePointsMaking(
    sequence: acts.examples.Sequencer,
    trackingGeometry: acts.TrackingGeometry,
    geoSelectionConfigFile: Union[Path, str],
    logLevel: acts.logging.Level = None,
    inputSourceLinks="sourcelinks",
    inputMeasurements="measurements",
    suffix = ""
):
    """adds space points making
    For parameters description see addSeeding
    """
    logLevel = acts.examples.defaultLogging(sequence, logLevel)()
    spAlg = acts.examples.SpacePointMaker(
        level=logLevel,
        inputSourceLinks=inputSourceLinks,
        inputMeasurements=inputMeasurements,
        outputSpacePoints=suffix+"spacepoints",
        trackingGeometry=trackingGeometry,
        geometrySelection=acts.examples.readJsonGeometryList(
            str(geoSelectionConfigFile)
        ),
    )
    sequence.addAlgorithm(spAlg)
    return spAlg.config.outputSpacePoints


def addStandardSeeding(
    sequence: acts.examples.Sequencer,
    spacePoints: str,
    seedingAlgorithmConfigArg: SeedingAlgorithmConfigArg,
    seedFinderConfigArg: SeedFinderConfigArg,
    seedFinderOptionsArg: SeedFinderOptionsArg,
    seedFilterConfigArg: SeedFilterConfigArg,
    spacePointGridConfigArg: SpacePointGridConfigArg,
    logLevel: acts.logging.Level = None,
    outputPrimaryVertex: str="OutputRecPrimaryVertex",
    suffixSeed= ""
):
    """adds standard seeding
    For parameters description see addSeeding
    """
    logLevel = acts.examples.defaultLogging(sequence, logLevel)()

    seedFinderConfig = acts.SeedFinderConfig(
        **acts.examples.defaultKWArgs(
            rMin=seedFinderConfigArg.r[0],
            rMax=seedFinderConfigArg.r[1],
            deltaRMin=seedFinderConfigArg.deltaR[0],
            deltaRMax=seedFinderConfigArg.deltaR[1],
            deltaRMinTopSP=(
                seedFinderConfigArg.deltaR[0]
                if seedFinderConfigArg.deltaRTopSP[0] is None
                else seedFinderConfigArg.deltaRTopSP[0]
            ),
            deltaRMaxTopSP=(
                seedFinderConfigArg.deltaR[1]
                if seedFinderConfigArg.deltaRTopSP[1] is None
                else seedFinderConfigArg.deltaRTopSP[1]
            ),
            deltaRMinBottomSP=(
                seedFinderConfigArg.deltaR[0]
                if seedFinderConfigArg.deltaRBottomSP[0] is None
                else seedFinderConfigArg.deltaRBottomSP[0]
            ),
            deltaRMaxBottomSP=(
                seedFinderConfigArg.deltaR[1]
                if seedFinderConfigArg.deltaRBottomSP[1] is None
                else seedFinderConfigArg.deltaRBottomSP[1]
            ),
            deltaRMiddleMinSPRange=seedFinderConfigArg.deltaRMiddleSPRange[0],
            deltaRMiddleMaxSPRange=seedFinderConfigArg.deltaRMiddleSPRange[1],
            collisionRegionMin=seedFinderConfigArg.collisionRegion[0],
            collisionRegionMax=seedFinderConfigArg.collisionRegion[1],
            zMin=seedFinderConfigArg.z[0],
            zMax=seedFinderConfigArg.z[1],
            maxSeedsPerSpM=seedFinderConfigArg.maxSeedsPerSpM,
            cotThetaMax=seedFinderConfigArg.cotThetaMax,
            sigmaScattering=seedFinderConfigArg.sigmaScattering,
            radLengthPerSeed=seedFinderConfigArg.radLengthPerSeed,
            minPt=seedFinderConfigArg.minPt,
            impactMax=seedFinderConfigArg.impactMax,
            interactionPointCut=seedFinderConfigArg.interactionPointCut,
            deltaZMax=seedFinderConfigArg.deltaZMax,
            maxPtScattering=seedFinderConfigArg.maxPtScattering,
            zBinEdges=seedFinderConfigArg.zBinEdges,
            zBinsCustomLooping=seedFinderConfigArg.zBinsCustomLooping,
            rRangeMiddleSP=seedFinderConfigArg.rRangeMiddleSP,
            useVariableMiddleSPRange=seedFinderConfigArg.useVariableMiddleSPRange,
            binSizeR=seedFinderConfigArg.binSizeR,
            seedConfirmation=seedFinderConfigArg.seedConfirmation,
            centralSeedConfirmationRange=seedFinderConfigArg.centralSeedConfirmationRange,
            forwardSeedConfirmationRange=seedFinderConfigArg.forwardSeedConfirmationRange,
            rMinMiddle = seedFinderConfigArg.rMiddle[0],
            rMaxMiddle = seedFinderConfigArg.rMiddle[1],
            verbose = seedFinderConfigArg.verbose            
        ),
    )
    seedFinderOptions = acts.SeedFinderOptions(
        **acts.examples.defaultKWArgs(
            beamPos=(
                acts.Vector2(0.0, 0.0)
                if seedFinderOptionsArg.beamPos == (None, None)
                else acts.Vector2(
                    seedFinderOptionsArg.beamPos[0], seedFinderOptionsArg.beamPos[1]
                )
            ),
            bFieldInZ=seedFinderOptionsArg.bFieldInZ,
        )
    )
    seedFilterConfig = acts.SeedFilterConfig(
        **acts.examples.defaultKWArgs(
            maxSeedsPerSpM=seedFinderConfig.maxSeedsPerSpM,
            deltaRMin=seedFinderConfig.deltaRMin,
            impactWeightFactor=seedFilterConfigArg.impactWeightFactor,
            zOriginWeightFactor=seedFilterConfigArg.zOriginWeightFactor,
            compatSeedWeight=seedFilterConfigArg.compatSeedWeight,
            compatSeedLimit=seedFilterConfigArg.compatSeedLimit,
            numSeedIncrement=seedFilterConfigArg.numSeedIncrement,
            seedWeightIncrement=seedFilterConfigArg.seedWeightIncrement,
            seedConfirmation=seedFilterConfigArg.seedConfirmation,
            centralSeedConfirmationRange=seedFinderConfig.centralSeedConfirmationRange,
            forwardSeedConfirmationRange=seedFinderConfig.forwardSeedConfirmationRange,
            maxSeedsPerSpMConf=seedFilterConfigArg.maxSeedsPerSpMConf,
            maxQualitySeedsPerSpMConf=seedFilterConfigArg.maxQualitySeedsPerSpMConf,
            useDeltaRorTopRadius=seedFilterConfigArg.useDeltaRorTopRadius,
            verbose=seedFilterConfigArg.verbose
        )
    )

    gridConfig = acts.SpacePointGridConfig(
        **acts.examples.defaultKWArgs(
            minPt=seedFinderConfig.minPt,
            rMax=(
                seedFinderConfig.rMax
                if spacePointGridConfigArg.rMax is None
                else spacePointGridConfigArg.rMax
            ),
            zMax=seedFinderConfig.zMax,
            zMin=seedFinderConfig.zMin,
            deltaRMax=(
                seedFinderConfig.deltaRMax
                if spacePointGridConfigArg.deltaRMax is None
                else spacePointGridConfigArg.deltaRMax
            ),
            cotThetaMax=seedFinderConfig.cotThetaMax,
            phiMin=spacePointGridConfigArg.phi[0],
            phiMax=spacePointGridConfigArg.phi[1],
            maxPhiBins=spacePointGridConfigArg.maxPhiBins,
            impactMax=spacePointGridConfigArg.impactMax,
            zBinEdges=spacePointGridConfigArg.zBinEdges,
            phiBinDeflectionCoverage=spacePointGridConfigArg.phiBinDeflectionCoverage,
        )
    )

    gridOptions = acts.SpacePointGridOptions(
        **acts.examples.defaultKWArgs(
            bFieldInZ=seedFinderOptions.bFieldInZ,
        )
    )

    seedingAlg = acts.examples.SeedingAlgorithm(
        level=logLevel,
        inputSpacePoints=[spacePoints],
        outputSeeds=suffixSeed+"seeds",
        **acts.examples.defaultKWArgs(
            allowSeparateRMax=seedingAlgorithmConfigArg.allowSeparateRMax,
            zBinNeighborsTop=seedingAlgorithmConfigArg.zBinNeighborsTop,
            zBinNeighborsBottom=seedingAlgorithmConfigArg.zBinNeighborsBottom,
            numPhiNeighbors=seedingAlgorithmConfigArg.numPhiNeighbors,
            useExtraCuts=seedingAlgorithmConfigArg.useExtraCuts,
        ),
        gridConfig=gridConfig,
        gridOptions=gridOptions,
        seedFilterConfig=seedFilterConfig,
        seedFinderConfig=seedFinderConfig,
        seedFinderOptions=seedFinderOptions,
        inputPrimaryVertex=outputPrimaryVertex
    )
    sequence.addAlgorithm(seedingAlg)

    return seedingAlg.config.outputSeeds

def addStandardSeedingNA60(
    sequence: acts.examples.Sequencer,
    spacePoints: str,
    seedingAlgorithmConfigArg: SeedingAlgorithmConfigArg,
    seedFinderConfigArg: SeedFinderConfigArgNA60,
    seedFinderOptionsArg: SeedFinderOptionsArgNA60,
    seedFilterConfigArg: SeedFilterConfigArgNA60,
    spacePointGridConfigArg: SpacePointGridConfigArg,
    logLevel: acts.logging.Level = None,
    outputPrimaryVertex: str="OutputRecPrimaryVertex",
    suffixSeed= ""
):
    """adds standard seeding
    For parameters description see addSeeding
    """
    logLevel = acts.examples.defaultLogging(sequence, logLevel)()
    seedFinderConfig = acts.SeedFinderConfigNA60(
        **acts.examples.defaultKWArgs(
            rMin=seedFinderConfigArg.y[0],
            rMax=seedFinderConfigArg.y[1],
            deltaYMin=seedFinderConfigArg.deltaY[0],
            deltaYMax=seedFinderConfigArg.deltaY[1],
            deltaYMinTopSP=(
                seedFinderConfigArg.deltaY[0]
                if seedFinderConfigArg.deltaYTopSP[0] is None
                else seedFinderConfigArg.deltaYTopSP[0]
            ),
            deltaYMaxTopSP=(
                seedFinderConfigArg.deltaY[1]
                if seedFinderConfigArg.deltaYTopSP[1] is None
                else seedFinderConfigArg.deltaYTopSP[1]
            ),
            deltaYMinBottomSP=(
                seedFinderConfigArg.deltaY[0]
                if seedFinderConfigArg.deltaYBottomSP[0] is None
                else seedFinderConfigArg.deltaYBottomSP[0]
            ),
            deltaYMaxBottomSP=(
                seedFinderConfigArg.deltaY[1]
                if seedFinderConfigArg.deltaYBottomSP[1] is None
                else seedFinderConfigArg.deltaYBottomSP[1]
            ),
            deltaYMiddleMinSPRange=seedFinderConfigArg.deltaYMiddleSPRange[0],
            deltaYMiddleMaxSPRange=seedFinderConfigArg.deltaYMiddleSPRange[1],
            collisionRegionMin=seedFinderConfigArg.collisionRegion[0],
            collisionRegionMax=seedFinderConfigArg.collisionRegion[1],
            zMin=seedFinderConfigArg.z[0],
            zMax=seedFinderConfigArg.z[1],
            zOutermostLayers=(
                seedFinderConfigArg.zOutermostLayers[0]
                if seedFinderConfigArg.zOutermostLayers[0] is not None
                else seedFinderConfigArg.z[0],
                seedFinderConfigArg.zOutermostLayers[1]
                if seedFinderConfigArg.zOutermostLayers[1] is not None
                else seedFinderConfigArg.z[1],
            ),
            maxSeedsPerSpM=seedFinderConfigArg.maxSeedsPerSpM,
            cotThetaMax=seedFinderConfigArg.cotThetaMax,
            sigmaScattering=seedFinderConfigArg.sigmaScattering,
            radLengthPerSeed=seedFinderConfigArg.radLengthPerSeed,
            minPt=seedFinderConfigArg.minPt,
            impactMax=seedFinderConfigArg.impactMax,
            interactionPointCut=seedFinderConfigArg.interactionPointCut,
            deltaZMax=seedFinderConfigArg.deltaZMax,
            maxPtScattering=seedFinderConfigArg.maxPtScattering,
            zBinEdges=seedFinderConfigArg.zBinEdges,
            zBinsCustomLooping=seedFinderConfigArg.zBinsCustomLooping,
            skipZMiddleBinSearch=seedFinderConfigArg.skipZMiddleBinSearch,
            rRangeMiddleSP=seedFinderConfigArg.rRangeMiddleSP,
            useVariableMiddleSPRange=seedFinderConfigArg.useVariableMiddleSPRange,
            binSizeR=seedFinderConfigArg.binSizeR,
            seedConfirmation=seedFinderConfigArg.seedConfirmation,
            seedConfirmationRange=seedFinderConfigArg.seedConfirmationRange,
            yMinMiddle = seedFinderConfigArg.yMiddle[0],
            yMaxMiddle = seedFinderConfigArg.yMiddle[1],
            verbose = seedFinderConfigArg.verbose
            

        ),
    )
    seedFinderOptions = acts.SeedFinderOptionsNA60(
        **acts.examples.defaultKWArgs(
            beamPos=acts.Vector2(0.0, 0.0)
            if seedFinderOptionsArg.beamPos == (None, None)
            else acts.Vector2(
                seedFinderOptionsArg.beamPos[0], seedFinderOptionsArg.beamPos[1]
            ),
            bFieldInZ=seedFinderOptionsArg.bFieldInZ,
        )
    
    )
    seedFilterConfig = acts.SeedFilterConfigNA60(
        **acts.examples.defaultKWArgs(
            maxSeedsPerSpM=seedFinderConfig.maxSeedsPerSpM,
            deltaYMin=seedFinderConfig.deltaYMin,
            impactWeightFactor=seedFilterConfigArg.impactWeightFactor,
            zOriginWeightFactor=seedFilterConfigArg.zOriginWeightFactor,
            compatSeedWeight=seedFilterConfigArg.compatSeedWeight,
            compatSeedLimit=seedFilterConfigArg.compatSeedLimit,
            numSeedIncrement=seedFilterConfigArg.numSeedIncrement,
            seedWeightIncrement=seedFilterConfigArg.seedWeightIncrement,
            seedConfirmation=seedFilterConfigArg.seedConfirmation,
            seedConfirmationRange=seedFinderConfig.seedConfirmationRange,
            maxSeedsPerSpMConf=seedFilterConfigArg.maxSeedsPerSpMConf,
            maxQualitySeedsPerSpMConf=seedFilterConfigArg.maxQualitySeedsPerSpMConf,
            useDeltaRorTopRadius=seedFilterConfigArg.useDeltaRorTopRadius,
            verbose=seedFilterConfigArg.verbose
        )
    )

    gridConfig = acts.PlanarSpacePointGridConfig(
        **acts.examples.defaultKWArgs(
            zMax=seedFinderConfig.zMax,
            zMin=seedFinderConfig.zMin,
            xMax=seedFinderConfig.zMax,
            xMin=seedFinderConfig.zMin,
            zBinEdges=spacePointGridConfigArg.zBinEdges,
            xBinEdges=spacePointGridConfigArg.zBinEdges,
        )
    )
    gridOptions = acts.PlanarSpacePointGridOptions(
        **acts.examples.defaultKWArgs(
            bFieldInZ=seedFinderOptions.bFieldInZ,
        )
    )

    seedingAlg = acts.examples.SeedingAlgorithmNA60(
        level=logLevel,
        inputSpacePoints=[spacePoints],
        outputSeeds=suffixSeed+"seeds",
        **acts.examples.defaultKWArgs(
            allowSeparateRMax=seedingAlgorithmConfigArg.allowSeparateRMax,
            zBinNeighborsTop=seedingAlgorithmConfigArg.zBinNeighborsTop,
            zBinNeighborsBottom=seedingAlgorithmConfigArg.zBinNeighborsBottom,
            xBinNeighborsTop=seedingAlgorithmConfigArg.zBinNeighborsTop,
            xBinNeighborsBottom=seedingAlgorithmConfigArg.zBinNeighborsBottom
        ),
        gridConfig=gridConfig,
        gridOptions=gridOptions,
        seedFilterConfig=seedFilterConfig,
        seedFinderConfig=seedFinderConfig,
        seedFinderOptions=seedFinderOptions,
        inputPrimaryVertex=outputPrimaryVertex
    )
    sequence.addAlgorithm(seedingAlg)
    return seedingAlg.config.outputSeeds


def addOrthogonalSeeding(
    sequence: acts.examples.Sequencer,
    spacePoints: str,
    seedFinderConfigArg: SeedFinderConfigArg,
    seedFinderOptionsArg: SeedFinderOptionsArg,
    seedFilterConfigArg: SeedFilterConfigArg,
    logLevel: acts.logging.Level = None,
):
    """adds orthogonal seeding algorithm
    For parameters description see addSeeding
    """
    logLevel = acts.examples.defaultLogging(sequence, logLevel)()
    seedFinderConfig = acts.SeedFinderOrthogonalConfig(
        **acts.examples.defaultKWArgs(
            rMin=seedFinderConfigArg.r[0],
            rMax=seedFinderConfigArg.r[1],
            deltaRMinTopSP=(
                seedFinderConfigArg.deltaR[0]
                if seedFinderConfigArg.deltaRTopSP[0] is None
                else seedFinderConfigArg.deltaRTopSP[0]
            ),
            deltaRMaxTopSP=(
                seedFinderConfigArg.deltaR[1]
                if seedFinderConfigArg.deltaRTopSP[1] is None
                else seedFinderConfigArg.deltaRTopSP[1]
            ),
            deltaRMinBottomSP=(
                seedFinderConfigArg.deltaR[0]
                if seedFinderConfigArg.deltaRBottomSP[0] is None
                else seedFinderConfigArg.deltaRBottomSP[0]
            ),
            deltaRMaxBottomSP=(
                seedFinderConfigArg.deltaR[1]
                if seedFinderConfigArg.deltaRBottomSP[1] is None
                else seedFinderConfigArg.deltaRBottomSP[1]
            ),
            collisionRegionMin=seedFinderConfigArg.collisionRegion[0],
            collisionRegionMax=seedFinderConfigArg.collisionRegion[1],
            zMin=seedFinderConfigArg.z[0],
            zMax=seedFinderConfigArg.z[1],
            maxSeedsPerSpM=seedFinderConfigArg.maxSeedsPerSpM,
            cotThetaMax=seedFinderConfigArg.cotThetaMax,
            sigmaScattering=seedFinderConfigArg.sigmaScattering,
            radLengthPerSeed=seedFinderConfigArg.radLengthPerSeed,
            minPt=seedFinderConfigArg.minPt,
            impactMax=seedFinderConfigArg.impactMax,
            deltaPhiMax=seedFinderConfigArg.deltaPhiMax,
            interactionPointCut=seedFinderConfigArg.interactionPointCut,
            deltaZMax=seedFinderConfigArg.deltaZMax,
            maxPtScattering=seedFinderConfigArg.maxPtScattering,
            rRangeMiddleSP=seedFinderConfigArg.rRangeMiddleSP,
            useVariableMiddleSPRange=seedFinderConfigArg.useVariableMiddleSPRange,
            seedConfirmation=seedFinderConfigArg.seedConfirmation,
            centralSeedConfirmationRange=seedFinderConfigArg.centralSeedConfirmationRange,
            forwardSeedConfirmationRange=seedFinderConfigArg.forwardSeedConfirmationRange,
        ),
    )
    seedFinderOptions = acts.SeedFinderOptions(
        **acts.examples.defaultKWArgs(
            beamPos=(
                acts.Vector2(0.0, 0.0)
                if seedFinderOptionsArg.beamPos == (None, None)
                else acts.Vector2(
                    seedFinderOptionsArg.beamPos[0], seedFinderOptionsArg.beamPos[1]
                )
            ),
            bFieldInZ=seedFinderOptionsArg.bFieldInZ,
        )
    )
    seedFilterConfig = acts.SeedFilterConfig(
        **acts.examples.defaultKWArgs(
            maxSeedsPerSpM=seedFinderConfig.maxSeedsPerSpM,
            deltaRMin=(
                seedFinderConfigArg.deltaR[0]
                if seedFilterConfigArg.deltaRMin is None
                else seedFilterConfigArg.deltaRMin
            ),
            impactWeightFactor=seedFilterConfigArg.impactWeightFactor,
            zOriginWeightFactor=seedFilterConfigArg.zOriginWeightFactor,
            compatSeedWeight=seedFilterConfigArg.compatSeedWeight,
            compatSeedLimit=seedFilterConfigArg.compatSeedLimit,
            numSeedIncrement=seedFilterConfigArg.numSeedIncrement,
            seedWeightIncrement=seedFilterConfigArg.seedWeightIncrement,
            seedConfirmation=seedFilterConfigArg.seedConfirmation,
            maxSeedsPerSpMConf=seedFilterConfigArg.maxSeedsPerSpMConf,
            maxQualitySeedsPerSpMConf=seedFilterConfigArg.maxQualitySeedsPerSpMConf,
            useDeltaRorTopRadius=seedFilterConfigArg.useDeltaRorTopRadius,
        )
    )
    seedingAlg = acts.examples.SeedingOrthogonalAlgorithm(
        level=logLevel,
        inputSpacePoints=[spacePoints],
        outputSeeds="seeds",
        seedFilterConfig=seedFilterConfig,
        seedFinderConfig=seedFinderConfig,
        seedFinderOptions=seedFinderOptions,
    )
    sequence.addAlgorithm(seedingAlg)

    return seedingAlg.config.outputSeeds


def addHoughTransformSeeding(
    sequence: acts.examples.Sequencer,
    config: acts.examples.HoughTransformSeeder.Config,
    logLevel: acts.logging.Level = None,
):
    """
    Configures HoughTransform (HT) for seeding, instead of extra proxy config objects it takes
    directly the HT example algorithm config.
    """
    logLevel = acts.examples.defaultLogging(sequence, logLevel)()
    ht = acts.examples.HoughTransformSeeder(config=config, level=logLevel)
    sequence.addAlgorithm(ht)
    # potentially HT can be extended to also produce seeds, but it is not implemented yet
    # configuration option (outputSeeds) exists
    return ht.config.outputSeeds


def addGbtsSeeding(
    sequence: acts.examples.Sequencer,
    spacePoints: str,
    seedFinderConfigArg: SeedFinderConfigArg,
    seedFinderOptionsArg: SeedFinderOptionsArg,
    seedFilterConfigArg: SeedFilterConfigArg,
    trackingGeometry: acts.TrackingGeometry,
    logLevel: acts.logging.Level = None,
    layerMappingConfigFile: Union[Path, str] = None,
    geoSelectionConfigFile: Union[Path, str] = None,
    connector_inputConfigFile: Union[Path, str] = None,
):
    """Gbts seeding"""

    logLevel = acts.examples.defaultLogging(sequence, logLevel)()
    layerMappingFile = str(layerMappingConfigFile)  # turn path into string
    connector_inputFile = str(connector_inputConfigFile)
    seedFinderConfig = acts.SeedFinderGbtsConfig(
        **acts.examples.defaultKWArgs(
            sigmaScattering=seedFinderConfigArg.sigmaScattering,
            maxSeedsPerSpM=seedFinderConfigArg.maxSeedsPerSpM,
            minPt=seedFinderConfigArg.minPt,
            connector_input_file=connector_inputFile,
            m_useClusterWidth=False,
        ),
    )
    seedFinderOptions = acts.SeedFinderOptions(
        **acts.examples.defaultKWArgs(
            beamPos=(
                acts.Vector2(0.0, 0.0)
                if seedFinderOptionsArg.beamPos == (None, None)
                else acts.Vector2(
                    seedFinderOptionsArg.beamPos[0], seedFinderOptionsArg.beamPos[1]
                )
            ),
            bFieldInZ=seedFinderOptionsArg.bFieldInZ,
        )
    )
    seedFilterConfig = acts.SeedFilterConfig(
        **acts.examples.defaultKWArgs(
            maxSeedsPerSpM=seedFinderConfig.maxSeedsPerSpM,
            deltaRMin=(
                seedFinderConfigArg.deltaR[0]
                if seedFilterConfigArg.deltaRMin is None
                else seedFilterConfigArg.deltaRMin
            ),
            impactWeightFactor=seedFilterConfigArg.impactWeightFactor,
            zOriginWeightFactor=seedFilterConfigArg.zOriginWeightFactor,
            compatSeedWeight=seedFilterConfigArg.compatSeedWeight,
            compatSeedLimit=seedFilterConfigArg.compatSeedLimit,
            numSeedIncrement=seedFilterConfigArg.numSeedIncrement,
            seedWeightIncrement=seedFilterConfigArg.seedWeightIncrement,
            seedConfirmation=seedFilterConfigArg.seedConfirmation,
            # curvatureSortingInFilter=seedFilterConfigArg.curvatureSortingInFilter,
            maxSeedsPerSpMConf=seedFilterConfigArg.maxSeedsPerSpMConf,
            maxQualitySeedsPerSpMConf=seedFilterConfigArg.maxQualitySeedsPerSpMConf,
            useDeltaRorTopRadius=seedFilterConfigArg.useDeltaRorTopRadius,
        )
    )

    seedingAlg = acts.examples.GbtsSeedingAlgorithm(
        level=logLevel,
        inputSpacePoints=[spacePoints],
        outputSeeds="seeds",
        seedFilterConfig=seedFilterConfig,
        seedFinderConfig=seedFinderConfig,
        seedFinderOptions=seedFinderOptions,
        layerMappingFile=layerMappingFile,
        geometrySelection=acts.examples.readJsonGeometryList(
            str(geoSelectionConfigFile)
        ),
        inputSourceLinks="sourcelinks",
        trackingGeometry=trackingGeometry,
        fill_module_csv=False,
        inputClusters="clusters",
    )

    sequence.addAlgorithm(seedingAlg)
    return seedingAlg.config.outputSeeds


def addSeedPerformanceWriters(
    sequence: acts.examples.Sequencer,
    outputDirRoot: Union[Path, str],
    seeds: str,
    prototracks: str,
    selectedParticles: str,
    inputParticles: str,
    outputTrackParameters: str,
    logLevel: acts.logging.Level = None,
    suffix =""
):
    """Writes seeding related performance output"""
    customLogLevel = acts.examples.defaultLogging(sequence, logLevel)
    outputDirRoot = Path(outputDirRoot)
    if not outputDirRoot.exists():
        outputDirRoot.mkdir()

    sequence.addWriter(
        acts.examples.SeedingPerformanceWriter(
            level=customLogLevel(minLevel=acts.logging.DEBUG),
            inputSeeds=seeds,
            inputParticles=selectedParticles,
            inputMeasurementParticlesMap="measurement_particles_map",
            filePath=str(outputDirRoot / "performance_seeding")+suffix+".root",
            verbose=False
        )
    )

    sequence.addWriter(
        acts.examples.RootTrackParameterWriter(
            level=customLogLevel(),
            inputTrackParameters=outputTrackParameters,
            inputProtoTracks=prototracks,
            inputParticles=inputParticles,
            inputSimHits="simhits",
            inputMeasurementParticlesMap="measurement_particles_map",
            inputMeasurementSimHitsMap="measurement_simhits_map",
            filePath=str(outputDirRoot / "estimatedparams")+suffix+".root",
            treeName="estimatedparams",
        )
    )
    sequence.addWriter(
        acts.examples.TrackletVertexingPerformanceWriter(
            level=logLevel,
            inputSeeds=seeds,
            inputRecPrimaryVertex="OutputFitPrimaryVertex",
            inputGenPrimaryVertex="OutputGenPrimaryVertex",
            filePath = str(outputDirRoot / "performance_tracklet_vertexing.root"),
            fileMode = "RECREATE",
            verbose=False,
            inputFitFunction="OutputFitFuncVtx",
            inputZTracklets="OutputZTracklets",
            inputZTrackletsPeak="OutputZTrackletsPeak"
        )
    )

acts.examples.NamedTypeArgs(
    config=SeedFilterMLDBScanConfig,
)


def addSeedFilterML(
    s,
    config: SeedFilterMLDBScanConfig = SeedFilterMLDBScanConfig(),
    onnxModelFile: Optional[Union[Path, str]] = None,
    logLevel: Optional[acts.logging.Level] = None,
    outputDirRoot: Optional[Union[Path, str]] = None,
    outputDirCsv: Optional[Union[Path, str]] = None,
) -> None:
    customLogLevel = acts.examples.defaultLogging(s, logLevel)()
    from acts.examples.onnx import SeedFilterMLAlgorithm

    inputParticles = "particles"
    selectedParticles = "truth_seeds_selected"
    seeds = "seeds"
    estParams = "estimatedparameters"

    filterML = SeedFilterMLAlgorithm(
        level=customLogLevel,
        inputTrackParameters="estimatedparameters",
        inputSimSeeds="seeds",
        inputSeedFilterNN=onnxModelFile,
        outputTrackParameters="filtered-parameters",
        outputSimSeeds="filtered-seeds",
        **acts.examples.defaultKWArgs(
            epsilonDBScan=config.epsilonDBScan,
            minPointsDBScan=config.minPointsDBScan,
            minSeedScore=config.minSeedScore,
        ),
    )
    s.addAlgorithm(filterML)
    s.addWhiteboardAlias(seeds, "filtered-seeds")
    s.addWhiteboardAlias("estimatedparameters", "filtered-parameters")

    prototracks = "seed-prototracks-ML"
    s.addAlgorithm(
        acts.examples.SeedsToPrototracks(
            level=customLogLevel,
            inputSeeds=seeds,
            outputProtoTracks=prototracks,
        )
    )

    if outputDirRoot is not None:
        addSeedPerformanceWriters(
            s,
            outputDirRoot,
            seeds,
            prototracks,
            selectedParticles,
            inputParticles,
            estParams,
            customLogLevel,
        )

    if outputDirCsv is not None:
        outputDirCsv = Path(outputDirCsv)

        if not outputDirCsv.exists():
            outputDirCsv.mkdir()

        csvSeedWriter = acts.examples.CsvSeedWriter(
            level=customLogLevel,
            inputTrackParameters=estParams,
            inputSimSeeds=seeds,
            inputSimHits="simhits",
            inputMeasurementParticlesMap="measurement_particles_map",
            inputMeasurementSimHitsMap="measurement_simhits_map",
            outputDir=str(outputDirCsv),
            fileName=str(f"seed.csv"),
        )
        s.addWriter(csvSeedWriter)

    return s


def addKalmanTracks(
    s: acts.examples.Sequencer,
    trackingGeometry: acts.TrackingGeometry,
    field: acts.MagneticFieldProvider,
    directNavigation: bool = False,
    reverseFilteringMomThreshold: float = 0 * u.GeV,
    inputProtoTracks: str = "truth_particle_tracks",
    multipleScattering: bool = True,
    energyLoss: bool = True,
    clusters: str = None,
    calibrator: acts.examples.MeasurementCalibrator = acts.examples.makePassThroughCalibrator(),
    logLevel: Optional[acts.logging.Level] = None,
) -> None:
    customLogLevel = acts.examples.defaultLogging(s, logLevel)

    if directNavigation:
        srfSortAlg = acts.examples.SurfaceSortingAlgorithm(
            level=customLogLevel(),
            inputProtoTracks=inputProtoTracks,
            inputSimHits="simhits",
            inputMeasurementSimHitsMap="measurement_simhits_map",
            outputProtoTracks="sorted_truth_particle_tracks",
        )
        s.addAlgorithm(srfSortAlg)
        inputProtoTracks = srfSortAlg.config.outputProtoTracks

    kalmanOptions = {
        "multipleScattering": multipleScattering,
        "energyLoss": energyLoss,
        "reverseFilteringMomThreshold": reverseFilteringMomThreshold,
        "freeToBoundCorrection": acts.examples.FreeToBoundCorrection(False),
        "level": customLogLevel(),
    }

    fitAlg = acts.examples.TrackFittingAlgorithm(
        level=customLogLevel(),
        inputMeasurements="measurements",
        inputSourceLinks="sourcelinks",
        inputProtoTracks=inputProtoTracks,
        inputInitialTrackParameters="estimatedparameters",
        inputClusters=clusters if clusters is not None else "",
        outputTracks="kf_tracks",
        pickTrack=-1,
        fit=acts.examples.makeKalmanFitterFunction(
            trackingGeometry, field, **kalmanOptions
        ),
        calibrator=calibrator,
    )
    s.addAlgorithm(fitAlg)
    s.addWhiteboardAlias("tracks", fitAlg.config.outputTracks)

    matchAlg = acts.examples.TrackTruthMatcher(
        level=customLogLevel(),
        inputTracks=fitAlg.config.outputTracks,
        inputParticles="particles",
        inputMeasurementParticlesMap="measurement_particles_map",
        outputTrackParticleMatching="kf_track_particle_matching",
        outputParticleTrackMatching="kf_particle_track_matching",
    )
    s.addAlgorithm(matchAlg)
    s.addWhiteboardAlias(
        "track_particle_matching", matchAlg.config.outputTrackParticleMatching
    )
    s.addWhiteboardAlias(
        "particle_track_matching", matchAlg.config.outputParticleTrackMatching
    )

    return s


def addTruthTrackingGsf(
    s: acts.examples.Sequencer,
    trackingGeometry: acts.TrackingGeometry,
    field: acts.MagneticFieldProvider,
    inputProtoTracks: str = "truth_particle_tracks",
    logLevel: Optional[acts.logging.Level] = None,
) -> None:
    customLogLevel = acts.examples.defaultLogging(s, logLevel)

    gsfOptions = {
        "betheHeitlerApprox": acts.examples.AtlasBetheHeitlerApprox.makeDefault(),
        "maxComponents": 12,
        "componentMergeMethod": acts.examples.ComponentMergeMethod.maxWeight,
        "mixtureReductionAlgorithm": acts.examples.MixtureReductionAlgorithm.KLDistance,
        "weightCutoff": 1.0e-4,
        "level": customLogLevel(),
    }

    gsfAlg = acts.examples.TrackFittingAlgorithm(
        level=customLogLevel(),
        inputMeasurements="measurements",
        inputSourceLinks="sourcelinks",
        inputProtoTracks=inputProtoTracks,
        inputInitialTrackParameters="estimatedparameters",
        outputTracks="gsf_tracks",
        pickTrack=-1,
        fit=acts.examples.makeGsfFitterFunction(trackingGeometry, field, **gsfOptions),
        calibrator=acts.examples.makePassThroughCalibrator(),
    )
    s.addAlgorithm(gsfAlg)
    s.addWhiteboardAlias("tracks", gsfAlg.config.outputTracks)

    matchAlg = acts.examples.TrackTruthMatcher(
        level=customLogLevel(),
        inputTracks=gsfAlg.config.outputTracks,
        inputParticles="particles",
        inputMeasurementParticlesMap="measurement_particles_map",
        outputTrackParticleMatching="gsf_track_particle_matching",
        outputParticleTrackMatching="gsf_particle_track_matching",
    )
    s.addAlgorithm(matchAlg)
    s.addWhiteboardAlias(
        "track_particle_matching", matchAlg.config.outputTrackParticleMatching
    )
    s.addWhiteboardAlias(
        "particle_track_matching", matchAlg.config.outputParticleTrackMatching
    )

    return s

@acts.examples.NamedTypeArgs(
    trackSelectorConfig=TrackSelectorConfig,
    ckfConfig=CkfConfig,
)
def addCKFTracks(
    s: acts.examples.Sequencer,
    trackingGeometry: acts.TrackingGeometry,
    field: acts.MagneticFieldProvider,
    trackSelectorConfig: Optional[
        Union[TrackSelectorConfig, List[TrackSelectorConfig]]
    ] = None,
    ckfConfig: CkfConfig = CkfConfig(),
    twoWay: bool = False,
    outputDirCsv: Optional[Union[Path, str]] = None,
    outputDirRoot: Optional[Union[Path, str]] = None,
    writeTrajectories: bool = True,
    logLevel: Optional[acts.logging.Level] = None,
    writeCovMat=False,
    outputPrimaryVertex: str="OutputRecPrimaryVertex",
    suffixOut = "",
    suffixIn = ""
) -> None:
    """This function steers the seeding

    Parameters
    ----------
    s: Sequencer
        the sequencer module to which we add the Seeding steps (returned from addSeeding)
    trackingGeometry : tracking geometry
    field : magnetic field
    outputDirCsv : Path|str, path, None
        the output folder for the Csv output, None triggers no output
    outputDirRoot : Path|str, path, None
        the output folder for the Root output, None triggers no output
    trackSelectorConfig : TrackSelectorConfig(loc0, loc1, time, eta, absEta, pt, phi, minMeasurements)
        TrackSelector configuration. Each range is specified as a tuple of (min,max).
        Specify as a list(TrackSelectorConfig) for eta-dependent cuts, with binning specified by absEta[1].
        Defaults of no cuts specified in Examples/Algorithms/TruthTracking/ActsExamples/TruthTracking/TrackSelector.hpp
    writeTrajectories : bool, True
        write trackstates_ckf.root and tracksummary_ckf.root ntuples? These can be quite large.
    """

    customLogLevel = acts.examples.defaultLogging(s, logLevel)

    tslist = (
        []
        if trackSelectorConfig is None
        else (
            [trackSelectorConfig]
            if type(trackSelectorConfig) is TrackSelectorConfig
            else trackSelectorConfig
        )
    )
    cutSets = [
        acts.TrackSelector.Config(
            **acts.examples.defaultKWArgs(
                loc0Min=c.loc0[0],
                loc0Max=c.loc0[1],
                loc1Min=c.loc1[0],
                loc1Max=c.loc1[1],
                timeMin=c.time[0],
                timeMax=c.time[1],
                phiMin=c.phi[0],
                phiMax=c.phi[1],
                etaMin=c.eta[0],
                etaMax=c.eta[1],
                absEtaMin=c.absEta[0],
                absEtaMax=c.absEta[1] if len(tslist) == 1 else None,
                ptMin=c.pt[0],
                ptMax=c.pt[1],
                minMeasurements=c.nMeasurementsMin,
                maxHoles=c.maxHoles,
                maxOutliers=c.maxOutliers,
                maxSharedHits=c.maxSharedHits,
                maxChi2=c.maxChi2,
                measurementCounter=c.nMeasurementsGroupMin,
            )
        )
        for c in tslist
    ]
    if len(tslist) == 0:
        trkSelCfg = None
    elif len(tslist) == 1:
        trkSelCfg = cutSets[0]
    else:
        trkSelCfg = acts.TrackSelector.EtaBinnedConfig(
            cutSets=cutSets,
            absEtaEdges=[cutSets[0].absEtaMin] + [c.absEta[1] for c in tslist],
        )

    # Setup the track finding algorithm with CKF
    # It takes all the source links created from truth hit smearing, seeds from
    # truth particle smearing and source link selection config
    trackFinder = acts.examples.TrackFindingAlgorithm(
        level=customLogLevel(),
        measurementSelectorCfg=acts.MeasurementSelector.Config(
            [
                (
                    acts.GeometryIdentifier(),
                    (
                        [],
                        [ckfConfig.chi2CutOff],
                        [ckfConfig.numMeasurementsCutOff],
                    ),
                )
            ]
        ),
        inputMeasurements="measurements",
        inputSourceLinks=suffixIn+"sourcelinks",
        inputInitialTrackParameters=suffixIn+"estimatedparameters",
        inputSeeds=(
            suffixIn+"estimatedseeds"
            if ckfConfig.seedDeduplication or ckfConfig.stayOnSeed
            else ""
        ),
        outputTracks=suffixOut+"ckfTracks",
        inputPrimaryVertex=outputPrimaryVertex,
        findTracks=acts.examples.TrackFindingAlgorithm.makeTrackFinderFunction(
            trackingGeometry, field, customLogLevel()
        ),
        **acts.examples.defaultKWArgs(
            trackingGeometry=trackingGeometry,
            magneticField=field,
            trackSelectorCfg=trkSelCfg,
            maxSteps=ckfConfig.maxSteps,
            twoWay=twoWay,
            seedDeduplication=ckfConfig.seedDeduplication,
            stayOnSeed=ckfConfig.stayOnSeed,
            pixelVolumes=ckfConfig.pixelVolumes,
            stripVolumes=ckfConfig.stripVolumes,
            maxPixelHoles=ckfConfig.maxPixelHoles,
            maxStripHoles=ckfConfig.maxStripHoles,
        ),
    )
    s.addAlgorithm(trackFinder)
    s.addWhiteboardAlias(suffixOut+"tracks", trackFinder.config.outputTracks)

    matcher = acts.examples.TrackTruthMatcher(
        level=customLogLevel(),
        inputTracks=trackFinder.config.outputTracks,
        inputParticles="particles_selected",
        inputMeasurementParticlesMap="measurement_particles_map",
        outputTrackParticleMatching=suffixOut+"ckf_track_particle_matching",
        outputParticleTrackMatching=suffixOut+"ckf_particle_track_matching",
    )
    s.addAlgorithm(matcher)
    s.addWhiteboardAlias(
        suffixOut+"track_particle_matching", matcher.config.outputTrackParticleMatching
    )
    s.addWhiteboardAlias(
        suffixOut+"particle_track_matching", matcher.config.outputParticleTrackMatching
    )

    addTrackWriters(
        s,
        name=suffixOut+"ckf",
        tracks=trackFinder.config.outputTracks,
        outputDirCsv=outputDirCsv,
        outputDirRoot=outputDirRoot,
        writeStates=writeTrajectories,
        writeSummary=writeTrajectories,
        writeCKFperformance=True,
        logLevel=logLevel,
        writeCovMat=writeCovMat,
        suffix=suffixOut
    )

    return s


def addGx2fTracks(
    s: acts.examples.Sequencer,
    trackingGeometry: acts.TrackingGeometry,
    field: acts.MagneticFieldProvider,
    inputProtoTracks: str = "truth_particle_tracks",
    multipleScattering: bool = False,
    energyLoss: bool = False,
    nUpdateMax: int = 5,
    relChi2changeCutOff: float = 1e-7,
    clusters: str = None,
    calibrator: acts.examples.MeasurementCalibrator = acts.examples.makePassThroughCalibrator(),
    logLevel: Optional[acts.logging.Level] = None,
) -> None:
    customLogLevel = acts.examples.defaultLogging(s, logLevel)

    gx2fOptions = {
        "multipleScattering": multipleScattering,
        "energyLoss": energyLoss,
        "freeToBoundCorrection": acts.examples.FreeToBoundCorrection(False),
        "nUpdateMax": nUpdateMax,
        "relChi2changeCutOff": relChi2changeCutOff,
        "level": customLogLevel(),
    }

    fitAlg = acts.examples.TrackFittingAlgorithm(
        level=customLogLevel(),
        inputMeasurements="measurements",
        inputSourceLinks="sourcelinks",
        inputProtoTracks=inputProtoTracks,
        inputInitialTrackParameters="estimatedparameters",
        inputClusters=clusters if clusters is not None else "",
        outputTracks="gx2f_tracks",
        pickTrack=-1,
        fit=acts.examples.makeGlobalChiSquareFitterFunction(
            trackingGeometry, field, **gx2fOptions
        ),
        calibrator=calibrator,
    )
    s.addAlgorithm(fitAlg)
    s.addWhiteboardAlias("tracks", fitAlg.config.outputTracks)

    matchAlg = acts.examples.TrackTruthMatcher(
        level=customLogLevel(),
        inputTracks=fitAlg.config.outputTracks,
        inputParticles="particles",
        inputMeasurementParticlesMap="measurement_particles_map",
        outputTrackParticleMatching="gx2f_track_particle_matching",
        outputParticleTrackMatching="gx2f_particle_track_matching",
    )
    s.addAlgorithm(matchAlg)
    s.addWhiteboardAlias(
        "track_particle_matching", matchAlg.config.outputTrackParticleMatching
    )
    s.addWhiteboardAlias(
        "particle_track_matching", matchAlg.config.outputParticleTrackMatching
    )

    return s


def addTrackWriters(
    s: acts.examples.Sequencer,
    name: str,
    tracks: str = "tracks",
    outputDirCsv: Optional[Union[Path, str]] = None,
    outputDirRoot: Optional[Union[Path, str]] = None,
    writeStates: bool = True,
    writeSummary: bool = True,
    writeCKFperformance: bool = True,
    logLevel: Optional[acts.logging.Level] = None,
    writeCovMat=False,
    suffix = ""
):
    customLogLevel = acts.examples.defaultLogging(s, logLevel)

    if outputDirRoot is not None:
        outputDirRoot = Path(outputDirRoot)
        if not outputDirRoot.exists():
            outputDirRoot.mkdir()

        if writeStates:
            # write track states from CKF
            trackStatesWriter = acts.examples.RootTrackStatesWriter(
                level=customLogLevel(),
                inputTracks=tracks,
                # @note The full particles collection is used here to avoid lots of warnings
                # since the unselected CKF track might have a majority particle not in the
                # filtered particle collection. This could be avoided when a separate track
                # selection algorithm is used.
                inputParticles="particles_selected",
                inputTrackParticleMatching=suffix+"track_particle_matching",
                inputSimHits="simhits",
                inputMeasurementSimHitsMap="measurement_simhits_map",
                filePath=str(outputDirRoot / f"trackstates_{name}.root"),
                treeName="trackstates",
            )
            s.addWriter(trackStatesWriter)

        if writeSummary:
            # write track summary from CKF
            trackSummaryWriter = acts.examples.RootTrackSummaryWriter(
                level=customLogLevel(),
                inputTracks=tracks,
                # @note The full particles collection is used here to avoid lots of warnings
                # since the unselected CKF track might have a majority particle not in the
                # filtered particle collection. This could be avoided when a separate track
                # selection algorithm is used.
                inputParticles="particles_selected",
                inputTrackParticleMatching=suffix+"track_particle_matching",
                filePath=str(outputDirRoot / f"tracksummary_{name}.root"),
                treeName="tracksummary",
                writeCovMat=writeCovMat,
            )
            s.addWriter(trackSummaryWriter)

        if writeCKFperformance:
            # Write CKF performance data
            ckfPerfWriter = acts.examples.CKFPerformanceWriter(
                level=customLogLevel(),
                inputTracks=tracks,
                inputParticles="truth_seeds_selected",
                inputTrackParticleMatching= suffix+"track_particle_matching",
                inputParticleTrackMatching= suffix+"particle_track_matching",
                filePath=str(outputDirRoot / f"performance_{name}.root"),
            )
            s.addWriter(ckfPerfWriter)

    if outputDirCsv is not None:
        outputDirCsv = Path(outputDirCsv)
        if not outputDirCsv.exists():
            outputDirCsv.mkdir()

        if writeSummary:
            csvWriter = acts.examples.CsvTrackWriter(
                level=customLogLevel(),
                inputTracks=tracks,
                inputMeasurementParticlesMap="measurement_particles_map",
                outputDir=str(outputDirCsv),
                fileName=str(f"tracks_{name}.csv"),
            )
            s.addWriter(csvWriter)


@acts.examples.NamedTypeArgs(
    trackSelectorConfig=TrackSelectorConfig,
)
def addTrackSelection(
    s: acts.examples.Sequencer,
    trackSelectorConfig: TrackSelectorConfig,
    inputTracks: str,
    outputTracks: str,
    logLevel: Optional[acts.logging.Level] = None,
) -> acts.examples.TrackSelectorAlgorithm:
    customLogLevel = acts.examples.defaultLogging(s, logLevel)

    # single cut config for implicit single bin eta configuration
    selectorConfig = acts.TrackSelector.Config(
        **acts.examples.defaultKWArgs(
            loc0Min=trackSelectorConfig.loc0[0],
            loc0Max=trackSelectorConfig.loc0[1],
            loc1Min=trackSelectorConfig.loc1[0],
            loc1Max=trackSelectorConfig.loc1[1],
            timeMin=trackSelectorConfig.time[0],
            timeMax=trackSelectorConfig.time[1],
            phiMin=trackSelectorConfig.phi[0],
            phiMax=trackSelectorConfig.phi[1],
            etaMin=trackSelectorConfig.eta[0],
            etaMax=trackSelectorConfig.eta[1],
            absEtaMin=trackSelectorConfig.absEta[0],
            absEtaMax=trackSelectorConfig.absEta[1],
            ptMin=trackSelectorConfig.pt[0],
            ptMax=trackSelectorConfig.pt[1],
            minMeasurements=trackSelectorConfig.nMeasurementsMin,
        )
    )

    trackSelector = acts.examples.TrackSelectorAlgorithm(
        level=customLogLevel(),
        inputTracks=inputTracks,
        outputTracks=outputTracks,
        selectorConfig=selectorConfig,
    )

    s.addAlgorithm(trackSelector)

    return trackSelector


ExaTrkXBackend = Enum("ExaTrkXBackend", "Torch Onnx")


def addExaTrkX(
    s: acts.examples.Sequencer,
    trackingGeometry: acts.TrackingGeometry,
    geometrySelection: Union[Path, str],
    modelDir: Union[Path, str],
    outputDirRoot: Optional[Union[Path, str]] = None,
    backend: Optional[ExaTrkXBackend] = ExaTrkXBackend.Torch,
    logLevel: Optional[acts.logging.Level] = None,
) -> None:
    customLogLevel = acts.examples.defaultLogging(s, logLevel)

    # Run the particle selection
    # The pre-selection will select truth particles satisfying provided criteria
    # from all particles read in by particle reader for further processing. It
    # has no impact on the truth hits themselves
    s.addAlgorithm(
        acts.examples.TruthSeedSelector(
            level=customLogLevel(),
            ptMin=500 * u.MeV,
            nHitsMin=9,
            inputParticles="particles_initial",
            inputMeasurementParticlesMap="measurement_particles_map",
            outputParticles="particles_seed_selected",
        )
    )

    # Create space points
    s.addAlgorithm(
        acts.examples.SpacePointMaker(
            level=customLogLevel(),
            inputSourceLinks="sourcelinks",
            inputMeasurements="measurements",
            outputSpacePoints="spacepoints",
            trackingGeometry=trackingGeometry,
            geometrySelection=acts.examples.readJsonGeometryList(
                str(geometrySelection)
            ),
        )
    )

    metricLearningConfig = {
        "level": customLogLevel(),
        "embeddingDim": 8,
        "rVal": 1.6,
        "knnVal": 100,
    }

    filterConfig = {
        "level": customLogLevel(),
        "cut": 0.01,
    }

    gnnConfig = {
        "level": customLogLevel(),
        "cut": 0.5,
    }

    if backend == ExaTrkXBackend.Torch:
        metricLearningConfig["modelPath"] = str(modelDir / "embed.pt")
        metricLearningConfig["numFeatures"] = 3
        filterConfig["modelPath"] = str(modelDir / "filter.pt")
        filterConfig["nChunks"] = 10
        filterConfig["numFeatures"] = 3
        gnnConfig["modelPath"] = str(modelDir / "gnn.pt")
        gnnConfig["undirected"] = True
        gnnConfig["numFeatures"] = 3

        graphConstructor = acts.examples.TorchMetricLearning(**metricLearningConfig)
        edgeClassifiers = [
            acts.examples.TorchEdgeClassifier(**filterConfig),
            acts.examples.TorchEdgeClassifier(**gnnConfig),
        ]
        trackBuilder = acts.examples.BoostTrackBuilding(customLogLevel())
    elif backend == ExaTrkXBackend.Onnx:
        metricLearningConfig["modelPath"] = str(modelDir / "embedding.onnx")
        metricLearningConfig["spacepointFeatures"] = 3
        filterConfig["modelPath"] = str(modelDir / "filtering.onnx")
        gnnConfig["modelPath"] = str(modelDir / "gnn.onnx")

        graphConstructor = acts.examples.OnnxMetricLearning(**metricLearningConfig)
        edgeClassifiers = [
            acts.examples.OnnxEdgeClassifier(**filterConfig),
            acts.examples.OnnxEdgeClassifier(**gnnConfig),
        ]
        trackBuilder = acts.examples.CugraphTrackBuilding(customLogLevel())

    findingAlg = acts.examples.TrackFindingAlgorithmExaTrkX(
        level=customLogLevel(),
        inputSpacePoints="spacepoints",
        outputProtoTracks="exatrkx_prototracks",
        graphConstructor=graphConstructor,
        edgeClassifiers=edgeClassifiers,
        trackBuilder=trackBuilder,
    )
    s.addAlgorithm(findingAlg)
    s.addWhiteboardAlias("prototracks", findingAlg.config.outputProtoTracks)

    matchAlg = acts.examples.ProtoTrackTruthMatcher(
        level=customLogLevel(),
        inputProtoTracks=findingAlg.config.outputProtoTracks,
        inputParticles="particles",
        inputMeasurementParticlesMap="measurement_particles_map",
        outputProtoTrackParticleMatching="exatrkx_prototrack_particle_matching",
        outputParticleProtoTrackMatching="exatrkx_particle_prototrack_matching",
    )
    s.addAlgorithm(matchAlg)
    s.addWhiteboardAlias(
        "prototrack_particle_matching", matchAlg.config.outputProtoTrackParticleMatching
    )
    s.addWhiteboardAlias(
        "particle_prototrack_matching", matchAlg.config.outputParticleProtoTrackMatching
    )

    # Write truth track finding / seeding performance
    if outputDirRoot is not None:
        s.addWriter(
            acts.examples.TrackFinderPerformanceWriter(
                level=customLogLevel(),
                inputProtoTracks=findingAlg.config.outputProtoTracks,
                # the original selected particles after digitization
                inputParticles="particles_initial",
                inputMeasurementParticlesMap="measurement_particles_map",
                inputProtoTrackParticleMatching=matchAlg.config.outputProtoTrackParticleMatching,
                filePath=str(Path(outputDirRoot) / "performance_track_finding.root"),
            )
        )

    return s


@acts.examples.NamedTypeArgs(
    config=AmbiguityResolutionConfig,
)
def addAmbiguityResolution(
    s,
    config: AmbiguityResolutionConfig = AmbiguityResolutionConfig(),
    outputDirCsv: Optional[Union[Path, str]] = None,
    outputDirRoot: Optional[Union[Path, str]] = None,
    writeTrajectories: bool = True,
    logLevel: Optional[acts.logging.Level] = None,
    writeCovMat=False,
    suffixIn = "",
    suffixOut = "ambi"
) -> None:
    from acts.examples import GreedyAmbiguityResolutionAlgorithm

    customLogLevel = acts.examples.defaultLogging(s, logLevel)

    alg = GreedyAmbiguityResolutionAlgorithm(
        level=customLogLevel(),
        inputTracks=suffixIn+"tracks",
        outputTracks=suffixOut+"tracks",
        **acts.examples.defaultKWArgs(
            maximumSharedHits=config.maximumSharedHits,
            nMeasurementsMin=config.nMeasurementsMin,
            maximumIterations=config.maximumIterations,
        ),
    )
    s.addAlgorithm(alg)
    s.addWhiteboardAlias(suffixOut+"tracks", alg.config.outputTracks)

    matchAlg = acts.examples.TrackTruthMatcher(
        level=customLogLevel(),
        inputTracks=alg.config.outputTracks,
        inputParticles="particles",
        inputMeasurementParticlesMap="measurement_particles_map",
        outputTrackParticleMatching=suffixOut+"ambi_track_particle_matching",
        outputParticleTrackMatching=suffixOut+"ambi_particle_track_matching",
    )
    s.addAlgorithm(matchAlg)
    s.addWhiteboardAlias(
        suffixOut+"track_particle_matching", matchAlg.config.outputTrackParticleMatching
    )
    s.addWhiteboardAlias(
        suffixOut+"particle_track_matching", matchAlg.config.outputParticleTrackMatching
    )

    addTrackWriters(
        s,
        name=suffixOut,
        tracks=suffixOut+"tracks",
        outputDirCsv=outputDirCsv,
        outputDirRoot=outputDirRoot,
        writeStates=writeTrajectories,
        writeSummary=writeTrajectories,
        writeCKFperformance=True,
        logLevel=logLevel,
        writeCovMat=writeCovMat,
        suffix =  suffixOut
    )
    
    converter = acts.examples.TracksToParameters(
        level=customLogLevel(),
        inputTracks=suffixOut+"tracks",
        outputTrackParameters=suffixOut+"trackpars",
    )
    s.addAlgorithm(converter)
    
    converter = acts.examples.TracksToParameters(
        level=customLogLevel(),
        inputTracks=suffixIn+"tracks",
        outputTrackParameters=suffixIn+"trackpars",
    )
    s.addAlgorithm(converter)

    return s


@acts.examples.NamedTypeArgs(
    config=ScoreBasedAmbiguityResolutionConfig,
)
def addScoreBasedAmbiguityResolution(
    s,
    config: ScoreBasedAmbiguityResolutionConfig = ScoreBasedAmbiguityResolutionConfig(),
    tracks: str = "tracks",
    outputDirCsv: Optional[Union[Path, str]] = None,
    outputDirRoot: Optional[Union[Path, str]] = None,
    ambiVolumeFile: Optional[Union[Path, str]] = None,
    writeTrajectories: bool = True,
    logLevel: Optional[acts.logging.Level] = None,
    writeCovMat=False,
) -> None:
    from acts.examples import ScoreBasedAmbiguityResolutionAlgorithm

    customLogLevel = acts.examples.defaultLogging(s, acts.logging.INFO)

    algScoreBased = ScoreBasedAmbiguityResolutionAlgorithm(
        level=customLogLevel(),
        inputTracks=tracks,
        configFile=ambiVolumeFile,
        outputTracks="ambiTracksScoreBased",
        **acts.examples.defaultKWArgs(
            minScore=config.minScore,
            minScoreSharedTracks=config.minScoreSharedTracks,
            maxShared=config.maxShared,
            maxSharedTracksPerMeasurement=config.maxSharedTracksPerMeasurement,
            phiMax=config.phiMax,
            phiMin=config.phiMin,
            etaMax=config.etaMax,
            etaMin=config.etaMin,
            useAmbiguityFunction=config.useAmbiguityFunction,
        ),
    )
    s.addAlgorithm(algScoreBased)
    s.addWhiteboardAlias("tracks", algScoreBased.config.outputTracks)

    addTrackWriters(
        s,
        name="ambi_scorebased",
        tracks=algScoreBased.config.outputTracks,
        outputDirCsv=outputDirCsv,
        outputDirRoot=outputDirRoot,
        writeStates=writeTrajectories,
        writeSummary=writeTrajectories,
        writeCKFperformance=True,
        logLevel=logLevel,
        writeCovMat=writeCovMat,
    )

    return s


@acts.examples.NamedTypeArgs(
    config=AmbiguityResolutionMLConfig,
)
def addAmbiguityResolutionML(
    s,
    config: AmbiguityResolutionMLConfig = AmbiguityResolutionMLConfig(),
    onnxModelFile: Optional[Union[Path, str]] = None,
    outputDirCsv: Optional[Union[Path, str]] = None,
    outputDirRoot: Optional[Union[Path, str]] = None,
    writeTrajectories: bool = True,
    logLevel: Optional[acts.logging.Level] = None,
) -> None:
    from acts.examples.onnx import AmbiguityResolutionMLAlgorithm
    from acts.examples import GreedyAmbiguityResolutionAlgorithm

    customLogLevel = acts.examples.defaultLogging(s, logLevel)

    algML = AmbiguityResolutionMLAlgorithm(
        level=customLogLevel(),
        inputTracks="tracks",
        inputDuplicateNN=onnxModelFile,
        outputTracks="ambiTracksML",
        **acts.examples.defaultKWArgs(
            nMeasurementsMin=config.nMeasurementsMin,
        ),
    )

    algGreedy = GreedyAmbiguityResolutionAlgorithm(
        level=customLogLevel(),
        inputTracks=algML.config.outputTracks,
        outputTracks="ambiTracksMLGreedy",
        **acts.examples.defaultKWArgs(
            maximumSharedHits=config.maximumSharedHits,
            nMeasurementsMin=config.nMeasurementsMin,
            maximumIterations=config.maximumIterations,
        ),
    )

    s.addAlgorithm(algML)
    s.addAlgorithm(algGreedy)

    addTrackWriters(
        s,
        name="ambiML",
        tracks=algGreedy.config.outputTracks,
        outputDirCsv=outputDirCsv,
        outputDirRoot=outputDirRoot,
        writeStates=writeTrajectories,
        writeSummary=writeTrajectories,
        writeCKFperformance=True,
        logLevel=logLevel,
    )

    return s


@acts.examples.NamedTypeArgs(
    config=AmbiguityResolutionMLDBScanConfig,
)
def addAmbiguityResolutionMLDBScan(
    s,
    config: AmbiguityResolutionMLDBScanConfig = AmbiguityResolutionMLDBScanConfig(),
    onnxModelFile: Optional[Union[Path, str]] = None,
    outputDirCsv: Optional[Union[Path, str]] = None,
    outputDirRoot: Optional[Union[Path, str]] = None,
    writeTrajectories: bool = True,
    logLevel: Optional[acts.logging.Level] = None,
) -> None:
    from acts.examples import AmbiguityResolutionMLDBScanAlgorithm

    customLogLevel = acts.examples.defaultLogging(s, logLevel)

    alg = AmbiguityResolutionMLDBScanAlgorithm(
        level=customLogLevel(),
        inputTracks="tracks",
        inputDuplicateNN=onnxModelFile,
        outputTracks="ambiTracksMLDBScan",
        **acts.examples.defaultKWArgs(
            nMeasurementsMin=config.nMeasurementsMin,
            epsilonDBScan=config.epsilonDBScan,
            minPointsDBScan=config.minPointsDBScan,
        ),
    )
    s.addAlgorithm(alg)

    addTrackWriters(
        s,
        name="ambiMLDBScan",
        trajectories=alg.config.outputTracks,
        outputDirRoot=outputDirRoot,
        outputDirCsv=outputDirCsv,
        writeStates=writeTrajectories,
        writeSummary=writeTrajectories,
        writeCKFperformance=True,
        logLevel=logLevel,
    )

    return s


@acts.examples.NamedTypeArgs(
    trackSelectorConfig=TrackSelectorConfig,
)
def addVertexFitting(
    s,
    field,
    tracks: Optional[str] = "tracks",
    trackParameters: Optional[str] = None,
    outputProtoVertices: str = "protovertices",
    outputVertices: str = "fittedVertices",
    vertexFinder: VertexFinder = VertexFinder.Truth,
    maxIterations: Optional[int] = None,
    initialVariances: Optional[List[float]] = None,
    useTime: Optional[bool] = False,
    seeder: Optional[acts.VertexSeedFinder] = acts.VertexSeedFinder.GaussianSeeder,
    spatialBinExtent: Optional[float] = None,
    temporalBinExtent: Optional[float] = None,
    trackSelectorConfig: Optional[TrackSelectorConfig] = None,
    outputDirRoot: Optional[Union[Path, str]] = None,
    logLevel: Optional[acts.logging.Level] = None,
    suffixIn: str = "",
    suffixOut: str = ""
) -> None:
    """This function steers the vertex fitting

    Parameters
    ----------
    s: Sequencer
        the sequencer module to which we add the Seeding steps (returned from
        addVertexFitting)
    field : magnetic field
    outputDirRoot : Path|str, path, None
        the output folder for the Root output, None triggers no output
    vertexFinder : VertexFinder, Truth
        vertexFinder algorithm: one of Truth, AMVF, Iterative
    seeder : enum member
        determines vertex seeder for AMVF, can be acts.seeder.GaussianSeeder or
        acts.seeder.AdaptiveGridSeeder
    useTime : bool, False
        determines whether time information is used in vertex seeder, finder,
        and fitter
        only implemented for the AMVF and the AdaptiveGridSeeder
    spatialBinExtent : float, None
        spatial bin extent for the AdaptiveGridSeeder
    temporalBinExtent : float, None
        temporal bin extent for the AdaptiveGridSeeder
    logLevel : acts.logging.Level, None
        logging level to override setting given in `s`
    """
    from acts.examples import (
        TruthVertexFinder,
        VertexFitterAlgorithm,
        IterativeVertexFinderAlgorithm,
        AdaptiveMultiVertexFinderAlgorithm,
        VertexPerformanceWriter,
    )

    customLogLevel = acts.examples.defaultLogging(s, logLevel)

    if tracks is not None and trackSelectorConfig is not None:
        trackSelector = addTrackSelection(
            s,
            trackSelectorConfig,
            inputTracks=suffixIn+tracks,
            outputTracks="selectedTracksVertexing",
            logLevel=customLogLevel(),
        )
        tracks = trackSelector.config.outputTracks

    if trackParameters is None:
        converter = acts.examples.TracksToParameters(
            level=customLogLevel(),
            inputTracks=suffixIn+tracks,
            outputTrackParameters="selectedTracksParametersVertexing",
        )
        s.addAlgorithm(converter)
        trackParameters = converter.config.outputTrackParameters

    tracks = tracks if tracks is not None else ""
    inputParticles = "particles_input"
    selectedParticles = "particles_selected"
    inputVertices = "vertices_input"

    if vertexFinder == VertexFinder.Truth:
        findVertices = TruthVertexFinder(
            level=customLogLevel(),
            inputTracks=suffixIn+tracks,
            inputParticles=selectedParticles,
            inputMeasurementParticlesMap="measurement_particles_map",
            outputProtoVertices=outputProtoVertices,
            excludeSecondaries=True,
        )
        s.addAlgorithm(findVertices)
        fitVertices = VertexFitterAlgorithm(
            level=customLogLevel(),
            inputTrackParameters=trackParameters,
            inputProtoVertices=findVertices.config.outputProtoVertices,
            outputVertices=outputVertices,
            bField=field,
        )
        s.addAlgorithm(fitVertices)
    elif vertexFinder == VertexFinder.Iterative:
        findVertices = IterativeVertexFinderAlgorithm(
            level=customLogLevel(),
            inputTrackParameters=trackParameters,
            outputProtoVertices=outputProtoVertices,
            outputVertices=outputVertices,
            bField=field,
        )
        s.addAlgorithm(findVertices)
    elif vertexFinder == VertexFinder.AMVF:
        findVertices = AdaptiveMultiVertexFinderAlgorithm(
            level=customLogLevel(),
            inputTrackParameters=trackParameters,
            outputProtoVertices=outputProtoVertices,
            outputVertices=outputVertices,
            bField=field,
            seedFinder=seeder,
            **acts.examples.defaultKWArgs(
                maxIterations=maxIterations,
                initialVariances=initialVariances,
                useTime=useTime,
                spatialBinExtent=spatialBinExtent,
                temporalBinExtent=temporalBinExtent,
            ),
        )
        s.addAlgorithm(findVertices)
    else:
        raise RuntimeError("Invalid finder argument")

    if outputDirRoot is not None:
        outputDirRoot = Path(outputDirRoot)
        if not outputDirRoot.exists():
            outputDirRoot.mkdir()
        s.addWriter(
            VertexPerformanceWriter(
                level=customLogLevel(),
                inputVertices=outputVertices,
                inputTracks=suffixIn+tracks,
                inputTruthVertices=inputVertices,
                inputParticles=inputParticles,
                inputSelectedParticles=selectedParticles,
                inputTrackParticleMatching=suffixIn+"track_particle_matching",
                bField=field,
                treeName="vertexing",
                filePath=str(outputDirRoot / "performance_vertexing")+suffixOut+".root",
            )
        )

    return s


def addSingleSeedVertexFinding(
    s,
    outputDirRoot: Optional[Union[Path, str]] = None,
    logLevel: Optional[acts.logging.Level] = None,
    inputSpacePoints: Optional[str] = "spacepoints",
    outputVertices: Optional[str] = "fittedSeedVertices",
) -> None:
    from acts.examples import (
        SingleSeedVertexFinderAlgorithm,
        VertexPerformanceWriter,
    )

    customLogLevel = acts.examples.defaultLogging(s, logLevel)

    findSingleSeedVertex = SingleSeedVertexFinderAlgorithm(
        level=customLogLevel(),
        inputSpacepoints=inputSpacePoints,
        outputVertices=outputVertices,
    )
    s.addAlgorithm(findSingleSeedVertex)

    inputParticles = "particles_input"
    selectedParticles = "particles_selected"

    if outputDirRoot is not None:
        outputDirRoot = Path(outputDirRoot)
        if not outputDirRoot.exists():
            outputDirRoot.mkdir()

        s.addWriter(
            VertexPerformanceWriter(
                level=customLogLevel(),
                inputAllTruthParticles=inputParticles,
                inputSelectedTruthParticles=selectedParticles,
                useTracks=False,
                inputVertices=outputVertices,
                treeName="seedvertexing",
                filePath=str(outputDirRoot / "performance_seedvertexing.root"),
            )
        )

    return s



def addUsedMeasurementsFilter(
    s: acts.examples.Sequencer,
    inputSourceLinks: str="sourcelinks",
    outputSourceLinks: str = "outputsourcelinks",
    inputTracks: str = "tracks",
    logLevel: Optional[acts.logging.Level] = None,
    ) -> None:

    logLevel = acts.examples.defaultLogging(s, logLevel)()

    selAlg = acts.examples.FilterMeasurementsAlgorithm(
        level=logLevel,
        inputSourceLinks=inputSourceLinks,
        inputTracks=inputTracks,
        outputSourceLinks=outputSourceLinks
    )

    s.addAlgorithm(selAlg)

    return s



def addTrackletVertexing(
    s: acts.examples.Sequencer,
    inputSpacePoints: str="spacepoints",
    inputParticles: str="particles",
    inputMeasurementParticlesMap: str="measurement_particles_map",
    outputRecPrimaryVertex: str="OutputRecPrimaryVertex",
    outputGenPrimaryVertex: str="OutputGenPrimaryVertex",
    zmax: float=170,
    zmin: float=0,
    deltaPhi: float=0.1,
    deltaThetaMax: float=0.04,
    deltaThetaMin: float=-0.15,
    verbose: bool=False,
    doMCtruth: bool=True,
    noGuessing: bool=False,
    useFit: bool=True,
    nbins: int=60,
    addDeltas: bool=False,
    projective: bool=False,
    zPerigee: float=0,
    logLevel: Optional[acts.logging.Level] = None,

    ) -> None:

    logLevel = acts.examples.defaultLogging(s, logLevel)()

    selAlg = acts.examples.TrackletVertexingAlgorithm(
        level=logLevel,
        inputSpacePoints=inputSpacePoints,
        inputSpacePointsMC=[inputSpacePoints],
        inputParticles=inputParticles,
        outputRecPrimaryVertex=outputRecPrimaryVertex,
        outputGenPrimaryVertex=outputGenPrimaryVertex,
        outputFitPrimaryVertex="OutputFitPrimaryVertex",
        inputMeasurementParticlesMap=inputMeasurementParticlesMap,
        zmax=zmax,
        zmin=zmin,
        deltaPhi=deltaPhi,
        deltaThetaMin=deltaThetaMin,
        deltaThetaMax=deltaThetaMax,
        verbose=False,#verbose,
        doMCtruth=doMCtruth,
        noGuessing=noGuessing,
        useFit=useFit,
        nbins=nbins,
        addDeltas=addDeltas,
        projective=projective,
        zPerigee=zPerigee,
        outputFitFunction="OutputFitFuncVtx",
        outputZTracklets="OutputZTracklets",
        outputZTrackletsPeak="OutputZTrackletsPeak"
    )

    s.addAlgorithm(selAlg)
    return s


def addContainerMerger(
    s: acts.examples.Sequencer,
    inputTrackParameters=["tracks"],
    outputTrackParameters="mergetracks",
    logLevel: Optional[acts.logging.Level] = None,

    ) -> None:

    logLevel = acts.examples.defaultLogging(s, logLevel)()

    selAlg = acts.examples.MergeContainersAlgorithm(
        level=logLevel,
        inputTrackParameters=inputTrackParameters,
        outputTrackParameters=outputTrackParameters
    )

    s.addAlgorithm(selAlg)
    return s<|MERGE_RESOLUTION|>--- conflicted
+++ resolved
@@ -210,11 +210,7 @@
         "maxPixelHoles",
         "maxStripHoles",
     ],
-<<<<<<< HEAD
     defaults=[15.0, 10, None, None, None, None, None, None, None],
-=======
-    defaults=[15.0, 10, None, False, False],
->>>>>>> 8c235f20
 )
 
 AmbiguityResolutionConfig = namedtuple(
