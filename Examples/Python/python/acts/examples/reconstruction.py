--- conflicted
+++ resolved
@@ -621,7 +621,7 @@
         inputInitialTrackParameters="estimatedparameters",
         outputTrajectories="trajectories",
         directNavigation=directNavigation,
-        pickTrack=0,
+        pickTrack=-1,
         trackingGeometry=trackingGeometry,
         fit=acts.examples.makeKalmanFitterFunction(
             trackingGeometry, field, **kalmanOptions
@@ -646,12 +646,8 @@
         "maxComponents": 12,
         "abortOnError": False,
         "disableAllMaterialHandling": False,
-<<<<<<< HEAD
-        "finalReductionMethod": acts.examples.FinalReductionMethod.maxWeight,
-=======
         "finalReductionMethod": acts.examples.FinalReductionMethod.mean,
         "weightCutoff": 1.0e-4,
->>>>>>> 8fae9ef1
     }
 
     gsfAlg = acts.examples.TrackFittingAlgorithm(
@@ -662,7 +658,7 @@
         inputInitialTrackParameters="estimatedparameters",
         outputTrajectories="gsf_trajectories",
         directNavigation=False,
-        pickTrack=0,
+        pickTrack=-1,
         trackingGeometry=trackingGeometry,
         fit=acts.examples.makeGsfFitterFunction(trackingGeometry, field, **gsfOptions),
     )
