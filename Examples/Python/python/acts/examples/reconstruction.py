--- conflicted
+++ resolved
@@ -10,11 +10,7 @@
 
 SeedingAlgorithm = Enum(
     "SeedingAlgorithm",
-<<<<<<< HEAD
-    "Default TruthSmeared TruthEstimated Orthogonal HoughTransform AdaptiveHoughTransform Gbts Hashing",
-=======
-    "Default GridTriplet TruthSmeared TruthEstimated Orthogonal HoughTransform Gbts Hashing",
->>>>>>> c1f84c8c
+    "Default GridTriplet TruthSmeared TruthEstimated Orthogonal HoughTransform AdaptiveHoughTransform Gbts Hashing",
 )
 
 TrackSmearingSigmas = namedtuple(
