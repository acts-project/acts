--- conflicted
+++ resolved
@@ -412,11 +412,7 @@
     outputDirRoot: Optional[Union[Path, str]] = None,
     rnd: Optional[acts.examples.RandomNumbers] = None,
     preselectParticles: Optional[ParticleSelectorConfig] = ParticleSelectorConfig(),
-<<<<<<< HEAD
-    enableInteractions = False,
-=======
     enableInteractions=False,
->>>>>>> 51e37449
     logLevel: Optional[acts.logging.Level] = None,
 ) -> None:
     """This function steers the detector simulation using Fatras
