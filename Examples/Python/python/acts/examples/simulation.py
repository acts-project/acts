--- conflicted
+++ resolved
@@ -398,40 +398,6 @@
     """
     customLogLevel = acts.examples.defaultLogging(s, logLevel)
 
-<<<<<<< HEAD
-    s.addAlgorithm(
-        acts.examples.ParticleSelector(
-            **acts.examples.defaultKWArgs(
-                rhoMin=config.rho[0],
-                rhoMax=config.rho[1],
-                absZMin=config.absZ[0],
-                absZMax=config.absZ[1],
-                timeMin=config.time[0],
-                timeMax=config.time[1],
-                phiMin=config.phi[0],
-                phiMax=config.phi[1],
-                etaMin=config.eta[0],
-                etaMax=config.eta[1],
-                absEtaMin=config.absEta[0],
-                absEtaMax=config.absEta[1],
-                ptMin=config.pt[0],
-                ptMax=config.pt[1],
-                mMin=config.m[0],
-                mMax=config.m[1],
-                hitsMin=config.hits[0],
-                hitsMax=config.hits[1],
-                measurementsMin=config.measurements[0],
-                measurementsMax=config.measurements[1],
-                removeCharged=config.removeCharged,
-                removeNeutral=config.removeNeutral,
-                removeSecondaries=config.removeSecondaries,
-                excludeAbsPdgs=config.excludeAbsPdgs,
-            ),
-            level=customLogLevel(),
-            inputParticles=inputParticles,
-            outputParticles=outputParticles,
-        )
-=======
     selector = acts.examples.ParticleSelector(
         **acts.examples.defaultKWArgs(**_getParticleSelectionKWargs(config)),
         level=customLogLevel(),
@@ -443,7 +409,6 @@
     s.addWhiteboardAlias("particles_selected", selector.config.outputParticles)
     s.addWhiteboardAlias(
         "particles_generated_selected", selector.config.outputParticles
->>>>>>> 19e22e82
     )
 
 
