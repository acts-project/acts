from typing import Optional, Union, Any, List
from pathlib import Path
from collections import namedtuple
from collections.abc import Iterable

import acts
from acts.examples import (
    RandomNumbers,
    EventGenerator,
    FixedMultiplicityGenerator,
    CsvParticleWriter,
    ParticlesPrinter,
    RootParticleWriter,
)

# Defaults (given as `None` here) use class defaults defined in
# Examples/Algorithms/Generators/ActsExamples/Generators/ParametricParticleGenerator.hpp
MomentumConfig = namedtuple(
    "MomentumConfig",
    ["min", "max", "transverse"],
    defaults=[None, None, None],
)
EtaConfig = namedtuple(
    "EtaConfig", ["min", "max", "uniform"], defaults=[None, None, None]
)
PhiConfig = namedtuple("PhiConfig", ["min", "max"], defaults=[None, None])
ParticleConfig = namedtuple(
    "ParticleConfig",
    ["num", "pdg", "randomizeCharge", "charge", "mass"],
    defaults=[None, None, None, None, None],
)
ParticleSelectorConfig = namedtuple(
    "ParticleSelectorConfig",
    [
        "rho",  # (min,max)
        "absZ",  # (min,max)
        "time",  # (min,max)
        "phi",  # (min,max)
        "eta",  # (min,max)
        "absEta",  # (min,max)
        "pt",  # (min,max)
        "m",  # (min,max)
        "removeCharged",  # bool
        "removeNeutral",  # bool
    ],
    defaults=[(None, None)] * 8 + [None] * 2,
)


@acts.examples.NamedTypeArgs(
    momentumConfig=MomentumConfig,
    etaConfig=EtaConfig,
    phiConfig=PhiConfig,
    particleConfig=ParticleConfig,
)
def addParticleGun(
    s: acts.examples.Sequencer,
    outputDirCsv: Optional[Union[Path, str]] = None,
    outputDirRoot: Optional[Union[Path, str]] = None,
    momentumConfig: MomentumConfig = MomentumConfig(),
    etaConfig: EtaConfig = EtaConfig(),
    phiConfig: PhiConfig = PhiConfig(),
    particleConfig: ParticleConfig = ParticleConfig(),
    multiplicity: int = 1,
    vtxGen: Optional[EventGenerator.VertexGenerator] = None,
    printParticles: bool = False,
    rnd: Optional[RandomNumbers] = None,
    logLevel: Optional[acts.logging.Level] = None,
) -> None:
    """This function steers the particle generation using the particle gun

    Parameters
    ----------
    s: Sequencer
        the sequencer module to which we add the particle gun steps (returned from addParticleGun)
    outputDirCsv : Path|str, path, None
        the output folder for the Csv output, None triggers no output
    outputDirRoot : Path|str, path, None
        the output folder for the Root output, None triggers no output
    momentumConfig : MomentumConfig(min, max, transverse)
        momentum configuration: minimum momentum, maximum momentum, transverse
    etaConfig : EtaConfig(min, max, uniform)
        pseudorapidity configuration: eta min, eta max, uniform
    phiConfig : PhiConfig(min, max)
        azimuthal angle configuration: phi min, phi max
    particleConfig : ParticleConfig(num, pdg, randomizeCharge, charge, mass)
        particle configuration: number of particles, particle type, charge flip
    multiplicity : int, 1
        number of generated vertices
    vtxGen : VertexGenerator, None
        vertex generator module
    printParticles : bool, False
        print generated particles
    rnd : RandomNumbers, None
        random number generator
    """

    customLogLevel = acts.examples.defaultLogging(s, logLevel)

    # Preliminaries
    rnd = rnd or RandomNumbers(seed=228)

    # Input
    evGen = EventGenerator(
        level=customLogLevel(),
        generators=[
            EventGenerator.Generator(
                multiplicity=FixedMultiplicityGenerator(n=multiplicity),
                vertex=vtxGen
                or acts.examples.GaussianVertexGenerator(
                    mean=acts.Vector4(0, 0, 0, 0),
                    stddev=acts.Vector4(0, 0, 0, 0),
                ),
                particles=acts.examples.ParametricParticleGenerator(
                    **acts.examples.defaultKWArgs(
                        p=(momentumConfig.min, momentumConfig.max),
                        pTransverse=momentumConfig.transverse,
                        eta=(etaConfig.min, etaConfig.max),
                        phi=(phiConfig.min, phiConfig.max),
                        etaUniform=etaConfig.uniform,
                        numParticles=particleConfig.num,
                        pdg=particleConfig.pdg,
                        randomizeCharge=particleConfig.randomizeCharge,
                        charge=particleConfig.charge,
                        mass=particleConfig.mass,
                    )
                ),
            )
        ],
        outputParticles="particles_input",
        randomNumbers=rnd,
    )

    s.addReader(evGen)

    s.addWhiteboardAlias("particles", evGen.config.outputParticles)

    if printParticles:
        s.addAlgorithm(
            ParticlesPrinter(
                level=customLogLevel(),
                inputParticles=evGen.config.outputParticles,
            )
        )

    if outputDirCsv is not None:
        outputDirCsv = Path(outputDirCsv)
        if not outputDirCsv.exists():
            outputDirCsv.mkdir()

        s.addWriter(
            CsvParticleWriter(
                level=customLogLevel(),
                inputParticles=evGen.config.outputParticles,
                outputDir=str(outputDirCsv),
                outputStem="particles",
            )
        )

    if outputDirRoot is not None:
        outputDirRoot = Path(outputDirRoot)
        if not outputDirRoot.exists():
            outputDirRoot.mkdir()

        s.addWriter(
            RootParticleWriter(
                level=customLogLevel(),
                inputParticles=evGen.config.outputParticles,
                filePath=str(outputDirRoot / "particles.root"),
            )
        )

    return s


def addPythia8(
    s: acts.examples.Sequencer,
    rnd: Optional[acts.examples.RandomNumbers] = None,
    nhard: int = 1,
    npileup: int = 200,
    beam: Optional[
        Union[acts.PdgParticle, Iterable]
    ] = None,  # default: acts.PdgParticle.eProton
    cmsEnergy: Optional[float] = None,  # default: 14 * acts.UnitConstants.TeV
    hardProcess: Optional[Iterable] = None,  # default: ["HardQCD:all = on"]
    pileupProcess: Iterable = ["SoftQCD:all = on"],
    vtxGen: Optional[acts.examples.EventGenerator.VertexGenerator] = None,
    outputDirCsv: Optional[Union[Path, str]] = None,
    outputDirRoot: Optional[Union[Path, str]] = None,
    printParticles: bool = False,
    printPythiaEventListing: Optional[Union[None, str]] = None,
    logLevel: Optional[acts.logging.Level] = None,
) -> None:
    """This function steers the particle generation using Pythia8

    Parameters
    ----------
    s: Sequencer
        the sequencer module to which we add the particle gun steps (returned from addParticleGun)
    rnd : RandomNumbers, None
        random number generator
    nhard, npileup : int, 1, 200
        Number of hard-scatter and pileup vertices
    beam : PdgParticle|[PdgParticle,PdgParticle], eProton
        beam particle(s)
    cmsEnergy : float, 14 TeV
        CMS energy
    hardProcess, pileupProcess : [str], ["HardQCD:all = on"], ["SoftQCD:all = on"]
        hard and pileup processes
    vtxGen : VertexGenerator, None
        vertex generator module
    outputDirCsv : Path|str, path, None
        the output folder for the Csv output, None triggers no output
    outputDirRoot : Path|str, path, None
        the output folder for the Root output, None triggers no output
    printParticles : bool, False
        print generated particles
    printPythiaEventListing
        None or "short" or "long"
    """

    customLogLevel = acts.examples.defaultLogging(s, logLevel)

    # Preliminaries
    rnd = rnd or acts.examples.RandomNumbers()
    vtxGen = vtxGen or acts.examples.GaussianVertexGenerator(
        stddev=acts.Vector4(0, 0, 0, 0), mean=acts.Vector4(0, 0, 0, 0)
    )
    if not isinstance(beam, Iterable):
        beam = (beam, beam)

    if printPythiaEventListing is None:
        printShortEventListing = False
        printLongEventListing = False
    elif printPythiaEventListing == "short":
        printShortEventListing = True
        printLongEventListing = False
    elif printPythiaEventListing == "long":
        printShortEventListing = False
        printLongEventListing = True
    else:
        raise RuntimeError("Invalid pythia config")

    generators = []
    if nhard is not None and nhard > 0:
        generators.append(
            acts.examples.EventGenerator.Generator(
                multiplicity=acts.examples.FixedMultiplicityGenerator(n=nhard),
                vertex=vtxGen,
                particles=acts.examples.pythia8.Pythia8Generator(
                    level=customLogLevel(),
                    **acts.examples.defaultKWArgs(
                        pdgBeam0=beam[0],
                        pdgBeam1=beam[1],
                        cmsEnergy=cmsEnergy,
                        settings=hardProcess,
                        printLongEventListing=printLongEventListing,
                        printShortEventListing=printShortEventListing,
                    ),
                ),
            )
        )
    if npileup > 0:
        generators.append(
            acts.examples.EventGenerator.Generator(
                multiplicity=acts.examples.FixedMultiplicityGenerator(n=npileup),
                vertex=vtxGen,
                particles=acts.examples.pythia8.Pythia8Generator(
                    level=customLogLevel(),
                    **acts.examples.defaultKWArgs(
                        pdgBeam0=beam[0],
                        pdgBeam1=beam[1],
                        cmsEnergy=cmsEnergy,
                        settings=pileupProcess,
                    ),
                ),
            )
        )

    # Input
    evGen = acts.examples.EventGenerator(
        level=customLogLevel(),
        generators=generators,
        outputParticles="particles_input",
        randomNumbers=rnd,
    )

    s.addReader(evGen)

    s.addWhiteboardAlias("particles", evGen.config.outputParticles)

    if printParticles:
        s.addAlgorithm(
            acts.examples.ParticlesPrinter(
                level=customLogLevel(),
                inputParticles=evGen.config.outputParticles,
            )
        )

    if outputDirCsv is not None:
        outputDirCsv = Path(outputDirCsv)
        if not outputDirCsv.exists():
            outputDirCsv.mkdir()

        s.addWriter(
            acts.examples.CsvParticleWriter(
                level=customLogLevel(),
                inputParticles=evGen.config.outputParticles,
                outputDir=str(outputDirCsv),
                outputStem="particles",
            )
        )

    if outputDirRoot is not None:
        outputDirRoot = Path(outputDirRoot)
        if not outputDirRoot.exists():
            outputDirRoot.mkdir()

        s.addWriter(
            acts.examples.RootParticleWriter(
                level=customLogLevel(),
                inputParticles=evGen.config.outputParticles,
                filePath=str(outputDirRoot / "pythia8_particles.root"),
            )
        )

    return s


def addParticleSelection(
    s: acts.examples.Sequencer,
    config: ParticleSelectorConfig,
    inputParticles: str,
    outputParticles: str,
    logLevel: Optional[acts.logging.Level] = None,
) -> None:
    """
    This function steers the particle selection.

    Parameters
    ----------
    s: Sequencer
        the sequencer module to which we add the ParticleSelector
    preselectedParticles: ParticleSelectorConfig
        the particle selection configuration
    inputParticles: str
        the identifier for the input particles to be selected
    outputParticles: str
        the identifier for the final selected particle collection
    """
    customLogLevel = acts.examples.defaultLogging(s, logLevel)

    s.addAlgorithm(
        acts.examples.ParticleSelector(
            **acts.examples.defaultKWArgs(
                rhoMin=config.rho[0],
                rhoMax=config.rho[1],
                absZMin=config.absZ[0],
                absZMax=config.absZ[1],
                timeMin=config.time[0],
                timeMax=config.time[1],
                phiMin=config.phi[0],
                phiMax=config.phi[1],
                etaMin=config.eta[0],
                etaMax=config.eta[1],
                absEtaMin=config.absEta[0],
                absEtaMax=config.absEta[1],
                ptMin=config.pt[0],
                ptMax=config.pt[1],
                mMin=config.m[0],
                mMax=config.m[1],
                removeCharged=config.removeCharged,
                removeNeutral=config.removeNeutral,
            ),
            level=customLogLevel(),
            inputParticles=inputParticles,
            outputParticles=outputParticles,
        )
    )


def addFatras(
    s: acts.examples.Sequencer,
    trackingGeometry: acts.TrackingGeometry,
    field: acts.MagneticFieldProvider,
    rnd: acts.examples.RandomNumbers,
    preSelectParticles: Optional[ParticleSelectorConfig] = ParticleSelectorConfig(),
    postSelectParticles: Optional[ParticleSelectorConfig] = None,
    enableInteractions: bool = False,
    pMin: Optional[float] = None,
    inputParticles: str = "particles_input",
    outputDirCsv: Optional[Union[Path, str]] = None,
    outputDirRoot: Optional[Union[Path, str]] = None,
    logLevel: Optional[acts.logging.Level] = None,
) -> None:
    """This function steers the detector simulation using Fatras

    Parameters
    ----------
    s: Sequencer
        the sequencer module to which we add the Fatras steps (returned from addFatras)
    trackingGeometry : tracking geometry
    field : magnetic field
    rnd : RandomNumbers
        random number generator
    preSelectParticles : ParticleSelectorConfig(rho, absZ, time, phi, eta, absEta, pt, removeCharged, removeNeutral), None
        ParticleSelector configuration to select particles as input to Fatras. Each range is specified as a tuple of (min,max).
        Default of no selections specified in Examples/Algorithms/TruthTracking/ActsExamples/TruthTracking/ParticleSelector.hpp
        Specify preSelectParticles=None to inhibit ParticleSelector altogether.
    postSelectParticles : ParticleSelectorConfig(rho, absZ, time, phi, eta, absEta, pt, removeCharged, removeNeutral), None
        Similar to preSelectParticles but applied after simulation to "particles_initial", therefore also filters secondaries.
    enableInteractions : Enable the particle interactions in the simulation
    pMin : Minimum monmentum of particles simulated by FATRAS
    outputDirCsv : Path|str, path, None
        the output folder for the Csv output, None triggers no output
    outputDirRoot : Path|str, path, None
        the output folder for the Root output, None triggers no output
    """

    customLogLevel = acts.examples.defaultLogging(s, logLevel)

    # Selector
    if preSelectParticles is not None:
        particles_selected = "particles_selected"
        addParticleSelection(
            s,
            preSelectParticles,
            inputParticles=inputParticles,
            outputParticles=particles_selected,
        )
    else:
        particles_selected = inputParticles

    # Simulation
    alg = acts.examples.FatrasSimulation(
        **acts.examples.defaultKWArgs(
            level=customLogLevel(),
            inputParticles=particles_selected,
            outputParticlesInitial="particles_initial",
            outputParticlesFinal="particles_final",
            outputSimHits="simhits",
            randomNumbers=rnd,
            trackingGeometry=trackingGeometry,
            magneticField=field,
            generateHitsOnSensitive=True,
            emScattering=enableInteractions,
            emEnergyLossIonisation=enableInteractions,
            emEnergyLossRadiation=enableInteractions,
            emPhotonConversion=enableInteractions,
            pMin=pMin,
        )
    )

    # Sequencer
    s.addAlgorithm(alg)

    # Selector
    if postSelectParticles is not None:
        particlesInitial = "particles_initial_selected"
        addParticleSelection(
            s,
            postSelectParticles,
            inputParticles=alg.config.outputParticlesInitial,
            outputParticles=particlesInitial,
        )

        particlesFinal = "particles_final_selected"
        addParticleSelection(
            s,
            postSelectParticles,
            inputParticles=alg.config.outputParticlesFinal,
            outputParticles=particlesFinal,
        )
    else:
        particlesInitial = alg.config.outputParticlesInitial
        particlesFinal = alg.config.outputParticlesFinal

    # Only add alias for 'particles_initial' as this is the one we use most
    s.addWhiteboardAlias("particles", particlesInitial)

    # Output
    addSimWriters(
        s,
        alg.config.outputSimHits,
        outputDirCsv,
        outputDirRoot,
        logLevel=logLevel,
        particlesInitial=particlesInitial,
        particlesFinal=particlesFinal,
    )

    return s


def addSimWriters(
    s: acts.examples.Sequencer,
    inputSimHits: Optional[str] = None,
    outputDirCsv: Optional[Union[Path, str]] = None,
    outputDirRoot: Optional[Union[Path, str]] = None,
    logLevel: Optional[acts.logging.Level] = None,
    particlesInitial="particles_initial",
    particlesFinal="particles_final",
) -> None:
    customLogLevel = acts.examples.defaultLogging(s, logLevel)

    if outputDirCsv is not None:
        outputDirCsv = Path(outputDirCsv)
        if not outputDirCsv.exists():
            outputDirCsv.mkdir()
        s.addWriter(
            acts.examples.CsvParticleWriter(
                level=customLogLevel(),
                outputDir=str(outputDirCsv),
                inputParticles=particlesInitial,
                outputStem="particles_initial",
            )
        )
        s.addWriter(
            acts.examples.CsvParticleWriter(
                level=customLogLevel(),
                outputDir=str(outputDirCsv),
                inputParticles=particlesFinal,
                outputStem="particles_final",
            )
        )
        s.addWriter(
            acts.examples.CsvSimHitWriter(
                level=customLogLevel(),
                inputSimHits=inputSimHits,
                outputDir=str(outputDirCsv),
                outputStem="hits",
            )
        )

    if outputDirRoot is not None:
        outputDirRoot = Path(outputDirRoot)
        if not outputDirRoot.exists():
            outputDirRoot.mkdir()
        s.addWriter(
            acts.examples.RootParticleWriter(
                level=customLogLevel(),
                inputParticles="particles_initial",
                filePath=str(outputDirRoot / "particles_initial.root"),
            )
        )
        s.addWriter(
            acts.examples.RootParticleWriter(
                level=customLogLevel(),
                inputParticles="particles_final",
                filePath=str(outputDirRoot / "particles_final.root"),
            )
        )
        s.addWriter(
            acts.examples.RootSimHitWriter(
                level=customLogLevel(),
                inputSimHits=inputSimHits,
                filePath=str(outputDirRoot / "hits.root"),
            )
        )


<<<<<<< HEAD
def getG4DetectorContructionFactory(
=======
def getG4DetectorConstruction(
>>>>>>> 1e58c709
    detector: Any,
) -> Any:
    try:
        from acts.examples import TelescopeDetector
        from acts.examples.geant4 import TelescopeG4DetectorConstructionFactory

        if type(detector) is TelescopeDetector:
            return TelescopeG4DetectorConstructionFactory(detector)
    except Exception as e:
        print(e)

    try:
        from acts.examples.dd4hep import DD4hepDetector
        from acts.examples.geant4.dd4hep import DDG4DetectorConstructionFactory

        if type(detector) is DD4hepDetector:
            return DDG4DetectorConstructionFactory(detector)
    except Exception as e:
        print(e)

    raise AttributeError(f"cannot find a suitable detector construction for {detector}")


# holds the Geant4Handle for potential reuse
__geant4Handle = None


def addGeant4(
    s: acts.examples.Sequencer,
    detector: Optional[Any],
    trackingGeometry: acts.TrackingGeometry,
    field: acts.MagneticFieldProvider,
    rnd: acts.examples.RandomNumbers,
    g4DetectorConstructionFactory: Optional[Any] = None,
    volumeMappings: List[str] = [],
    materialMappings: List[str] = [],
    inputParticles: str = "particles_input",
    preSelectParticles: Optional[ParticleSelectorConfig] = ParticleSelectorConfig(),
    postSelectParticles: Optional[ParticleSelectorConfig] = None,
    recordHitsOfSecondaries=True,
    keepParticlesWithoutHits=True,
    outputDirCsv: Optional[Union[Path, str]] = None,
    outputDirRoot: Optional[Union[Path, str]] = None,
    logLevel: Optional[acts.logging.Level] = None,
    killVolume: Optional[acts.Volume] = None,
    killAfterTime: float = float("inf"),
    physicsList: str = "FTFP_BERT",
) -> None:
    """This function steers the detector simulation using Geant4

    Parameters
    ----------
    s: Sequencer
        the sequencer module to which we add the Geant4 steps (returned from addGeant4)
    trackingGeometry : tracking geometry
    field : magnetic field
    rnd : RandomNumbers, None
        random number generator
    preSelectParticles : ParticleSelectorConfig(rho, absZ, time, phi, eta, absEta, pt, removeCharged, removeNeutral), None
        ParticleSelector configuration to select particles as input to Geant4. Each range is specified as a tuple of (min,max).
        Default of no selections specified in Examples/Algorithms/TruthTracking/ActsExamples/TruthTracking/ParticleSelector.hpp
        Specify preSelectParticles=None to inhibit ParticleSelector altogether.
    postSelectParticles : ParticleSelectorConfig(rho, absZ, time, phi, eta, absEta, pt, removeCharged, removeNeutral), None
        Similar to preSelectParticles but applied after simulation to "particles_initial", therefore also filters secondaries.
    outputDirCsv : Path|str, path, None
        the output folder for the Csv output, None triggers no output
    outputDirRoot : Path|str, path, None
        the output folder for the Root output, None triggers no output
    killVolume: acts.Volume, None
        if given, particles are killed when going outside of this volume.
    killAfterTime: float, None
        if given, particle are killed after the global time since event creation exceeds the given value
    """

    from acts.examples.geant4 import Geant4Simulation

    customLogLevel = acts.examples.defaultLogging(s, logLevel)

    # Selector
    if preSelectParticles is not None:
        particles_selected = "particles_selected"
        addParticleSelection(
            s,
            preSelectParticles,
            inputParticles=inputParticles,
            outputParticles=particles_selected,
        )
    else:
        particles_selected = inputParticles

    if g4DetectorConstructionFactory is None:
        if detector is None:
            raise AttributeError("detector not given")
<<<<<<< HEAD
        g4DetectorConstructionFactory = getG4DetectorContructionFactory(detector)
=======
        g4detectorConstruction = getG4DetectorConstruction(detector)
>>>>>>> 1e58c709

    global __geant4Handle

    # Simulation
    alg = Geant4Simulation(
        level=customLogLevel(),
        geant4Handle=__geant4Handle,
        detectorConstructionFactory=g4DetectorConstructionFactory,
        randomNumbers=rnd,
        inputParticles=particles_selected,
        outputSimHits="simhits",
        outputParticlesInitial="particles_initial",
        outputParticlesFinal="particles_final",
        trackingGeometry=trackingGeometry,
        magneticField=field,
        physicsList=physicsList,
        volumeMappings=volumeMappings,
        materialMappings=materialMappings,
        killVolume=killVolume,
        killAfterTime=killAfterTime,
        recordHitsOfSecondaries=recordHitsOfSecondaries,
        keepParticlesWithoutHits=keepParticlesWithoutHits,
    )

    __geant4Handle = alg.geant4Handle

    # Sequencer
    s.addAlgorithm(alg)

    # Selector
    if postSelectParticles is not None:
        particlesInitial = "particles_initial_selected"
        addParticleSelection(
            s,
            postSelectParticles,
            inputParticles=alg.config.outputParticlesInitial,
            outputParticles=particlesInitial,
        )

        particlesFinal = "particles_final_selected"
        addParticleSelection(
            s,
            postSelectParticles,
            inputParticles=alg.config.outputParticlesFinal,
            outputParticles=particlesFinal,
        )
    else:
        particlesInitial = alg.config.outputParticlesInitial
        particlesFinal = alg.config.outputParticlesFinal

    # Only add alias for 'particles_initial' as this is the one we use most
    s.addWhiteboardAlias("particles", particlesInitial)

    # Output
    addSimWriters(
        s,
        alg.config.outputSimHits,
        outputDirCsv,
        outputDirRoot,
        logLevel=logLevel,
        particlesInitial=particlesInitial,
        particlesFinal=particlesFinal,
    )

    return s


def addDigitization(
    s: acts.examples.Sequencer,
    trackingGeometry: acts.TrackingGeometry,
    field: acts.MagneticFieldProvider,
    digiConfigFile: Union[Path, str],
    outputDirCsv: Optional[Union[Path, str]] = None,
    outputDirRoot: Optional[Union[Path, str]] = None,
    rnd: Optional[acts.examples.RandomNumbers] = None,
    doMerge: Optional[bool] = None,
    minEnergyDeposit: Optional[float] = None,
    logLevel: Optional[acts.logging.Level] = None,
) -> acts.examples.Sequencer:
    """This function steers the digitization step

    Parameters
    ----------
    s: Sequencer
        the sequencer module to which we add the Digitization steps (returned from addDigitization)
    trackingGeometry : tracking geometry
    field : magnetic field
    digiConfigFile : Path|str, path
        Configuration (.json) file for digitization or smearing description
    outputDirCsv : Path|str, path, None
        the output folder for the Csv output, None triggers no output
    outputDirRoot : Path|str, path, None
        the output folder for the Root output, None triggers no output
    rnd : RandomNumbers, None
        random number generator
    """

    customLogLevel = acts.examples.defaultLogging(s, logLevel)

    # Preliminaries
    rnd = rnd or acts.examples.RandomNumbers()

    # Digitization
    digiCfg = acts.examples.DigitizationConfig(
        acts.examples.readDigiConfigFromJson(
            str(digiConfigFile),
        ),
        trackingGeometry=trackingGeometry,
        randomNumbers=rnd,
        inputSimHits="simhits",
        outputSourceLinks="sourcelinks",
        outputMeasurements="measurements",
        outputMeasurementParticlesMap="measurement_particles_map",
        outputMeasurementSimHitsMap="measurement_simhits_map",
        doMerge=doMerge,
    )

    # Not sure how to do this in our style
    if minEnergyDeposit is not None:
        digiCfg.minEnergyDeposit = minEnergyDeposit

    digiAlg = acts.examples.DigitizationAlgorithm(digiCfg, customLogLevel())

    s.addAlgorithm(digiAlg)

    if outputDirRoot is not None:
        outputDirRoot = Path(outputDirRoot)
        if not outputDirRoot.exists():
            outputDirRoot.mkdir()
        rmwConfig = acts.examples.RootMeasurementWriter.Config(
            inputMeasurements=digiAlg.config.outputMeasurements,
            inputClusters=digiAlg.config.outputClusters,
            inputSimHits=digiAlg.config.inputSimHits,
            inputMeasurementSimHitsMap=digiAlg.config.outputMeasurementSimHitsMap,
            filePath=str(outputDirRoot / f"{digiAlg.config.outputMeasurements}.root"),
            trackingGeometry=trackingGeometry,
        )
        rmwConfig.addBoundIndicesFromDigiConfig(digiAlg.config)
        s.addWriter(acts.examples.RootMeasurementWriter(rmwConfig, customLogLevel()))

    if outputDirCsv is not None:
        outputDirCsv = Path(outputDirCsv)
        if not outputDirCsv.exists():
            outputDirCsv.mkdir()
        s.addWriter(
            acts.examples.CsvMeasurementWriter(
                level=customLogLevel(),
                inputMeasurements=digiAlg.config.outputMeasurements,
                inputClusters=digiAlg.config.outputClusters,
                inputMeasurementSimHitsMap=digiAlg.config.outputMeasurementSimHitsMap,
                outputDir=str(outputDirCsv),
            )
        )

    return s<|MERGE_RESOLUTION|>--- conflicted
+++ resolved
@@ -559,11 +559,7 @@
         )
 
 
-<<<<<<< HEAD
-def getG4DetectorContructionFactory(
-=======
-def getG4DetectorConstruction(
->>>>>>> 1e58c709
+def getG4DetectorConstructionFactory(
     detector: Any,
 ) -> Any:
     try:
@@ -657,11 +653,7 @@
     if g4DetectorConstructionFactory is None:
         if detector is None:
             raise AttributeError("detector not given")
-<<<<<<< HEAD
-        g4DetectorConstructionFactory = getG4DetectorContructionFactory(detector)
-=======
-        g4detectorConstruction = getG4DetectorConstruction(detector)
->>>>>>> 1e58c709
+        g4DetectorConstructionFactory = getG4DetectorConstructionFactory(detector)
 
     global __geant4Handle
 
