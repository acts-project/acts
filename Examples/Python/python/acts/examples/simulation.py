--- conflicted
+++ resolved
@@ -434,22 +434,6 @@
 
     # Simulation
     alg = acts.examples.FatrasSimulation(
-<<<<<<< HEAD
-        level=customLogLevel(),
-        inputParticles=particles_selected,
-        outputParticlesInitial="particles_initial",
-        outputParticlesFinal="particles_final",
-        outputSimHits="simhits",
-        randomNumbers=rnd,
-        trackingGeometry=trackingGeometry,
-        magneticField=field,
-        generateHitsOnSensitive=True,
-        emScattering=enableInteractions,
-        emEnergyLossIonisation=enableInteractions,
-        emEnergyLossRadiation=enableInteractions,
-        emPhotonConversion=enableInteractions,
-        pMin=pMin,
-=======
         **acts.examples.defaultKWArgs(
             level=customLogLevel(),
             inputParticles=particles_selected,
@@ -466,7 +450,6 @@
             emPhotonConversion=enableInteractions,
             pMin=pMin,
         )
->>>>>>> bd5547af
     )
 
     # Sequencer
