--- conflicted
+++ resolved
@@ -67,14 +67,11 @@
         ActsExamplesDetectorTelescope
         ActsExamplesUtilities
         ActsExamplesAmbiguityResolution
-<<<<<<< HEAD
         ActsExamplesITkHelpers
-=======
         ActsExamplesTruthTracking
         ActsExamplesDigitization
         ActsExamplesPropagation
         ActsExamplesMaterialMapping
->>>>>>> e10cd545
 )
 
 set(py_files
