// This file is part of the ACTS project.
//
// Copyright (C) 2016 CERN for the benefit of the ACTS project
//
// This Source Code Form is subject to the terms of the Mozilla Public
// License, v. 2.0. If a copy of the MPL was not distributed with this
// file, You can obtain one at https://mozilla.org/MPL/2.0/.

#pragma once

#include "Acts/Utilities/Logger.hpp"
#include "ActsExamples/EventData/Track.hpp"
#include "ActsExamples/EventData/TruthMatching.hpp"
#include "ActsExamples/Framework/DataHandle.hpp"
#include "ActsExamples/Framework/ProcessCode.hpp"
#include "ActsExamples/Framework/WriterT.hpp"
#include "ActsExamples/Validation/DuplicationPlotTool.hpp"
#include "ActsExamples/Validation/EffPlotTool.hpp"
<<<<<<< HEAD
#include "ActsExamples/Validation/FakePlotTool.hpp"
=======
#include "ActsExamples/Validation/FakeRatePlotTool.hpp"
#include "ActsExamples/Validation/TrackQualityPlotTool.hpp"
>>>>>>> 91d6e4e8
#include "ActsExamples/Validation/TrackSummaryPlotTool.hpp"

#include <cstddef>
#include <mutex>
#include <string>

class TFile;
class TTree;
namespace ActsFatras {
class Barcode;
}  // namespace ActsFatras

namespace ActsExamples {
struct AlgorithmContext;

/// Write out the performance of CombinatorialKalmanFilter (CKF), e.g. track
/// efficiency, fake rate/ratio etc.
///
/// @TODO: add duplication plots
///
/// A common file can be provided for the writer to attach his TTree, this is
/// done by setting the Config::rootFile pointer to an existing file.
///
/// Safe to use from multiple writer threads - uses a std::mutex lock.
class TrackFinderPerformanceWriter final : public WriterT<ConstTrackContainer> {
 public:
  struct Config {
    /// Input (found) tracks collection.
    std::string inputTracks;
    /// Input particles collection.
    std::string inputParticles;
    /// Input track-particle matching.
    std::string inputTrackParticleMatching;
    /// Input track-particle matching.
    std::string inputParticleTrackMatching;
    /// Input particle measurements map.
    std::string inputParticleMeasurementsMap;
    /// Output filename.
    std::string filePath = "performance_ckf.root";
    /// Output filemode
    std::string fileMode = "RECREATE";

    /// Plot tool configurations.
    EffPlotTool::Config effPlotToolConfig;
    FakePlotTool::Config fakePlotToolConfig;
    DuplicationPlotTool::Config duplicationPlotToolConfig;
    TrackSummaryPlotTool::Config trackSummaryPlotToolConfig;
    TrackQualityPlotTool::Config trackQualityPlotToolConfig;

    /// Additional tracksummary plot tool configs for detector regions
    /// Allows e.g. to do pixel/strip only plots based on a list of volumes
    std::map<std::string, std::set<int>> subDetectorTrackSummaryVolumes;

    /// Write additional matching details to a TTree
    bool writeMatchingDetails = false;
  };

  /// Construct from configuration and log level.
  TrackFinderPerformanceWriter(Config cfg, Acts::Logging::Level lvl);
  ~TrackFinderPerformanceWriter() override;

  /// Finalize plots.
  ProcessCode finalize() override;

  /// Get readonly access to the config parameters
  const Config& config() const { return m_cfg; }

 private:
  ProcessCode writeT(const AlgorithmContext& ctx,
                     const ConstTrackContainer& tracks) override;

  Config m_cfg;
  /// Mutex used to protect multi-threaded writes.
  std::mutex m_writeMutex;
  TFile* m_outputFile{nullptr};
  /// Plot tool for efficiency
  EffPlotTool m_effPlotTool;
<<<<<<< HEAD
  EffPlotTool::EffPlotCache m_effPlotCache;
  /// Plot tool for fake rate/ratio
  FakePlotTool m_fakePlotTool;
  FakePlotTool::FakePlotCache m_fakePlotCache{};
  /// Plot tool for duplication rate/raio
=======
  EffPlotTool::Cache m_effPlotCache;
  /// Plot tool for fake rate
  FakeRatePlotTool m_fakeRatePlotTool;
  FakeRatePlotTool::Cache m_fakeRatePlotCache{};
  /// Plot tool for duplication rate
>>>>>>> 91d6e4e8
  DuplicationPlotTool m_duplicationPlotTool;
  DuplicationPlotTool::Cache m_duplicationPlotCache{};
  /// Plot tool for track hit info
  TrackSummaryPlotTool m_trackSummaryPlotTool;
  TrackSummaryPlotTool::Cache m_trackSummaryPlotCache{};
  std::map<std::string, TrackSummaryPlotTool::Cache> m_subDetectorSummaryCaches;
  /// Plot tool for track quality
  TrackQualityPlotTool m_trackQualityPlotTool;
  TrackQualityPlotTool::Cache m_trackQualityPlotCache{};

  /// For optional output of the matching details
  TTree* m_matchingTree{nullptr};

  /// Variables to fill in the TTree
  std::uint32_t m_treeEventNr{};
  std::uint64_t m_treeParticleId{};
  bool m_treeIsMatched{};

  // Adding numbers for efficiency, fake, duplicate calculations
  std::size_t m_nTotalTracks = 0;
  std::size_t m_nTotalMatchedTracks = 0;
  std::size_t m_nTotalFakeTracks = 0;
  std::size_t m_nTotalDuplicateTracks = 0;
  std::size_t m_nTotalParticles = 0;
  std::size_t m_nTotalMatchedParticles = 0;
  std::size_t m_nTotalDuplicateParticles = 0;
  std::size_t m_nTotalFakeParticles = 0;

  ReadDataHandle<SimParticleContainer> m_inputParticles{this, "InputParticles"};
  ReadDataHandle<TrackParticleMatching> m_inputTrackParticleMatching{
      this, "InputTrackParticleMatching"};
  ReadDataHandle<ParticleTrackMatching> m_inputParticleTrackMatching{
      this, "InputParticleTrackMatching"};
  ReadDataHandle<InverseMultimap<SimBarcode>> m_inputParticleMeasurementsMap{
      this, "InputParticleMeasurementsMap"};
};

}  // namespace ActsExamples<|MERGE_RESOLUTION|>--- conflicted
+++ resolved
@@ -16,12 +16,8 @@
 #include "ActsExamples/Framework/WriterT.hpp"
 #include "ActsExamples/Validation/DuplicationPlotTool.hpp"
 #include "ActsExamples/Validation/EffPlotTool.hpp"
-<<<<<<< HEAD
 #include "ActsExamples/Validation/FakePlotTool.hpp"
-=======
-#include "ActsExamples/Validation/FakeRatePlotTool.hpp"
 #include "ActsExamples/Validation/TrackQualityPlotTool.hpp"
->>>>>>> 91d6e4e8
 #include "ActsExamples/Validation/TrackSummaryPlotTool.hpp"
 
 #include <cstddef>
@@ -99,19 +95,11 @@
   TFile* m_outputFile{nullptr};
   /// Plot tool for efficiency
   EffPlotTool m_effPlotTool;
-<<<<<<< HEAD
-  EffPlotTool::EffPlotCache m_effPlotCache;
-  /// Plot tool for fake rate/ratio
-  FakePlotTool m_fakePlotTool;
-  FakePlotTool::FakePlotCache m_fakePlotCache{};
-  /// Plot tool for duplication rate/raio
-=======
   EffPlotTool::Cache m_effPlotCache;
   /// Plot tool for fake rate
-  FakeRatePlotTool m_fakeRatePlotTool;
-  FakeRatePlotTool::Cache m_fakeRatePlotCache{};
+  FakePlotTool m_fakePlotTool;
+  FakePlotTool::Cache m_fakePlotCache{};
   /// Plot tool for duplication rate
->>>>>>> 91d6e4e8
   DuplicationPlotTool m_duplicationPlotTool;
   DuplicationPlotTool::Cache m_duplicationPlotCache{};
   /// Plot tool for track hit info
