--- conflicted
+++ resolved
@@ -173,11 +173,8 @@
                                             (*m_step_Z)[is], (*m_step_rho)[is]),
             s);
         if (m_cfg.readSurface) {
-<<<<<<< HEAD
-=======
           // add the surface information to the interaction this allows the
           // mapping to be speed up
->>>>>>> c4a5fd3d
           mInteraction.intersectionID =
               Acts::GeometryIdentifier((*m_sur_id)[is]);
           mInteraction.intersection =
