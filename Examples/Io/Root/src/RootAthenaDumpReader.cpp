--- conflicted
+++ resolved
@@ -442,13 +442,7 @@
       digiPars.values = {localParams[0]};
     }
 
-<<<<<<< HEAD
-    measurements.push_back(createMeasurement(digiPars, *sl));
-=======
-    IndexSourceLink sl(Acts::GeometryIdentifier{CLmoduleID[im]}, im);
-
-    createMeasurement(measurements, digiPars, sl);
->>>>>>> 11be3396
+    createMeasurement(measurements, digiPars, *sl);
 
     // Create measurement particles map and particles container
     for (const auto& [subevt, barcode] :
