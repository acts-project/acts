// This file is part of the ACTS project.
//
// Copyright (C) 2016 CERN for the benefit of the ACTS project
//
// This Source Code Form is subject to the terms of the Mozilla Public
// License, v. 2.0. If a copy of the MPL was not distributed with this
// file, You can obtain one at https://mozilla.org/MPL/2.0/.

#include "ActsExamples/Io/Csv/CsvSeedWriter.hpp"

#include "Acts/EventData/Seed.hpp"
#include "Acts/EventData/TrackParameters.hpp"
#include "Acts/Utilities/Helpers.hpp"
#include "ActsExamples/EventData/AverageSimHits.hpp"
#include "ActsExamples/EventData/Index.hpp"
#include "ActsExamples/EventData/Measurement.hpp"
#include "ActsExamples/EventData/SimHit.hpp"
#include "ActsExamples/EventData/SimParticle.hpp"
#include "ActsExamples/EventData/SimSeed.hpp"
#include "ActsExamples/Utilities/EventDataTransforms.hpp"
#include "ActsExamples/Utilities/Paths.hpp"
#include "ActsExamples/Utilities/Range.hpp"
#include "ActsExamples/Validation/TrackClassification.hpp"

#include <fstream>
#include <ios>
#include <iostream>
#include <numbers>
#include <stdexcept>
#include <string>
#include <unordered_map>
#include <unordered_set>

using Acts::VectorHelpers::eta;
using Acts::VectorHelpers::phi;
using Acts::VectorHelpers::theta;

ActsExamples::CsvSeedWriter::CsvSeedWriter(
    const ActsExamples::CsvSeedWriter::Config& config,
    Acts::Logging::Level level)
    : WriterT<TrackParametersContainer>(config.inputTrackParameters,
                                        "CsvSeedWriter", level),
      m_cfg(config) {
  if (m_cfg.inputSimSeeds.empty()) {
    throw std::invalid_argument("Missing space points input collection");
  }
  if (m_cfg.inputSimHits.empty()) {
    throw std::invalid_argument("Missing simulated hits input collection");
  }
  if (m_cfg.inputMeasurementParticlesMap.empty()) {
    throw std::invalid_argument("Missing hit-particles map input collection");
  }
  if (m_cfg.inputMeasurementSimHitsMap.empty()) {
    throw std::invalid_argument(
        "Missing hit-simulated-hits map input collection");
  }
  if (m_cfg.fileName.empty()) {
    throw std::invalid_argument("Missing output filename");
  }
  if (m_cfg.outputDir.empty()) {
    throw std::invalid_argument("Missing output directory");
  }

  m_inputSimSeeds.initialize(m_cfg.inputSimSeeds);
  m_inputSimHits.initialize(m_cfg.inputSimHits);
  m_inputMeasurementParticlesMap.initialize(m_cfg.inputMeasurementParticlesMap);
  m_inputMeasurementSimHitsMap.initialize(m_cfg.inputMeasurementSimHitsMap);
}

ActsExamples::ProcessCode ActsExamples::CsvSeedWriter::writeT(
    const ActsExamples::AlgorithmContext& ctx,
    const TrackParametersContainer& trackParams) {
  // Read additional input collections
  const auto& seeds = m_inputSimSeeds(ctx);
  const auto& simHits = m_inputSimHits(ctx);
  const auto& hitParticlesMap = m_inputMeasurementParticlesMap(ctx);
  const auto& hitSimHitsMap = m_inputMeasurementSimHitsMap(ctx);

  std::string path =
      perEventFilepath(m_cfg.outputDir, m_cfg.fileName, ctx.eventNumber);

  std::ofstream mos(path, std::ofstream::out | std::ofstream::trunc);
  if (!mos) {
    throw std::ios_base::failure("Could not open '" + path + "' to write");
  }

  std::unordered_map<std::size_t, SeedInfo> infoMap;
  std::unordered_map<ActsFatras::Barcode, std::pair<std::size_t, float>>
      goodSeed;

  // Loop over the estimated track parameters
  for (std::size_t iparams = 0; iparams < trackParams.size(); ++iparams) {
    // The estimated bound parameters vector
    const auto params = trackParams[iparams].parameters();

    float seedPhi = params[Acts::eBoundPhi];
    float seedEta = std::atanh(std::cos(params[Acts::eBoundTheta]));

    // Get the proto track from which the track parameters are estimated
    const auto& seed = seeds[iparams];
    const auto& ptrack = seedToPrototrack(seed);

    std::vector<ParticleHitCount> particleHitCounts;
    identifyContributingParticles(hitParticlesMap, ptrack, particleHitCounts);
    bool truthMatched = false;
    float truthDistance = -1;
    auto majorityParticleId = particleHitCounts.front().particleId;
    // Seed are considered truth matched if they have only one contributing
    // particle
    if (particleHitCounts.size() == 1) {
      truthMatched = true;
      // Get the index of the first space point
      const auto& hitIdx = ptrack.front();
      // Get the sim hits via the measurement to sim hits map
      auto indices = makeRange(hitSimHitsMap.equal_range(hitIdx));
      // Get the truth particle direction from the sim hits
      Acts::Vector3 truthUnitDir = {0, 0, 0};
      for (auto [_, simHitIdx] : indices) {
        const auto& simHit = *simHits.nth(simHitIdx);
        if (simHit.particleId() == majorityParticleId) {
          truthUnitDir = simHit.direction();
        }
      }
      // Compute the distance between the truth and estimated directions
      float truthPhi = phi(truthUnitDir);
      float truthEta = std::atanh(std::cos(theta(truthUnitDir)));
<<<<<<< HEAD
      float dEta = fabs(truthEta - seedEta);
      float dPhi = fabs(truthPhi - seedPhi) < std::numbers::pi_v<float>
                       ? fabs(truthPhi - seedPhi)
                       : fabs(truthPhi - seedPhi) - std::numbers::pi_v<float>;
=======
      float dEta = std::abs(truthEta - seedEta);
      float dPhi = std::abs(truthPhi - seedPhi) < M_PI
                       ? std::abs(truthPhi - seedPhi)
                       : std::abs(truthPhi - seedPhi) - M_PI;
>>>>>>> 4a3d7150
      truthDistance = sqrt(dPhi * dPhi + dEta * dEta);
      // If the seed is truth matched, check if it is the closest one for the
      // contributing particle
      if (goodSeed.contains(majorityParticleId)) {
        if (goodSeed[majorityParticleId].second > truthDistance) {
          goodSeed[majorityParticleId] = std::make_pair(iparams, truthDistance);
        }
      } else {
        goodSeed[majorityParticleId] = std::make_pair(iparams, truthDistance);
      }
    }
    // Store the global position of the space points
    boost::container::small_vector<Acts::Vector3, 3> globalPosition;
    for (auto spacePointPtr : seed.sp()) {
      Acts::Vector3 pos(spacePointPtr->x(), spacePointPtr->y(),
                        spacePointPtr->z());
      globalPosition.push_back(pos);
    }

    // track info
    SeedInfo toAdd;
    toAdd.seedID = iparams;
    toAdd.particleId = majorityParticleId;
    toAdd.seedPt = std::abs(1.0 / params[Acts::eBoundQOverP]) *
                   std::sin(params[Acts::eBoundTheta]);
    toAdd.seedPhi = seedPhi;
    toAdd.seedEta = seedEta;
    toAdd.vertexZ = seed.z();
    toAdd.quality = seed.seedQuality();
    toAdd.globalPosition = globalPosition;
    toAdd.truthDistance = truthDistance;
    toAdd.seedType = truthMatched ? "duplicate" : "fake";
    toAdd.measurementsID = ptrack;

    infoMap[toAdd.seedID] = toAdd;
  }

  mos << "seed_id,particleId," << "pT,eta,phi," << "bX,bY,bZ," << "mX,mY,mZ,"
      << "tX,tY,tZ," << "good/duplicate/fake," << "vertexZ,quality,"
      << "Hits_ID" << '\n';

  for (auto& [id, info] : infoMap) {
    if (goodSeed[info.particleId].first == id) {
      info.seedType = "good";
    }
    // write the track info
    mos << info.seedID << ",";
    mos << info.particleId << ",";
    mos << info.seedPt << ",";
    mos << info.seedEta << ",";
    mos << info.seedPhi << ",";
    for (auto& point : info.globalPosition) {
      mos << point.x() << ",";
      mos << point.y() << ",";
      mos << point.z() << ",";
    }
    mos << info.seedType << ",";
    mos << info.vertexZ << ",";
    mos << info.quality << ",";
    mos << "\"[";
    for (auto& ID : info.measurementsID) {
      mos << ID << ",";
    }
    mos << "]\"";
    mos << '\n';
  }

  return ProcessCode::SUCCESS;
}<|MERGE_RESOLUTION|>--- conflicted
+++ resolved
@@ -124,17 +124,10 @@
       // Compute the distance between the truth and estimated directions
       float truthPhi = phi(truthUnitDir);
       float truthEta = std::atanh(std::cos(theta(truthUnitDir)));
-<<<<<<< HEAD
-      float dEta = fabs(truthEta - seedEta);
-      float dPhi = fabs(truthPhi - seedPhi) < std::numbers::pi_v<float>
-                       ? fabs(truthPhi - seedPhi)
-                       : fabs(truthPhi - seedPhi) - std::numbers::pi_v<float>;
-=======
       float dEta = std::abs(truthEta - seedEta);
-      float dPhi = std::abs(truthPhi - seedPhi) < M_PI
+      float dPhi = std::abs(truthPhi - seedPhi) < std::numbers::pi_v<float>
                        ? std::abs(truthPhi - seedPhi)
-                       : std::abs(truthPhi - seedPhi) - M_PI;
->>>>>>> 4a3d7150
+                       : std::abs(truthPhi - seedPhi) - std::numbers::pi_v<float>;
       truthDistance = sqrt(dPhi * dPhi + dEta * dEta);
       // If the seed is truth matched, check if it is the closest one for the
       // contributing particle
