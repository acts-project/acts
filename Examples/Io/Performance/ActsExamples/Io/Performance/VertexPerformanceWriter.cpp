--- conflicted
+++ resolved
@@ -568,91 +568,9 @@
           return std::make_optional(paramsAtVtx);
         };
 
-<<<<<<< HEAD
         for (const auto& [trkAtVtx, trkIndex] :
              Acts::zip(tracksAtVtx, trackIndices)) {
           const auto trk = tracks->getTrack(trkIndex);
-=======
-          // Saving the reconstructed/truth momenta. The reconstructed momenta
-          // are taken at the PCA to the truth vertex position -> we need to
-          // perform a propagation.
-
-          // Perigee at the true vertex position
-          const std::shared_ptr<Acts::PerigeeSurface> perigeeSurface =
-              Acts::Surface::makeShared<Acts::PerigeeSurface>(truePos.head(3));
-          // Setting the geometry/magnetic field context for the event
-          Acts::PropagatorOptions pOptions(ctx.geoContext, ctx.magFieldContext);
-          // Lambda for propagating the tracks to the PCA
-          auto propagateToVtx = [&](const auto& params)
-              -> std::optional<Acts::BoundTrackParameters> {
-            auto intersection =
-                perigeeSurface
-                    ->intersect(ctx.geoContext, params.position(ctx.geoContext),
-                                params.direction(), Acts::BoundaryCheck(false))
-                    .closest();
-            pOptions.direction = Acts::Direction::fromScalarZeroAsPositive(
-                intersection.pathLength());
-
-            auto result =
-                propagator->propagate(params, *perigeeSurface, pOptions);
-            if (!result.ok()) {
-              ACTS_ERROR("Propagation to true vertex position failed.");
-              return std::nullopt;
-            }
-            auto& paramsAtVtx = *result->endParameters;
-            return std::make_optional(paramsAtVtx);
-          };
-          // Get the reconstructed track parameters corresponding to the
-          // particle
-          const auto& params = trackParameters[j].parameters();
-          // Check if they correspond to a track that contributed to the vertex.
-          // We save the momenta if we find a match.
-          for (const auto& trk : tracksAtVtx) {
-            const auto& boundParams =
-                *trk.originalParams.as<Acts::BoundTrackParameters>();
-            if (boundParams.parameters() == params) {
-              innerTrkWeight.push_back(trk.trackWeight);
-              const auto& trueUnitDir = particle.direction();
-              Acts::ActsVector<3> trueMom;
-              trueMom.head(2) = Acts::makePhiThetaFromDirection(trueUnitDir);
-              trueMom[2] = particle.qOverP();
-              innerTruthPhi.push_back(trueMom[0]);
-              innerTruthTheta.push_back(trueMom[1]);
-              innerTruthQOverP.push_back(trueMom[2]);
-
-              // Save track parameters before the vertex fit
-              const auto paramsAtVtx = propagateToVtx(boundParams);
-              if (paramsAtVtx != std::nullopt) {
-                Acts::ActsVector<3> recoMom =
-                    paramsAtVtx->parameters().segment(Acts::eBoundPhi, 3);
-                const Acts::ActsMatrix<3, 3>& momCov =
-                    paramsAtVtx->covariance()->block<3, 3>(Acts::eBoundPhi,
-                                                           Acts::eBoundPhi);
-                innerRecoPhi.push_back(recoMom[0]);
-                innerRecoTheta.push_back(recoMom[1]);
-                innerRecoQOverP.push_back(recoMom[2]);
-
-                Acts::ActsVector<3> diffMom = recoMom - trueMom;
-                // Accounting for the periodicity of phi. We overwrite the
-                // previously computed value for better readability.
-                diffMom[0] = Acts::detail::difference_periodic(
-                    recoMom(0), trueMom(0), 2 * M_PI);
-                innerResPhi.push_back(diffMom[0]);
-                innerResTheta.push_back(diffMom[1]);
-                innerResQOverP.push_back(diffMom[2]);
-
-                innerPullPhi.push_back(
-                    pull(diffMom[0], momCov(0, 0), "phi", false));
-                innerPullTheta.push_back(
-                    pull(diffMom[1], momCov(1, 1), "theta", false));
-                innerPullQOverP.push_back(
-                    pull(diffMom[2], momCov(2, 2), "q/p", false));
-
-                const auto& recoUnitDir = paramsAtVtx->direction();
-                double overlap = trueUnitDir.dot(recoUnitDir);
-                innerMomOverlap.push_back(overlap);
-              }
->>>>>>> e9da8526
 
           innerTrkWeight.push_back(trkAtVtx.trackWeight);
 
