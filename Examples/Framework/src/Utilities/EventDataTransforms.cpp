--- conflicted
+++ resolved
@@ -27,12 +27,8 @@
   return track;
 }
 
-<<<<<<< HEAD
-std::optional<ActsExamples::SimSpacePoint> ActsExamples::findSpacePointForIndex(
-=======
 std::optional<const ActsExamples::SimSpacePoint*>
 ActsExamples::findSpacePointForIndex(
->>>>>>> bd5547af
     ActsExamples::Index index, const SimSpacePointContainer& spacepoints) {
   auto match = [&](const SimSpacePoint& sp) {
     const auto& sls = sp.sourceLinks();
@@ -40,31 +36,6 @@
       return sl.template get<IndexSourceLink>().index() == index;
     });
   };
-<<<<<<< HEAD
-
-  auto found = std::find_if(spacepoints.begin(), spacepoints.end(), match);
-
-  if (found == spacepoints.end()) {
-    return std::nullopt;
-  }
-
-  return *found;
-}
-
-ActsExamples::SimSeed ActsExamples::ProtoTrackToSeed::operator()(
-    const ActsExamples::ProtoTrack& track) const {
-  // Match a spacepoint to the source-link index if one of the at most two
-  // source-links in the spacepoint has a matching index
-  auto findSpacePoint = [&](ActsExamples::Index index) {
-    auto found = findSpacePointForIndex(index, m_spacePoints);
-    if (not found) {
-      throw std::runtime_error("No spacepoint found for source-link index " +
-                               std::to_string(index));
-    }
-    return *found;
-  };
-
-=======
 
   auto found = std::find_if(spacepoints.begin(), spacepoints.end(), match);
 
@@ -87,43 +58,26 @@
     return *found;
   };
 
->>>>>>> bd5547af
   const auto s = track.size();
   if (s < 3) {
     throw std::runtime_error(
         "Cannot convert track with less then 3 spacepoints to seed");
   }
 
-<<<<<<< HEAD
-  std::vector<SimSpacePoint> ps;
-=======
   std::vector<const SimSpacePoint*> ps;
->>>>>>> bd5547af
   ps.reserve(track.size());
 
   std::transform(track.begin(), track.end(), std::back_inserter(ps),
                  findSpacePoint);
   std::sort(ps.begin(), ps.end(),
-<<<<<<< HEAD
-            [](const auto& a, const auto& b) { return a.r() < b.r(); });
-=======
             [](const auto& a, const auto& b) { return a->r() < b->r(); });
->>>>>>> bd5547af
 
   // Simply use r = m*z + t and solve for r=0 to find z vertex position...
   // Probably not the textbook way to do
   const auto m =
-<<<<<<< HEAD
-      (ps.back().r() - ps.front().r()) / (ps.back().z() - ps.front().z());
-  const auto t = ps.front().r() - m * ps.front().z();
-  const auto z_vertex = -t / m;
-
-  return SimSeed(ps[0], ps[s / 2], ps[s - 1], z_vertex);
-=======
       (ps.back()->r() - ps.front()->r()) / (ps.back()->z() - ps.front()->z());
   const auto t = ps.front()->r() - m * ps.front()->z();
   const auto z_vertex = -t / m;
 
   return SimSeed(*ps[0], *ps[s / 2], *ps[s - 1], z_vertex);
->>>>>>> bd5547af
 }