// This file is part of the Acts project.
//
// Copyright (C) 2017-2019 CERN for the benefit of the Acts project
//
// This Source Code Form is subject to the terms of the Mozilla Public
// License, v. 2.0. If a copy of the MPL was not distributed with this
// file, You can obtain one at http://mozilla.org/MPL/2.0/.

#pragma once

#include <Acts/Utilities/Logger.hpp>

#include <memory>
#include <stdexcept>
#include <string>
#include <type_traits>
#include <typeinfo>
#include <unordered_map>
#include <vector>

namespace ActsExamples {

/// A container to store arbitrary objects with ownership transfer.
///
/// This is an append-only container that takes ownership of the objects
/// added to it. Once an object has been added, it can only be read but not
/// be modified. Trying to replace an existing object is considered an error.
/// Its lifetime is bound to the liftime of the white board.
class WhiteBoard {
 public:
  WhiteBoard(std::unique_ptr<const Acts::Logger> logger =
                 Acts::getDefaultLogger("WhiteBoard", Acts::Logging::INFO));

  // A WhiteBoard holds unique elements and can not be copied
  WhiteBoard(const WhiteBoard& other) = delete;
  WhiteBoard& operator=(const WhiteBoard&) = delete;

  /// Store an object on the white board and transfer ownership.
  ///
  /// @param name Non-empty identifier to store it under
  /// @param object Movable reference to the transferable object
  /// @throws std::invalid_argument on empty or duplicate name
  template <typename T>
  void add(const std::string& name, T&& object);

  /// Get access to a stored object.
  ///
  /// @param[in] name Identifier for the object
  /// @return reference to the stored object
  /// @throws std::out_of_range if no object is stored under the requested name
  template <typename T>
  const T& get(const std::string& name) const;

  bool exists(const std::string& name) const;

  void setAlias(const std::string& alias, const std::string& to);

  const std::string& resolve(const std::string& name) const;

 private:
  /// Find similar names for suggestions with levenshtein-distance
  std::vector<std::string_view> similarNames(const std::string_view& name,
                                             int distThreshold,
                                             std::size_t maxNumber) const;

  // type-erased value holder for move-constructible types
  struct IHolder {
    virtual ~IHolder() = default;
    virtual const std::type_info& type() const = 0;
  };
  template <typename T,
            typename =
                std::enable_if_t<std::is_nothrow_move_constructible<T>::value>>
  struct HolderT : public IHolder {
    T value;

    HolderT(T&& v) : value(std::move(v)) {}
    const std::type_info& type() const { return typeid(T); }
  };

  std::unique_ptr<const Acts::Logger> m_logger;
  std::unordered_map<std::string, std::unique_ptr<IHolder>> m_store;
  std::unordered_map<std::string, std::string> m_alias;

  const Acts::Logger& logger() const { return *m_logger; }
};

}  // namespace ActsExamples

inline ActsExamples::WhiteBoard::WhiteBoard(
    std::unique_ptr<const Acts::Logger> logger)
    : m_logger(std::move(logger)) {}

template <typename T>
inline void ActsExamples::WhiteBoard::add(const std::string& name, T&& object) {
  if (name.empty()) {
    throw std::invalid_argument("Object can not have an empty name");
  }
  if (exists(name)) {
    throw std::invalid_argument("Object '" + name + "' already exists");
  }
  m_store.emplace(name, std::make_unique<HolderT<T>>(std::forward<T>(object)));
  ACTS_VERBOSE("Added object '" << name << "'");
}

template <typename T>
inline const T& ActsExamples::WhiteBoard::get(const std::string& name) const {
<<<<<<< HEAD
  if (!exists(name)) {
    throw std::out_of_range("Object '" + name + "' does not exists");
=======
  auto it = m_store.find(name);
  if (it == m_store.end()) {
    const auto names = similarNames(name, 10, 3);

    std::stringstream ss;
    if (not names.empty()) {
      ss << ", similar ones are: [ ";
      for (std::size_t i = 0; i < std::min(3ul, names.size()); ++i) {
        ss << "'" << names[i] << "' ";
      }
      ss << "]";
    }

    throw std::out_of_range("Object '" + name + "' does not exists" + ss.str());
>>>>>>> 9c780d4d
  }
  const std::string& resolvedName = resolve(name);
  const IHolder* holder = m_store.at(resolvedName).get();

  const auto* castedHolder = dynamic_cast<const HolderT<T>*>(holder);
  if (castedHolder == nullptr) {
    throw std::out_of_range("Type mismatch for object '" + resolvedName + "'");
  }

  ACTS_VERBOSE("Retrieved object '" << resolvedName << "'");
  return castedHolder->value;
}

inline bool ActsExamples::WhiteBoard::exists(const std::string& name) const {
  return (m_store.find(name) != m_store.end()) ||
         (m_alias.find(name) != m_alias.end());
}

inline void ActsExamples::WhiteBoard::setAlias(const std::string& alias,
                                               const std::string& to) {
  if (m_store.find(alias) != m_store.end()) {
    throw std::invalid_argument("Object '" + alias + "' already exists");
  }
  if (m_store.find(to) == m_store.end()) {
    throw std::invalid_argument("Object '" + to + "' does not exist");
  }
  m_alias[alias] = to;
  ACTS_VERBOSE("Alias added from '" << alias << "' to '" << to << "'");
}

inline const std::string& ActsExamples::WhiteBoard::resolve(
    const std::string& name) const {
  if (auto it = m_alias.find(name); it != std::end(m_alias)) {
    return it->second;
  }
  return name;
}<|MERGE_RESOLUTION|>--- conflicted
+++ resolved
@@ -105,12 +105,7 @@
 
 template <typename T>
 inline const T& ActsExamples::WhiteBoard::get(const std::string& name) const {
-<<<<<<< HEAD
   if (!exists(name)) {
-    throw std::out_of_range("Object '" + name + "' does not exists");
-=======
-  auto it = m_store.find(name);
-  if (it == m_store.end()) {
     const auto names = similarNames(name, 10, 3);
 
     std::stringstream ss;
@@ -123,8 +118,8 @@
     }
 
     throw std::out_of_range("Object '" + name + "' does not exists" + ss.str());
->>>>>>> 9c780d4d
   }
+
   const std::string& resolvedName = resolve(name);
   const IHolder* holder = m_store.at(resolvedName).get();
 
