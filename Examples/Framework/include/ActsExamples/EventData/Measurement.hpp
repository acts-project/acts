--- conflicted
+++ resolved
@@ -9,15 +9,11 @@
 #pragma once
 
 #include "Acts/Definitions/TrackParametrization.hpp"
-<<<<<<< HEAD
-#include "Acts/EventData/Measurement.hpp"
-=======
 #include "Acts/EventData/SourceLink.hpp"
 #include "Acts/EventData/detail/CalculateResiduals.hpp"
 #include "Acts/EventData/detail/ParameterTraits.hpp"
 #include "Acts/EventData/detail/PrintParameters.hpp"
 #include "Acts/Utilities/detail/Subspace.hpp"
->>>>>>> fad61a0a
 
 #include <array>
 #include <cstddef>
@@ -170,6 +166,138 @@
   CovarianceMatrix m_cov;
 };
 
+template <typename indices_t>
+class VariableSizeMeasurement {
+  static constexpr std::size_t kFullSize = detail::kParametersSize<indices_t>;
+
+  // TODO variable size
+  using Subspace = detail::VariableSizeSubspace<kFullSize>;
+
+ public:
+  using Scalar = ActsScalar;
+  /// Vector type containing for measured parameter values.
+  using ParametersVector = Eigen::Matrix<Scalar, Eigen::Dynamic, 1>;
+  using ParametersVectorMap = Eigen::Map<ParametersVector>;
+  using ConstParametersVectorMap = Eigen::Map<const ParametersVector>;
+  /// Matrix type for the measurement covariance.
+  using CovarianceMatrix =
+      Eigen::Matrix<Scalar, Eigen::Dynamic, Eigen::Dynamic>;
+  using CovarianceMatrixMap = Eigen::Map<CovarianceMatrix>;
+  using ConstCovarianceMatrixMap = Eigen::Map<const CovarianceMatrix>;
+
+  using FullParametersVector = ActsVector<kFullSize>;
+  using FullCovarianceMatrix = ActsSquareMatrix<kFullSize>;
+
+  using ProjectionMatrix = Eigen::Matrix<Scalar, Eigen::Dynamic, kFullSize>;
+  using ExpansionMatrix = Eigen::Matrix<Scalar, kFullSize, Eigen::Dynamic>;
+
+  /// Construct from source link, subset indices, and measured data.
+  ///
+  /// @tparam parameters_t Input parameters vector type
+  /// @tparam covariance_t Input covariance matrix type
+  /// @param source The link that connects to the underlying detector readout
+  /// @param indices Which parameters are measured
+  /// @param params Measured parameters values
+  /// @param cov Measured parameters covariance
+  ///
+  /// @note The indices must be ordered and must describe/match the content
+  ///   of parameters and covariance.
+  template <std::size_t kSize, typename parameters_t, typename covariance_t>
+  VariableSizeMeasurement(SourceLink source,
+                          const std::array<indices_t, kSize>& indices,
+                          const parameters_t& params, const covariance_t& cov)
+      : m_source(std::move(source)), m_subspace(indices) {
+    // TODO we should be able to support arbitrary ordering, by sorting the
+    //   indices and reordering parameters/covariance. since the parameter order
+    //   can be modified by the user, the user can not always know what the
+    //   right order is. another option is too remove the requirement for index
+    //   ordering from the subspace types, but that will make it harder to
+    //   refactor their implementation later on.
+
+    static_assert(kSize == parameters_t::RowsAtCompileTime,
+                  "Parameter size mismatch");
+    static_assert(kSize == covariance_t::RowsAtCompileTime,
+                  "Covariance rows mismatch");
+    static_assert(kSize == covariance_t::ColsAtCompileTime,
+                  "Covariance cols mismatch");
+
+    parameters() = params;
+    covariance() = cov;
+  }
+  /// A measurement can only be constructed with valid parameters.
+  VariableSizeMeasurement() = delete;
+  VariableSizeMeasurement(const VariableSizeMeasurement&) = default;
+  VariableSizeMeasurement(VariableSizeMeasurement&&) = default;
+  ~VariableSizeMeasurement() = default;
+  VariableSizeMeasurement& operator=(const VariableSizeMeasurement&) = default;
+  VariableSizeMeasurement& operator=(VariableSizeMeasurement&&) = default;
+
+  constexpr std::size_t size() const { return m_subspace.size(); }
+
+  /// Source link that connects to the underlying detector readout.
+  const SourceLink& sourceLink() const { return m_source; }
+
+  const Subspace& subspace() const { return m_subspace; }
+
+  /// Check if a specific parameter is part of this measurement.
+  bool contains(indices_t i) const { return m_subspace.contains(i); }
+
+  ConstParametersVectorMap parameters() const {
+    return {m_params.data(), static_cast<Eigen::Index>(size())};
+  }
+  ParametersVectorMap parameters() {
+    return {m_params.data(), static_cast<Eigen::Index>(size())};
+  }
+
+  ConstCovarianceMatrixMap covariance() const {
+    return {m_cov.data(), static_cast<Eigen::Index>(size()),
+            static_cast<Eigen::Index>(size())};
+  }
+  CovarianceMatrixMap covariance() {
+    return {m_cov.data(), static_cast<Eigen::Index>(size()),
+            static_cast<Eigen::Index>(size())};
+  }
+
+  FullParametersVector fullParameters() const {
+    FullParametersVector result = FullParametersVector::Zero();
+    for (std::size_t i = 0; i < size(); ++i) {
+      result[m_subspace[i]] = parameters()[i];
+    }
+    return result;
+  }
+
+  FullCovarianceMatrix fullCovariance() const {
+    FullCovarianceMatrix result = FullCovarianceMatrix::Zero();
+    for (std::size_t i = 0; i < size(); ++i) {
+      for (std::size_t j = 0; j < size(); ++j) {
+        result(m_subspace[i], m_subspace[j]) = covariance()(i, j);
+      }
+    }
+    return result;
+  }
+
+  /// Projection matrix from the full space into the measured subspace.
+  ProjectionMatrix projector() const {
+    return m_subspace.template projector<Scalar>();
+  }
+
+  /// Expansion matrix from the measured subspace into the full space.
+  ///
+  /// This is equivalent to the transpose of the projection matrix only in the
+  /// case of a trivial projection matrix. While this is the case here, it is
+  /// still recommended to use the expansion matrix directly in cases where it
+  /// is explicitly used.
+  ExpansionMatrix expander() const {
+    return m_subspace.template expander<Scalar>();
+  }
+
+ private:
+  SourceLink m_source;
+  Subspace m_subspace;
+  std::array<Scalar, kFullSize> m_params{};
+  std::array<Scalar, kFullSize * kFullSize> m_cov{};
+};
+
 /// Construct a fixed-size measurement for the given indices.
 ///
 /// @tparam parameters_t Input parameters vector type
@@ -252,11 +380,7 @@
 }
 
 /// Variable measurement type that can contain all possible combinations.
-<<<<<<< HEAD
-using Measurement = ::Acts::VariableSizeMeasurement<Acts::BoundIndices>;
-=======
-using Measurement = BoundVariantMeasurement;
->>>>>>> fad61a0a
+using Measurement = VariableSizeMeasurement<Acts::BoundIndices>;
 
 /// Container of measurements.
 ///
