--- conflicted
+++ resolved
@@ -12,6 +12,7 @@
 #include "Acts/EventData/MeasurementHelpers.hpp"
 #include "Acts/EventData/SourceLink.hpp"
 #include "Acts/EventData/SubspaceHelpers.hpp"
+#include "Acts/EventData/Types.hpp"
 #include "Acts/EventData/detail/CalculateResiduals.hpp"
 #include "Acts/EventData/detail/ParameterTraits.hpp"
 #include "Acts/EventData/detail/PrintParameters.hpp"
@@ -19,8 +20,11 @@
 #include <array>
 #include <cstddef>
 #include <iosfwd>
+#include <type_traits>
 #include <variant>
 #include <vector>
+
+#include <boost/container/static_vector.hpp>
 
 namespace ActsExamples {
 
@@ -46,16 +50,15 @@
 /// these complications altogether.
 template <typename indices_t>
 class VariableSizeMeasurement {
+ public:
   static constexpr std::size_t kFullSize =
       Acts::detail::kParametersSize<indices_t>;
 
-<<<<<<< HEAD
-=======
-  using Subspace = Acts::detail::VariableSizeSubspace<kFullSize>;
-
->>>>>>> b592b39a
- public:
   using Scalar = Acts::ActsScalar;
+
+  using SubspaceIndex = std::uint8_t;
+  using SubspaceIndices =
+      boost::container::static_vector<SubspaceIndex, kFullSize>;
 
   /// Vector type containing for measured parameter values.
   template <std::size_t dim>
@@ -93,30 +96,20 @@
   /// @tparam parameters_t Input parameters vector type
   /// @tparam covariance_t Input covariance matrix type
   /// @param source The link that connects to the underlying detector readout
-  /// @param indices Which parameters are measured
+  /// @param subspaceIndices Which parameters are measured
   /// @param params Measured parameters values
   /// @param cov Measured parameters covariance
   ///
   /// @note The indices must be ordered and must describe/match the content
   ///   of parameters and covariance.
-<<<<<<< HEAD
-  template <typename parameters_t, typename covariance_t>
-  FixedSizeMeasurement(Acts::SourceLink source,
-                       const std::array<indices_t, kSize>& subsetIndices,
-                       const Eigen::MatrixBase<parameters_t>& params,
-                       const Eigen::MatrixBase<covariance_t>& cov)
-      : m_source(std::move(source)), m_params(params), m_cov(cov) {
-    Acts::checkSubspaceIndices(subsetIndices, kFullSize, kSize);
-    std::transform(subsetIndices.begin(), subsetIndices.end(),
-                   m_subsetIndices.begin(),
-                   [](indices_t i) { return static_cast<std::uint8_t>(i); });
-=======
-  template <std::size_t kSize, typename parameters_t, typename covariance_t>
-  VariableSizeMeasurement(Acts::SourceLink source,
-                          const std::array<indices_t, kSize>& indices,
-                          const Eigen::MatrixBase<parameters_t>& params,
-                          const Eigen::MatrixBase<covariance_t>& cov)
-      : m_source(std::move(source)), m_subspace(indices) {
+  template <typename other_indices_t, std::size_t kSize, typename parameters_t,
+            typename covariance_t>
+  VariableSizeMeasurement(
+      Acts::SourceLink source,
+      const std::array<other_indices_t, kSize>& subspaceIndices,
+      const Eigen::MatrixBase<parameters_t>& params,
+      const Eigen::MatrixBase<covariance_t>& cov)
+      : m_source(std::move(source)) {
     static_assert(kSize == parameters_t::RowsAtCompileTime,
                   "Parameter size mismatch");
     static_assert(kSize == covariance_t::RowsAtCompileTime,
@@ -124,9 +117,14 @@
     static_assert(kSize == covariance_t::ColsAtCompileTime,
                   "Covariance cols mismatch");
 
+    m_subspaceIndices.resize(subspaceIndices.size());
+    std::transform(subspaceIndices.begin(), subspaceIndices.end(),
+                   m_subspaceIndices.begin(), [](auto index) {
+                     return static_cast<SubspaceIndex>(index);
+                   });
+
     parameters<kSize>() = params;
     covariance<kSize>() = cov;
->>>>>>> b592b39a
   }
   /// A measurement can only be constructed with valid parameters.
   VariableSizeMeasurement() = delete;
@@ -136,109 +134,79 @@
   VariableSizeMeasurement& operator=(const VariableSizeMeasurement&) = default;
   VariableSizeMeasurement& operator=(VariableSizeMeasurement&&) = default;
 
-  constexpr std::size_t size() const { return m_subspace.size(); }
-
   /// Source link that connects to the underlying detector readout.
   const Acts::SourceLink& sourceLink() const { return m_source; }
 
-  const Subspace& subspace() const { return m_subspace; }
+  constexpr std::size_t size() const { return m_subspaceIndices.size(); }
 
   /// Check if a specific parameter is part of this measurement.
   bool contains(indices_t i) const {
-    return std::find(m_subsetIndices.begin(), m_subsetIndices.end(), i) !=
-           m_subsetIndices.end();
-  }
-
-<<<<<<< HEAD
+    return std::find(m_subspaceIndices.begin(), m_subspaceIndices.end(), i) !=
+           m_subspaceIndices.end();
+  }
+
+  std::size_t indexOf(indices_t i) const {
+    auto it = std::find(m_subspaceIndices.begin(), m_subspaceIndices.end(), i);
+    assert(it != m_subspaceIndices.end());
+    return std::distance(m_subspaceIndices.begin(), it);
+  }
+
   /// The measurement indices
-  constexpr std::array<Acts::BoundIndices, kSize> indices() const {
-    std::array<Acts::BoundIndices, kSize> result;
-    for (std::size_t i = 0u; i < kSize; ++i) {
-      result[i] = static_cast<Acts::BoundIndices>(m_subsetIndices[i]);
-    }
-    return result;
-  }
-
-  /// Measured parameters values.
-  const ParametersVector& parameters() const { return m_params; }
-
-  /// Measured parameters covariance.
-  const CovarianceMatrix& covariance() const { return m_cov; }
-
-  /// Projection matrix from the full space into the measured subspace.
-  ProjectionMatrix projector() const {
-    ProjectionMatrix proj = ProjectionMatrix::Zero();
-    for (std::size_t i = 0u; i < kSize; ++i) {
-      proj(i, m_subsetIndices[i]) = 1;
-    }
-    return proj;
-  }
-
-  /// Expansion matrix from the measured subspace into the full space.
-  ///
-  /// This is equivalent to the transpose of the projection matrix only in the
-  /// case of a trivial projection matrix. While this is the case here, it is
-  /// still recommended to use the expansion matrix directly in cases where it
-  /// is explicitly used.
-  ExpansionMatrix expander() const {
-    ExpansionMatrix expn = ExpansionMatrix::Zero();
-    for (std::size_t i = 0u; i < kSize; ++i) {
-      expn(m_subsetIndices[i], i) = 1;
-    }
-    return expn;
-  }
-
-  /// Compute residuals in the measured subspace.
-  ///
-  /// @param reference Reference parameters in the full space.
-  ///
-  /// This computes the difference `measured - reference` taking into account
-  /// the allowed parameter ranges. Only the reference values in the measured
-  /// subspace are used for the computation.
-  ParametersVector residuals(const FullParametersVector& reference) const {
-    ParametersVector res = ParametersVector::Zero();
-    Acts::detail::calculateResiduals(static_cast<indices_t>(kSize),
-                                     m_subsetIndices, reference, m_params, res);
-    return res;
-  }
-
-  std::ostream& operator<<(std::ostream& os) const {
-    Acts::detail::printMeasurement(os, static_cast<indices_t>(kSize),
-                                   m_subsetIndices.data(), m_params.data(),
-                                   m_cov.data());
-    return os;
-=======
+  const SubspaceIndices& subspaceIndices() const { return m_subspaceIndices; }
+
+  template <std::size_t dim>
+  Acts::SubspaceIndices<dim> subspaceIndices() const {
+    assert(dim == size());
+    Acts::SubspaceIndices<dim> result;
+    std::copy(m_subspaceIndices.begin(), m_subspaceIndices.end(),
+              result.begin());
+    return result;
+  }
+
+  Acts::BoundSubspaceIndices boundSubsetIndices() const
+    requires(std::is_same_v<indices_t, Acts::BoundIndices>)
+  {
+    Acts::BoundSubspaceIndices result = Acts::kBoundSubspaceIndicesInvalid;
+    std::copy(m_subspaceIndices.begin(), m_subspaceIndices.end(),
+              result.begin());
+    return result;
+  }
+
   template <std::size_t dim>
   ConstParametersVectorMap<dim> parameters() const {
+    assert(dim == size());
     return ConstParametersVectorMap<dim>{m_params.data()};
   }
   template <std::size_t dim>
   ParametersVectorMap<dim> parameters() {
+    assert(dim == size());
     return ParametersVectorMap<dim>{m_params.data()};
   }
-  ConstEffectiveParametersVectorMap effectiveParameters() const {
+  ConstEffectiveParametersVectorMap parameters() const {
     return ConstEffectiveParametersVectorMap{m_params.data(),
                                              static_cast<Eigen::Index>(size())};
   }
-  EffectiveParametersVectorMap effectiveParameters() {
+  EffectiveParametersVectorMap parameters() {
     return EffectiveParametersVectorMap{m_params.data(),
                                         static_cast<Eigen::Index>(size())};
   }
 
   template <std::size_t dim>
   ConstCovarianceMatrixMap<dim> covariance() const {
+    assert(dim == size());
     return ConstCovarianceMatrixMap<dim>{m_cov.data()};
   }
   template <std::size_t dim>
   CovarianceMatrixMap<dim> covariance() {
+    assert(dim == size());
     return CovarianceMatrixMap<dim>{m_cov.data()};
   }
-  ConstEffectiveCovarianceMatrixMap effectiveCovariance() const {
+  ConstEffectiveCovarianceMatrixMap covariance() const {
     return ConstEffectiveCovarianceMatrixMap{m_cov.data(),
                                              static_cast<Eigen::Index>(size()),
                                              static_cast<Eigen::Index>(size())};
   }
-  EffectiveCovarianceMatrixMap effectiveCovariance() {
+  EffectiveCovarianceMatrixMap covariance() {
     return EffectiveCovarianceMatrixMap{m_cov.data(),
                                         static_cast<Eigen::Index>(size()),
                                         static_cast<Eigen::Index>(size())};
@@ -247,7 +215,7 @@
   FullParametersVector fullParameters() const {
     FullParametersVector result = FullParametersVector::Zero();
     for (std::size_t i = 0; i < size(); ++i) {
-      result[m_subspace[i]] = effectiveParameters()[i];
+      result[m_subspaceIndices[i]] = parameters()[i];
     }
     return result;
   }
@@ -256,24 +224,17 @@
     FullCovarianceMatrix result = FullCovarianceMatrix::Zero();
     for (std::size_t i = 0; i < size(); ++i) {
       for (std::size_t j = 0; j < size(); ++j) {
-        result(m_subspace[i], m_subspace[j]) = effectiveCovariance()(i, j);
+        result(m_subspaceIndices[i], m_subspaceIndices[j]) = covariance()(i, j);
       }
     }
     return result;
->>>>>>> b592b39a
   }
 
  private:
   Acts::SourceLink m_source;
-<<<<<<< HEAD
-  std::array<std::uint8_t, kSize> m_subsetIndices;
-  ParametersVector m_params;
-  CovarianceMatrix m_cov;
-=======
-  Subspace m_subspace;
+  SubspaceIndices m_subspaceIndices;
   std::array<Scalar, kFullSize> m_params{};
   std::array<Scalar, kFullSize * kFullSize> m_cov{};
->>>>>>> b592b39a
 };
 
 /// Construct a variable-size measurement for the given indices.
