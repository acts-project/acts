// This file is part of the ACTS project.
//
// Copyright (C) 2016 CERN for the benefit of the ACTS project
//
// This Source Code Form is subject to the terms of the Mozilla Public
// License, v. 2.0. If a copy of the MPL was not distributed with this
// file, You can obtain one at https://mozilla.org/MPL/2.0/.

#pragma once

#include "Acts/EventData/TrackParameters.hpp"
#include "Acts/Utilities/Logger.hpp"
#include "ActsExamples/EventData/SimParticle.hpp"
#include "ActsExamples/Utilities/Helpers.hpp"

#include <cstddef>
#include <map>
#include <memory>
#include <string>

class TEfficiency;
class TProfile;

namespace ActsExamples {

<<<<<<< HEAD
// Tools to make duplication rate/ratio and duplication number plots to show
// tracking duplication.
//
// The duplication is investigated for those truth-matched reco tracks. If there
// are a few reco tracks matched to the same truth particle, the reco track with
// the highest matching probability is tagges as 'real' and the others are
// 'duplicated'.
=======
/// Tools to make duplication rate and duplication number plots to show tracking
/// duplication.
///
/// The duplication is investigated for those truth-matched reco tracks. If
/// there are a few reco tracks matched to the same truth particle, the reco
/// track with the highest matching probability is tagges as 'real' and the
/// others are 'duplicated'.
>>>>>>> 91d6e4e8
class DuplicationPlotTool {
 public:
  /// @brief The nested configuration struct
  struct Config {
    std::map<std::string, PlotHelpers::Binning> varBinning = {
        {"Eta", PlotHelpers::Binning("#eta", 40, -4, 4)},
        {"Phi", PlotHelpers::Binning("#phi", 100, -3.15, 3.15)},
        {"Pt", PlotHelpers::Binning("pT [GeV/c]", 40, 0, 100)},
        {"Num", PlotHelpers::Binning("N", 30, -0.5, 29.5)}};
  };

  /// @brief Nested Cache struct
<<<<<<< HEAD
  struct DuplicationPlotCache {
    TProfile* nDuplicated_vs_pT;   ///< Number of duplicated tracks vs pT
    TProfile* nDuplicated_vs_eta;  ///< Number of duplicated tracks vs eta
    TProfile* nDuplicated_vs_phi;  ///< Number of duplicated tracks vs phi
    TEfficiency* duplicationRatio_vs_pT;  ///< Tracking duplication ratio vs pT
    TEfficiency*
        duplicationRatio_vs_eta;  ///< Tracking duplication ratio vs eta
    TEfficiency*
        duplicationRatio_vs_phi;  ///< Tracking duplication ratio vs phi
=======
  struct Cache {
    /// Number of duplicated tracks vs pT
    TProfile* nDuplicated_vs_pT;
    /// Number of duplicated tracks vs eta
    TProfile* nDuplicated_vs_eta;
    /// Number of duplicated tracks vs phi
    TProfile* nDuplicated_vs_phi;
    /// Tracking duplication rate vs pT
    TEfficiency* duplicationRate_vs_pT;
    /// Tracking duplication rate vs eta
    TEfficiency* duplicationRate_vs_eta;
    /// Tracking duplication rate vs phi
    TEfficiency* duplicationRate_vs_phi;
>>>>>>> 91d6e4e8
  };

  /// Constructor
  ///
  /// @param cfg Configuration struct
  /// @param lvl Message level declaration
  DuplicationPlotTool(const Config& cfg, Acts::Logging::Level lvl);

  /// @brief book the duplication plots
  ///
  /// @param cache the cache for duplication plots
  void book(Cache& cache) const;

  /// @brief fill duplication raio w.r.t. fitted track parameters
  ///
  /// @param cache cache object for duplication plots
  /// @param fittedParameters fitted track parameters of this track
  /// @param status the (truth-matched) reconstructed track is duplicated or not
  void fill(Cache& cache, const Acts::BoundTrackParameters& fittedParameters,
            bool status) const;

  /// @brief fill number of duplicated tracks for a truth particle seed
  ///
  /// @param cache cache object for duplication plots
  /// @param truthParticle the truth Particle
  /// @param nDuplicatedTracks the number of duplicated tracks
  void fill(Cache& cache, const SimParticleState& truthParticle,
            std::size_t nDuplicatedTracks) const;

  /// @brief write the duplication plots to file
  ///
  /// @param cache cache object for duplication plots
  void write(const Cache& cache) const;

  /// @brief delete the duplication plots
  ///
  /// @param cache cache object for duplication plots
  void clear(Cache& cache) const;

 private:
  /// The Config class
  Config m_cfg;
  /// The logging instance
  std::unique_ptr<const Acts::Logger> m_logger;

  /// The logger
  const Acts::Logger& logger() const { return *m_logger; }
};

}  // namespace ActsExamples<|MERGE_RESOLUTION|>--- conflicted
+++ resolved
@@ -23,7 +23,6 @@
 
 namespace ActsExamples {
 
-<<<<<<< HEAD
 // Tools to make duplication rate/ratio and duplication number plots to show
 // tracking duplication.
 //
@@ -31,15 +30,6 @@
 // are a few reco tracks matched to the same truth particle, the reco track with
 // the highest matching probability is tagges as 'real' and the others are
 // 'duplicated'.
-=======
-/// Tools to make duplication rate and duplication number plots to show tracking
-/// duplication.
-///
-/// The duplication is investigated for those truth-matched reco tracks. If
-/// there are a few reco tracks matched to the same truth particle, the reco
-/// track with the highest matching probability is tagges as 'real' and the
-/// others are 'duplicated'.
->>>>>>> 91d6e4e8
 class DuplicationPlotTool {
  public:
   /// @brief The nested configuration struct
@@ -52,17 +42,6 @@
   };
 
   /// @brief Nested Cache struct
-<<<<<<< HEAD
-  struct DuplicationPlotCache {
-    TProfile* nDuplicated_vs_pT;   ///< Number of duplicated tracks vs pT
-    TProfile* nDuplicated_vs_eta;  ///< Number of duplicated tracks vs eta
-    TProfile* nDuplicated_vs_phi;  ///< Number of duplicated tracks vs phi
-    TEfficiency* duplicationRatio_vs_pT;  ///< Tracking duplication ratio vs pT
-    TEfficiency*
-        duplicationRatio_vs_eta;  ///< Tracking duplication ratio vs eta
-    TEfficiency*
-        duplicationRatio_vs_phi;  ///< Tracking duplication ratio vs phi
-=======
   struct Cache {
     /// Number of duplicated tracks vs pT
     TProfile* nDuplicated_vs_pT;
@@ -70,13 +49,12 @@
     TProfile* nDuplicated_vs_eta;
     /// Number of duplicated tracks vs phi
     TProfile* nDuplicated_vs_phi;
-    /// Tracking duplication rate vs pT
-    TEfficiency* duplicationRate_vs_pT;
-    /// Tracking duplication rate vs eta
-    TEfficiency* duplicationRate_vs_eta;
-    /// Tracking duplication rate vs phi
-    TEfficiency* duplicationRate_vs_phi;
->>>>>>> 91d6e4e8
+    /// Tracking duplication ratio vs pT
+    TEfficiency* duplicationRatio_vs_pT;
+    /// Tracking duplication ratio vs eta
+    TEfficiency* duplicationRatio_vs_eta;
+    /// Tracking duplication ratio vs phi
+    TEfficiency* duplicationRatio_vs_phi;
   };
 
   /// Constructor
