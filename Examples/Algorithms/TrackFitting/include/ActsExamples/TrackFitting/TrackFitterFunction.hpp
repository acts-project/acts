--- conflicted
+++ resolved
@@ -96,13 +96,8 @@
     std::shared_ptr<const Acts::TrackingGeometry> trackingGeometry,
     std::shared_ptr<const Acts::MagneticFieldProvider> magneticField,
     BetheHeitlerApprox betheHeitlerApprox, std::size_t maxComponents,
-<<<<<<< HEAD
-    double weightCutoff, Acts::MixtureReductionMethod finalReductionMethod,
+    double weightCutoff, Acts::ComponentMergeMethod componentMergeMethod,
     MixtureReductionAlgorithm mixtureReductionAlgorithm,
-=======
-    double weightCutoff, Acts::ComponentMergeMethod componentMergeMethod,
-    bool abortOnError, bool disableAllMaterialHandling,
->>>>>>> 3f59fc1a
     const Acts::Logger& logger);
 
 /// Makes a fitter function object for the Global Chi Square Fitter (GX2F)
