--- conflicted
+++ resolved
@@ -31,12 +31,7 @@
     std::shared_ptr<const Acts::TrackingGeometry> trackingGeometry,
     std::shared_ptr<const Acts::MagneticFieldProvider> magneticField,
     BetheHeitlerApprox betheHeitlerApprox, std::size_t maxComponents,
-<<<<<<< HEAD
-    Acts::FinalReductionMethod finalReductionMethod, bool abortOnError,
-    bool disableAllMaterialHandling);
-=======
     double weightCutoff, Acts::FinalReductionMethod finalReductionMethod,
     bool abortOnError, bool disableAllMaterialHandling);
->>>>>>> 8fae9ef1
 
 }  // namespace ActsExamples