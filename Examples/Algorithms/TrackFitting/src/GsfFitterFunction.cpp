--- conflicted
+++ resolved
@@ -114,13 +114,8 @@
     std::shared_ptr<const Acts::TrackingGeometry> trackingGeometry,
     std::shared_ptr<const Acts::MagneticFieldProvider> magneticField,
     BetheHeitlerApprox betheHeitlerApprox, std::size_t maxComponents,
-<<<<<<< HEAD
-    Acts::FinalReductionMethod finalReductionMethod, bool abortOnError,
-    bool disableAllMaterialHandling) {
-=======
     double weightCutoff, Acts::FinalReductionMethod finalReductionMethod,
     bool abortOnError, bool disableAllMaterialHandling) {
->>>>>>> 8fae9ef1
   MultiStepper stepper(std::move(magneticField), finalReductionMethod);
 
   // Standard fitter
