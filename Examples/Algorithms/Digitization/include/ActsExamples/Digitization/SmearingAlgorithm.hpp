--- conflicted
+++ resolved
@@ -88,28 +88,6 @@
  private:
   /// The configuration struct containing the smearers
   Config m_cfg;
-<<<<<<< HEAD
-  /// All digitizable surfaces in the geometry
-  std::unordered_map<Acts::GeometryIdentifier, const Acts::Surface*> m_surfaces;
-=======
-
-  /// Create a fittable measurmement from a parameter set
-  ///
-  /// @param pset The ParameterSet created from the smearer.
-  /// @param surface The surface of the measurement.
-  /// @param hitIndices The index list of simulated hits.
-  ///
-  /// @return A Fittable measurement with a DigitizedHit source link
-  template <Acts::BoundIndices... kParameters>
-  Acts::FittableMeasurement<DigitizedHit> createMeasurement(
-      Acts::ParameterSet<Acts::BoundIndices, kParameters...>&& pset,
-      const Acts::Surface& surface,
-      std::vector<unsigned int> hitIndices) const {
-    DigitizedHit dhit(surface, hitIndices);
-    return Acts::Measurement<DigitizedHit, Acts::BoundIndices, kParameters...>(
-        std::move(surface.getSharedPtr()), dhit, std::move(pset));
-  }
->>>>>>> 4c9409ba
 };
 
 }  // namespace ActsExamples