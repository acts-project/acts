--- conflicted
+++ resolved
@@ -60,11 +60,6 @@
 
  private:
   Config m_cfg;
-<<<<<<< HEAD
-  // Lookup container for hit surfaces that generate smeared hits
-  std::unordered_map<Acts::GeometryIdentifier, const Acts::Surface*> m_surfaces;
-=======
->>>>>>> 4c9409ba
 };
 
 }  // namespace ActsExamples