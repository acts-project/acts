--- conflicted
+++ resolved
@@ -76,8 +76,6 @@
                                           RandomEngine & /*unused*/) const {
     return {};
   };
-<<<<<<< HEAD
-=======
 
   /// Drift generation (currently not implemented)
   /// Takes as an argument the position, and a random engine
@@ -86,16 +84,6 @@
                       RandomEngine & /*unused*/) const {
     return Acts::Vector3(0., 0., 0.);
   };
-
-  /// Equality operator for basic parameters
-  /// check if the geometry config can be reused from
-  /// @param other, @return a boolean to indicate this
-  bool operator==(const GeometricConfig &other) const {
-    return (indices == other.indices and segmentation == other.segmentation and
-            thickness == other.thickness and threshold == other.threshold and
-            digital == other.digital);
-  }
->>>>>>> 0d74fec1
 };
 
 /// Configuration struct for the Digitization algorithm
