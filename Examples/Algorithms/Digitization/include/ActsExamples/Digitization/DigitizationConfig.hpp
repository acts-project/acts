// This file is part of the ACTS project.
//
// Copyright (C) 2016 CERN for the benefit of the ACTS project
//
// This Source Code Form is subject to the terms of the Mozilla Public
// License, v. 2.0. If a copy of the MPL was not distributed with this
// file, You can obtain one at https://mozilla.org/MPL/2.0/.

#pragma once

#include "Acts/Geometry/GeometryHierarchyMap.hpp"
#include "ActsExamples/Digitization/GeometricConfig.hpp"
#include "ActsExamples/Digitization/SmearingConfig.hpp"

namespace ActsExamples {

<<<<<<< HEAD
/// Configuration struct for geometric digitization
///
/// If this is defined, then the geometric digitization
/// will create clusters with cells.
/// The BinUtility defines the segmentation and which parameters
/// are defined by this.
///
struct GeometricConfig {
  // The dimensions of the measurement
  std::vector<Acts::BoundIndices> indices = {};

  // The (multidimensional) binning definition for the segmentation of the
  // sensor
  Acts::BinUtility segmentation;

  // The thickness of the sensor
  double thickness = 0.;

  /// The charge smearer
  ActsFatras::SingleParameterSmearFunction<ActsExamples::RandomEngine>
      chargeSmearer = Digitization::Exact(0);

  // The threshold below a cell activation is ignored
  double threshold = 0.;

  // Whether to assume digital readout (activation is either 0 or 1)
  bool digital = false;

  // Flag as strip
  bool strip = false;

  /// The variances for this digitization
  std::map<Acts::BoundIndices, std::vector<double>> varianceMap = {};

  /// Charge generation (configurable via the chargeSmearer)
  double charge(double path, RandomEngine &rng) const {
    if (!chargeSmearer) {
      return path;
    }
    auto res = chargeSmearer(path, rng);
    if (res.ok()) {
      return std::max(0.0, res->first);
    } else {
      throw std::runtime_error(res.error().message());
    }
  }

  /// This generates the variances for a given cluster
  ///
  /// @note either the variances are directly taken from a pre-read
  /// variance map, or they are generated from the pitch size
  ///
  /// @param csizes is the cluster size in the different dimensions
  /// @param cmins is the cluster minimum in the different dimensions
  ///
  /// @return a vector of variances for the cluster
  std::vector<double> variances(const std::array<std::size_t, 2u> &csizes,
                                const std::array<std::size_t, 2u> &cmins) const;

  /// Drift generation (currently not implemented)
  /// Takes as an argument the position, and a random engine
  ///  @return drift direction in local 3D coordinates
  Acts::Vector3 drift(const Acts::Vector3 & /*position*/,
                      RandomEngine & /*rng*/) const {
    return Acts::Vector3(0., 0., 0.);
  };
};

=======
>>>>>>> f17f6409
/// Configuration struct for the Digitization algorithm
///
/// It contains:
/// - optional GeometricConfig
/// - optional SmearingConfig
struct DigiComponentsConfig {
  GeometricConfig geometricDigiConfig;
  SmearingConfig smearingDigiConfig;
};

using DigiConfigContainer = Acts::GeometryHierarchyMap<DigiComponentsConfig>;

}  // namespace ActsExamples<|MERGE_RESOLUTION|>--- conflicted
+++ resolved
@@ -14,77 +14,6 @@
 
 namespace ActsExamples {
 
-<<<<<<< HEAD
-/// Configuration struct for geometric digitization
-///
-/// If this is defined, then the geometric digitization
-/// will create clusters with cells.
-/// The BinUtility defines the segmentation and which parameters
-/// are defined by this.
-///
-struct GeometricConfig {
-  // The dimensions of the measurement
-  std::vector<Acts::BoundIndices> indices = {};
-
-  // The (multidimensional) binning definition for the segmentation of the
-  // sensor
-  Acts::BinUtility segmentation;
-
-  // The thickness of the sensor
-  double thickness = 0.;
-
-  /// The charge smearer
-  ActsFatras::SingleParameterSmearFunction<ActsExamples::RandomEngine>
-      chargeSmearer = Digitization::Exact(0);
-
-  // The threshold below a cell activation is ignored
-  double threshold = 0.;
-
-  // Whether to assume digital readout (activation is either 0 or 1)
-  bool digital = false;
-
-  // Flag as strip
-  bool strip = false;
-
-  /// The variances for this digitization
-  std::map<Acts::BoundIndices, std::vector<double>> varianceMap = {};
-
-  /// Charge generation (configurable via the chargeSmearer)
-  double charge(double path, RandomEngine &rng) const {
-    if (!chargeSmearer) {
-      return path;
-    }
-    auto res = chargeSmearer(path, rng);
-    if (res.ok()) {
-      return std::max(0.0, res->first);
-    } else {
-      throw std::runtime_error(res.error().message());
-    }
-  }
-
-  /// This generates the variances for a given cluster
-  ///
-  /// @note either the variances are directly taken from a pre-read
-  /// variance map, or they are generated from the pitch size
-  ///
-  /// @param csizes is the cluster size in the different dimensions
-  /// @param cmins is the cluster minimum in the different dimensions
-  ///
-  /// @return a vector of variances for the cluster
-  std::vector<double> variances(const std::array<std::size_t, 2u> &csizes,
-                                const std::array<std::size_t, 2u> &cmins) const;
-
-  /// Drift generation (currently not implemented)
-  /// Takes as an argument the position, and a random engine
-  ///  @return drift direction in local 3D coordinates
-  Acts::Vector3 drift(const Acts::Vector3 & /*position*/,
-                      RandomEngine & /*rng*/) const {
-    return Acts::Vector3(0., 0., 0.);
-  };
-};
-
-=======
->>>>>>> f17f6409
 /// Configuration struct for the Digitization algorithm
 ///
 /// It contains:
