// This file is part of the Acts project.
//
// Copyright (C) 2022 CERN for the benefit of the Acts project
//
// This Source Code Form is subject to the terms of the Mozilla Public
// License, v. 2.0. If a copy of the MPL was not distributed with this
// file, You can obtain one at http://mozilla.org/MPL/2.0/.

#include "ActsExamples/TrackFindingML/AmbiguityResolutionMLAlgorithm.hpp"

#include "Acts/EventData/MultiTrajectoryHelpers.hpp"
#include "ActsExamples/EventData/IndexSourceLink.hpp"
#include "ActsExamples/EventData/Measurement.hpp"
#include "ActsExamples/Framework/ProcessCode.hpp"
#include "ActsExamples/Framework/WhiteBoard.hpp"

#include <iterator>
#include <map>
#include <numeric>
#include <stdexcept>

#include "mlpack/methods/dbscan.hpp"

#include <Eigen/Dense>
#include <core/session/onnxruntime_cxx_api.h>

ActsExamples::AmbiguityResolutionMLAlgorithm::AmbiguityResolutionMLAlgorithm(
    ActsExamples::AmbiguityResolutionMLAlgorithm::Config cfg,
    Acts::Logging::Level lvl)
    : ActsExamples::IAlgorithm("AmbiguityResolutionMLAlgorithm", lvl),
      m_cfg(std::move(cfg)),
      m_env(ORT_LOGGING_LEVEL_WARNING, "MLClassifier"),
      m_duplicateClassifier(m_env, m_cfg.inputDuplicateNN.c_str()) {
  if (m_cfg.inputTracks.empty()) {
    throw std::invalid_argument("Missing trajectories input collection");
  }
  if (m_cfg.outputTracks.empty()) {
    throw std::invalid_argument("Missing trajectories output collection");
  }
  m_inputTracks.initialize(m_cfg.inputTracks);
  m_outputTracks.initialize(m_cfg.outputTracks);
}

namespace {

/// Clusterise tracks based on shared hits
///
/// @param trackMap : Multimap storing pair of track ID and vector of measurement ID. The keys are the number of measurement and are just there to focilitate the ordering.
/// @return an unordered map representing the clusters, the keys the ID of the primary track of each cluster and the store a vector of track IDs.
std::unordered_map<int, std::vector<int>> clusterTracks(
    std::multimap<int, std::pair<int, std::vector<int>>> trackMap) {

  // Unordered map associating a vector with all the track ID of a cluster to
  // the ID of the first track of the cluster
  std::unordered_map<int, std::vector<int>> cluster;
  // Unordered map associating hits to the ID of the first track of the
  // different clusters.
  std::unordered_map<int, int> hitToTrack;

  // Loop over all the tracks
  for (auto track = trackMap.rbegin(); track != trackMap.rend(); ++track) {
    std::vector<int> hits = track->second.second;
    auto matchedTrack = hitToTrack.end();
    // Loop over all the hits in the track
    for (auto hit = hits.begin(); hit != hits.end(); hit++) {
      // Check if the hit is already associated to a track
      matchedTrack = hitToTrack.find(*hit);
      if (matchedTrack != hitToTrack.end()) {
        // Add the track to the cluster associated to the matched track
        cluster.at(matchedTrack->second).push_back(track->second.first);
        break;
      }
    }
    // None of the hits have been matched to a track create a new cluster
    if (matchedTrack == hitToTrack.end()) {
      cluster.emplace(track->second.first,
                      std::vector<int>(1, track->second.first));
      for (const auto& hit : hits) {
        // Add the hits of the new cluster to the hitToTrack
        hitToTrack.emplace(hit, track->second.first);
      }
    }
  }
  return cluster;
}

<<<<<<< HEAD
/// Clusterise tracks based on shared hits
///
/// @param trackMap : Multimap storing pair of track ID and vector of measurement ID. The keys are the number of measurement and are just there to focilitate the ordering.
/// @return an unordered map representing the clusters, the keys the ID of the primary track of each cluster and the store a vector of track IDs.
std::unordered_map<int, std::vector<int>> dbscanClustering(
    std::multimap<int, std::pair<int, std::vector<int>>> trackMap, ActsExamples::TrackParametersContainer trackParameters) {

  // Unordered map associating a vector with all the track ID of a cluster to
  // the ID of the first track of the cluster
  std::unordered_map<int, std::vector<int>> cluster;
  // Unordered map associating hits to the ID of the first track of the
  // different clusters.
  std::unordered_map<int, int> hitToTrack;

  mlpack::DBSCAN dbscan(0.07, 2);

  arma::mat data(2, trackMap.size());
  int trackID = 0;
  arma::Row<size_t> assignments;

  // Get the input feature of the network for all the tracks
  for (const auto& [key, val] : trackMap) {
    ActsExamples::TrackParameters parameters = trackParameters.at(val.first);
    data(0, trackID) = Acts::VectorHelpers::eta(parameters.momentum());
    data(1, trackID) = Acts::VectorHelpers::phi(parameters.momentum());
    trackID++;
  }
  size_t clusterNb = dbscan.Cluster(data, assignments);
  trackID = 0;

  std::vector<std::multimap<int, std::pair<int, std::vector<int>>>> dbscanClusters(
      clusterNb);

  for (const auto& [key, val] : trackMap) {
    int clusterID = assignments(trackID);
    if (assignments(trackID) == SIZE_MAX) {
      cluster.emplace(val.first, std::vector<int>(1, val.first));
    } else {
      dbscanClusters[clusterID].emplace(key, val);
    }
    trackID++;
  }
  
  for (const auto& dbscanCluster : dbscanClusters) {
    auto subCluster = clusterTracks(dbscanCluster);
    cluster.merge(subCluster);
    if(subCluster.size() != 0){
      std::cout << "Overlapping track ID, there must be an error" << std::endl;
    }
  }
  return cluster;
}

=======
>>>>>>> 30fd23ac
}  // namespace

ActsExamples::ProcessCode ActsExamples::AmbiguityResolutionMLAlgorithm::execute(
    const AlgorithmContext& ctx) const {
  // Read input data
  const auto& tracks = m_inputTracks(ctx);

  int trackID = 0;
  std::multimap<int, std::pair<int, std::vector<int>>> trackMap;
  std::vector<int> trackIndicies;

  // Loop over all the trajectories in the events
  for (const auto& track : tracks) {
    std::vector<int> hits;
    int nbMeasurements = 0;
    trackIndicies.reserve(tracks.size());
    // Store the hits id for the trajectory and compute the number of
    // measurement
    tracks.trackStateContainer().visitBackwards(
        track.tipIndex(), [&](const auto& state) {
          if (state.typeFlags().test(Acts::TrackStateFlag::MeasurementFlag)) {
            int indexHit = state.getUncalibratedSourceLink()
                               .template get<ActsExamples::IndexSourceLink>()
                               .index();
            hits.emplace_back(indexHit);
            ++nbMeasurements;
          }
        });
    if (nbMeasurements < m_cfg.nMeasurementsMin) {
      continue;
    }
    trackMap.emplace(nbMeasurements, std::make_pair(trackID, hits));
    trackIndicies.push_back(track.index());
    trackID++;
  }
  // Performe the share hit based clustering
  // auto clusters = clusterTracks(trackMap);
  auto clusters = dbscanClustering(trackMap, trackParameters);
  Acts::NetworkBatchInput networkInput(trackID + 1, 8);
  trackID = 0;
  // Get the input feature of the network for all the tracks
  for (const auto& [key, val] : clusters) {
    for (const auto& track : val) {
      auto traj = tracks.getTrack(trackIndicies.at(track));
      auto trajState = Acts::MultiTrajectoryHelpers::trajectoryState(
          tracks.trackStateContainer(), traj.tipIndex());
      networkInput(trackID, 0) = trajState.nStates;
      networkInput(trackID, 1) = trajState.nMeasurements;
      networkInput(trackID, 2) = trajState.nOutliers;
      networkInput(trackID, 3) = trajState.nHoles;
      networkInput(trackID, 4) = trajState.NDF;
      networkInput(trackID, 5) = (trajState.chi2Sum * 1.0) / trajState.NDF;
      networkInput(trackID, 6) = Acts::VectorHelpers::eta(traj.momentum());
      networkInput(trackID, 7) = Acts::VectorHelpers::phi(traj.momentum());
      trackID++;
    }
  }
  // Use the network to compute a score for all the tracks.
  std::vector<std::vector<float>> outputTensor =
      m_duplicateClassifier.runONNXInference(networkInput);
  std::vector<int> goodTracks;
  int iOut = 0;

  // Loop over all the cluster and only keep the track with the highest score in
  // each cluster
  for (const auto& [key, val] : clusters) {
    int bestTrackID = 0;
    float bestTrackScore = 0;
    for (const auto& track : val) {
      if (outputTensor[iOut][0] > bestTrackScore) {
        bestTrackScore = outputTensor[iOut][0];
        bestTrackID = track;
      }
      iOut++;
    }
    goodTracks.push_back(bestTrackID);
  }

  std::shared_ptr<Acts::ConstVectorMultiTrajectory> trackStateContainer =
      tracks.trackStateContainerHolder();
  auto trackContainer = std::make_shared<Acts::VectorTrackContainer>();
  trackContainer->reserve(goodTracks.size());
  // temporary empty track state container: we don't change the original one,
  // but we need one for filtering
  auto tempTrackStateContainer =
      std::make_shared<Acts::VectorMultiTrajectory>();

  TrackContainer solvedTracks{trackContainer, tempTrackStateContainer};
  solvedTracks.ensureDynamicColumns(tracks);

  for (auto&& iTrack : goodTracks) {
    auto destProxy = solvedTracks.getTrack(solvedTracks.addTrack());
    destProxy.copyFrom(tracks.getTrack(trackIndicies.at(iTrack)));
  }

  ConstTrackContainer outputTracks{
      std::make_shared<Acts::ConstVectorTrackContainer>(
          std::move(*trackContainer)),
      trackStateContainer};
  m_outputTracks(ctx, std::move(outputTracks));

  return ActsExamples::ProcessCode::SUCCESS;
}<|MERGE_RESOLUTION|>--- conflicted
+++ resolved
@@ -1,6 +1,6 @@
 // This file is part of the Acts project.
 //
-// Copyright (C) 2022 CERN for the benefit of the Acts project
+// Copyright (C) 2023 CERN for the benefit of the Acts project
 //
 // This Source Code Form is subject to the terms of the Mozilla Public
 // License, v. 2.0. If a copy of the MPL was not distributed with this
@@ -8,29 +8,18 @@
 
 #include "ActsExamples/TrackFindingML/AmbiguityResolutionMLAlgorithm.hpp"
 
-#include "Acts/EventData/MultiTrajectoryHelpers.hpp"
-#include "ActsExamples/EventData/IndexSourceLink.hpp"
-#include "ActsExamples/EventData/Measurement.hpp"
 #include "ActsExamples/Framework/ProcessCode.hpp"
-#include "ActsExamples/Framework/WhiteBoard.hpp"
 
 #include <iterator>
 #include <map>
-#include <numeric>
-#include <stdexcept>
-
-#include "mlpack/methods/dbscan.hpp"
-
-#include <Eigen/Dense>
-#include <core/session/onnxruntime_cxx_api.h>
 
 ActsExamples::AmbiguityResolutionMLAlgorithm::AmbiguityResolutionMLAlgorithm(
     ActsExamples::AmbiguityResolutionMLAlgorithm::Config cfg,
     Acts::Logging::Level lvl)
-    : ActsExamples::IAlgorithm("AmbiguityResolutionMLAlgorithm", lvl),
+    : ActsExamples::AmbiguityResolutionML("AmbiguityResolutionMLAlgorithm",
+                                          lvl),
       m_cfg(std::move(cfg)),
-      m_env(ORT_LOGGING_LEVEL_WARNING, "MLClassifier"),
-      m_duplicateClassifier(m_env, m_cfg.inputDuplicateNN.c_str()) {
+      m_duplicateClassifier(m_cfg.inputDuplicateNN.c_str()) {
   if (m_cfg.inputTracks.empty()) {
     throw std::invalid_argument("Missing trajectories input collection");
   }
@@ -41,204 +30,19 @@
   m_outputTracks.initialize(m_cfg.outputTracks);
 }
 
-namespace {
-
-/// Clusterise tracks based on shared hits
-///
-/// @param trackMap : Multimap storing pair of track ID and vector of measurement ID. The keys are the number of measurement and are just there to focilitate the ordering.
-/// @return an unordered map representing the clusters, the keys the ID of the primary track of each cluster and the store a vector of track IDs.
-std::unordered_map<int, std::vector<int>> clusterTracks(
-    std::multimap<int, std::pair<int, std::vector<int>>> trackMap) {
-
-  // Unordered map associating a vector with all the track ID of a cluster to
-  // the ID of the first track of the cluster
-  std::unordered_map<int, std::vector<int>> cluster;
-  // Unordered map associating hits to the ID of the first track of the
-  // different clusters.
-  std::unordered_map<int, int> hitToTrack;
-
-  // Loop over all the tracks
-  for (auto track = trackMap.rbegin(); track != trackMap.rend(); ++track) {
-    std::vector<int> hits = track->second.second;
-    auto matchedTrack = hitToTrack.end();
-    // Loop over all the hits in the track
-    for (auto hit = hits.begin(); hit != hits.end(); hit++) {
-      // Check if the hit is already associated to a track
-      matchedTrack = hitToTrack.find(*hit);
-      if (matchedTrack != hitToTrack.end()) {
-        // Add the track to the cluster associated to the matched track
-        cluster.at(matchedTrack->second).push_back(track->second.first);
-        break;
-      }
-    }
-    // None of the hits have been matched to a track create a new cluster
-    if (matchedTrack == hitToTrack.end()) {
-      cluster.emplace(track->second.first,
-                      std::vector<int>(1, track->second.first));
-      for (const auto& hit : hits) {
-        // Add the hits of the new cluster to the hitToTrack
-        hitToTrack.emplace(hit, track->second.first);
-      }
-    }
-  }
-  return cluster;
-}
-
-<<<<<<< HEAD
-/// Clusterise tracks based on shared hits
-///
-/// @param trackMap : Multimap storing pair of track ID and vector of measurement ID. The keys are the number of measurement and are just there to focilitate the ordering.
-/// @return an unordered map representing the clusters, the keys the ID of the primary track of each cluster and the store a vector of track IDs.
-std::unordered_map<int, std::vector<int>> dbscanClustering(
-    std::multimap<int, std::pair<int, std::vector<int>>> trackMap, ActsExamples::TrackParametersContainer trackParameters) {
-
-  // Unordered map associating a vector with all the track ID of a cluster to
-  // the ID of the first track of the cluster
-  std::unordered_map<int, std::vector<int>> cluster;
-  // Unordered map associating hits to the ID of the first track of the
-  // different clusters.
-  std::unordered_map<int, int> hitToTrack;
-
-  mlpack::DBSCAN dbscan(0.07, 2);
-
-  arma::mat data(2, trackMap.size());
-  int trackID = 0;
-  arma::Row<size_t> assignments;
-
-  // Get the input feature of the network for all the tracks
-  for (const auto& [key, val] : trackMap) {
-    ActsExamples::TrackParameters parameters = trackParameters.at(val.first);
-    data(0, trackID) = Acts::VectorHelpers::eta(parameters.momentum());
-    data(1, trackID) = Acts::VectorHelpers::phi(parameters.momentum());
-    trackID++;
-  }
-  size_t clusterNb = dbscan.Cluster(data, assignments);
-  trackID = 0;
-
-  std::vector<std::multimap<int, std::pair<int, std::vector<int>>>> dbscanClusters(
-      clusterNb);
-
-  for (const auto& [key, val] : trackMap) {
-    int clusterID = assignments(trackID);
-    if (assignments(trackID) == SIZE_MAX) {
-      cluster.emplace(val.first, std::vector<int>(1, val.first));
-    } else {
-      dbscanClusters[clusterID].emplace(key, val);
-    }
-    trackID++;
-  }
-  
-  for (const auto& dbscanCluster : dbscanClusters) {
-    auto subCluster = clusterTracks(dbscanCluster);
-    cluster.merge(subCluster);
-    if(subCluster.size() != 0){
-      std::cout << "Overlapping track ID, there must be an error" << std::endl;
-    }
-  }
-  return cluster;
-}
-
-=======
->>>>>>> 30fd23ac
-}  // namespace
-
 ActsExamples::ProcessCode ActsExamples::AmbiguityResolutionMLAlgorithm::execute(
     const AlgorithmContext& ctx) const {
   // Read input data
   const auto& tracks = m_inputTracks(ctx);
-
-  int trackID = 0;
-  std::multimap<int, std::pair<int, std::vector<int>>> trackMap;
-  std::vector<int> trackIndicies;
-
-  // Loop over all the trajectories in the events
-  for (const auto& track : tracks) {
-    std::vector<int> hits;
-    int nbMeasurements = 0;
-    trackIndicies.reserve(tracks.size());
-    // Store the hits id for the trajectory and compute the number of
-    // measurement
-    tracks.trackStateContainer().visitBackwards(
-        track.tipIndex(), [&](const auto& state) {
-          if (state.typeFlags().test(Acts::TrackStateFlag::MeasurementFlag)) {
-            int indexHit = state.getUncalibratedSourceLink()
-                               .template get<ActsExamples::IndexSourceLink>()
-                               .index();
-            hits.emplace_back(indexHit);
-            ++nbMeasurements;
-          }
-        });
-    if (nbMeasurements < m_cfg.nMeasurementsMin) {
-      continue;
-    }
-    trackMap.emplace(nbMeasurements, std::make_pair(trackID, hits));
-    trackIndicies.push_back(track.index());
-    trackID++;
-  }
-  // Performe the share hit based clustering
-  // auto clusters = clusterTracks(trackMap);
-  auto clusters = dbscanClustering(trackMap, trackParameters);
-  Acts::NetworkBatchInput networkInput(trackID + 1, 8);
-  trackID = 0;
-  // Get the input feature of the network for all the tracks
-  for (const auto& [key, val] : clusters) {
-    for (const auto& track : val) {
-      auto traj = tracks.getTrack(trackIndicies.at(track));
-      auto trajState = Acts::MultiTrajectoryHelpers::trajectoryState(
-          tracks.trackStateContainer(), traj.tipIndex());
-      networkInput(trackID, 0) = trajState.nStates;
-      networkInput(trackID, 1) = trajState.nMeasurements;
-      networkInput(trackID, 2) = trajState.nOutliers;
-      networkInput(trackID, 3) = trajState.nHoles;
-      networkInput(trackID, 4) = trajState.NDF;
-      networkInput(trackID, 5) = (trajState.chi2Sum * 1.0) / trajState.NDF;
-      networkInput(trackID, 6) = Acts::VectorHelpers::eta(traj.momentum());
-      networkInput(trackID, 7) = Acts::VectorHelpers::phi(traj.momentum());
-      trackID++;
-    }
-  }
-  // Use the network to compute a score for all the tracks.
-  std::vector<std::vector<float>> outputTensor =
-      m_duplicateClassifier.runONNXInference(networkInput);
-  std::vector<int> goodTracks;
-  int iOut = 0;
-
-  // Loop over all the cluster and only keep the track with the highest score in
-  // each cluster
-  for (const auto& [key, val] : clusters) {
-    int bestTrackID = 0;
-    float bestTrackScore = 0;
-    for (const auto& track : val) {
-      if (outputTensor[iOut][0] > bestTrackScore) {
-        bestTrackScore = outputTensor[iOut][0];
-        bestTrackID = track;
-      }
-      iOut++;
-    }
-    goodTracks.push_back(bestTrackID);
-  }
-
-  std::shared_ptr<Acts::ConstVectorMultiTrajectory> trackStateContainer =
-      tracks.trackStateContainerHolder();
-  auto trackContainer = std::make_shared<Acts::VectorTrackContainer>();
-  trackContainer->reserve(goodTracks.size());
-  // temporary empty track state container: we don't change the original one,
-  // but we need one for filtering
-  auto tempTrackStateContainer =
-      std::make_shared<Acts::VectorMultiTrajectory>();
-
-  TrackContainer solvedTracks{trackContainer, tempTrackStateContainer};
-  solvedTracks.ensureDynamicColumns(tracks);
-
-  for (auto&& iTrack : goodTracks) {
-    auto destProxy = solvedTracks.getTrack(solvedTracks.addTrack());
-    destProxy.copyFrom(tracks.getTrack(trackIndicies.at(iTrack)));
-  }
-
-  ConstTrackContainer outputTracks{
-      std::make_shared<Acts::ConstVectorTrackContainer>(
-          std::move(*trackContainer)),
-      trackStateContainer};
+  // Associate measurement to their respective tracks
+  std::multimap<int, std::pair<int, std::vector<int>>> trackMap =
+      mapTrackHits(tracks, m_cfg.nMeasurementsMin);
+  auto cluster = Acts::detail::clusterDuplicateTracks(trackMap);
+  // Select the ID of the track we want to keep
+  std::vector<int> goodTracks =
+      m_duplicateClassifier.solveAmbuguity(cluster, tracks);
+  // Prepare the output track collection from the IDs
+  auto outputTracks = prepareOutputTrack(tracks, goodTracks);
   m_outputTracks(ctx, std::move(outputTracks));
 
   return ActsExamples::ProcessCode::SUCCESS;
