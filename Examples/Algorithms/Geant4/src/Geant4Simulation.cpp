--- conflicted
+++ resolved
@@ -228,6 +228,7 @@
     ParticleKillAction::Config particleKillCfg;
     particleKillCfg.volume = cfg.killVolume;
     particleKillCfg.maxTime = cfg.killAfterTime;
+    particleKillCfg.secondaries = cfg.killSecondaries;
 
     SensitiveSteppingAction::Config stepCfg;
     stepCfg.eventStore = m_eventStore;
@@ -236,14 +237,6 @@
     stepCfg.primary = true;
     stepCfg.secondary = cfg.recordHitsOfSecondaries;
 
-<<<<<<< HEAD
-    ParticleKillAction::Config particleKillCfg;
-    particleKillCfg.volume = cfg.killVolume;
-    particleKillCfg.maxTime = cfg.killAfterTime;
-    particleKillCfg.secondaries = cfg.killSecondaries;
-
-=======
->>>>>>> 0ad1e47d
     SteppingActionList::Config steppingCfg;
     steppingCfg.actions.push_back(std::make_unique<ParticleKillAction>(
         particleKillCfg, m_logger->cloneWithSuffix("Killer")));
