// This file is part of the Acts project.
//
// Copyright (C) 2021 CERN for the benefit of the Acts project
//
// This Source Code Form is subject to the terms of the Mozilla Public
// License, v. 2.0. If a copy of the MPL was not distributed with this
// file, You can obtain one at http://mozilla.org/MPL/2.0/.

#include "ActsExamples/Geant4/Geant4Simulation.hpp"

#include "Acts/Definitions/Algebra.hpp"
#include "Acts/Plugins/FpeMonitoring/FpeMonitor.hpp"
#include "Acts/Utilities/Logger.hpp"
#include "Acts/Utilities/MultiIndex.hpp"
#include "ActsExamples/Framework/AlgorithmContext.hpp"
#include "ActsExamples/Framework/IAlgorithm.hpp"
#include "ActsExamples/Framework/RandomNumbers.hpp"
#include "ActsExamples/Framework/WhiteBoard.hpp"
#include "ActsExamples/Geant4/DetectorConstructionFactory.hpp"
#include "ActsExamples/Geant4/EventStore.hpp"
#include "ActsExamples/Geant4/Geant4Manager.hpp"
#include "ActsExamples/Geant4/MagneticFieldWrapper.hpp"
#include "ActsExamples/Geant4/MaterialPhysicsList.hpp"
#include "ActsExamples/Geant4/MaterialSteppingAction.hpp"
#include "ActsExamples/Geant4/ParticleKillAction.hpp"
#include "ActsExamples/Geant4/ParticleTrackingAction.hpp"
#include "ActsExamples/Geant4/SensitiveSteppingAction.hpp"
#include "ActsExamples/Geant4/SensitiveSurfaceMapper.hpp"
#include "ActsExamples/Geant4/SimParticleTranslation.hpp"
#include "ActsExamples/Geant4/SteppingActionList.hpp"
#include "ActsFatras/EventData/Barcode.hpp"

#include <cassert>
#include <cstddef>
#include <iostream>
#include <map>
#include <stdexcept>
#include <utility>

#include <G4FieldManager.hh>
#include <G4RunManager.hh>
#include <G4TransportationManager.hh>
#include <G4UniformMagField.hh>
#include <G4UserEventAction.hh>
#include <G4UserLimits.hh>
#include <G4UserRunAction.hh>
#include <G4UserSteppingAction.hh>
#include <G4UserTrackingAction.hh>
#include <G4VUserDetectorConstruction.hh>
#include <G4VUserPhysicsList.hh>
#include <G4Version.hh>
#include <Randomize.hh>

ActsExamples::Geant4SimulationBase::Geant4SimulationBase(
    const Config& cfg, std::string name, Acts::Logging::Level level)
    : IAlgorithm(std::move(name), level) {
  if (cfg.inputParticles.empty()) {
    throw std::invalid_argument("Missing input particle collection");
  }
  if (!cfg.detectorConstructionFactory) {
    throw std::invalid_argument("Missing detector construction factory");
  }
  if (!cfg.randomNumbers) {
    throw std::invalid_argument("Missing random numbers");
  }

  m_logger = Acts::getDefaultLogger("Geant4", level);

  m_eventStore = std::make_shared<EventStore>();

  // tweek logging
  // If we are in VERBOSE mode, set the verbose level in Geant4 to 2.
  // 3 would be also possible, but that produces infinite amount of output.
  m_geant4Level = logger().level() == Acts::Logging::VERBOSE ? 2 : 0;
}

ActsExamples::Geant4SimulationBase::~Geant4SimulationBase() = default;

void ActsExamples::Geant4SimulationBase::commonInitialization() {
  // Set the detector construction
  {
    // Clear detector construction if it exists
    if (runManager().GetUserDetectorConstruction() != nullptr) {
      delete runManager().GetUserDetectorConstruction();
    }
    // G4RunManager will take care of deletion
    m_detectorConstruction =
        config().detectorConstructionFactory->factorize().release();
    runManager().SetUserInitialization(m_detectorConstruction);
    runManager().InitializeGeometry();
  }
}

G4RunManager& ActsExamples::Geant4SimulationBase::runManager() const {
  return *m_geant4Instance->runManager.get();
}

ActsExamples::EventStore& ActsExamples::Geant4SimulationBase::eventStore()
    const {
  return *m_eventStore;
}

ActsExamples::ProcessCode ActsExamples::Geant4SimulationBase::initialize() {
  // Initialize the Geant4 run manager
  runManager().Initialize();

  return ActsExamples::ProcessCode::SUCCESS;
}

ActsExamples::ProcessCode ActsExamples::Geant4SimulationBase::execute(
    const ActsExamples::AlgorithmContext& ctx) const {
  // Ensure exclusive access to the Geant4 run manager
  std::lock_guard<std::mutex> guard(m_geant4Instance->mutex);

  // Set the seed new per event, so that we get reproducible results
  G4Random::setTheSeed(config().randomNumbers->generateSeed(ctx));

  // Get and reset event registry state
  eventStore() = EventStore{};

  // Register the current event store to the registry
  // this will allow access from the User*Actions
  eventStore().store = &(ctx.eventStore);

  // Register the input particle read handle
  eventStore().inputParticles = &m_inputParticles;

  ACTS_DEBUG("Sending Geant RunManager the BeamOn() command.");
  // Start simulation. each track is simulated as a separate Geant4 event.
  runManager().BeamOn(1);

  // Since these are std::set, this ensures that each particle is in both sets
  throw_assert(
      eventStore().particlesInitial.size() ==
          eventStore().particlesFinal.size(),
      "initial and final particle collections does not have the same size: "
          << eventStore().particlesInitial.size() << " vs "
          << eventStore().particlesFinal.size());

  // Print out warnings about possible particle collision if happened
  if (eventStore().particleIdCollisionsInitial > 0 or
      eventStore().particleIdCollisionsFinal > 0 or
      eventStore().parentIdNotFound > 0) {
    ACTS_WARNING(
        "Particle ID collisions detected, don't trust the particle "
        "identification!");
    ACTS_WARNING(
        "- initial states: " << eventStore().particleIdCollisionsInitial);
    ACTS_WARNING("- final states: " << eventStore().particleIdCollisionsFinal);
    ACTS_WARNING("- parent ID not found: " << eventStore().parentIdNotFound);
  }

  return ActsExamples::ProcessCode::SUCCESS;
}

std::shared_ptr<ActsExamples::Geant4Handle>
ActsExamples::Geant4SimulationBase::geant4Handle() const {
  return m_geant4Instance;
}

ActsExamples::Geant4Simulation::Geant4Simulation(const Config& cfg,
                                                 Acts::Logging::Level level)
    : Geant4SimulationBase(cfg, "Geant4Simulation", level), m_cfg(cfg) {
  m_geant4Instance = m_cfg.geant4Handle
                         ? m_cfg.geant4Handle
                         : Geant4Manager::instance().createHandle(
                               m_geant4Level, m_cfg.physicsList);
  if (m_geant4Instance->physicsListName != m_cfg.physicsList) {
    throw std::runtime_error("inconsistent physics list");
  }

  commonInitialization();

  // Set the primarty generator
  {
    // Clear primary generation action if it exists
    if (runManager().GetUserPrimaryGeneratorAction() != nullptr) {
      delete runManager().GetUserPrimaryGeneratorAction();
    }
    SimParticleTranslation::Config prCfg;
    prCfg.eventStore = m_eventStore;
    // G4RunManager will take care of deletion
    auto primaryGeneratorAction = new SimParticleTranslation(
        prCfg, m_logger->cloneWithSuffix("SimParticleTranslation"));
    // Set the primary generator action
    runManager().SetUserAction(primaryGeneratorAction);
  }

  // Please note:
  // The following two blocks rely on the fact that the Acts
  // detector constructions cache the world volume

  // Particle action
  {
    // Clear tracking action if it exists
    if (runManager().GetUserTrackingAction() != nullptr) {
      delete runManager().GetUserTrackingAction();
    }
    ParticleTrackingAction::Config trackingCfg;
    trackingCfg.eventStore = m_eventStore;
    trackingCfg.keepParticlesWithoutHits = cfg.keepParticlesWithoutHits;
    // G4RunManager will take care of deletion
    auto trackingAction = new ParticleTrackingAction(
        trackingCfg, m_logger->cloneWithSuffix("ParticleTracking"));
    runManager().SetUserAction(trackingAction);
  }

  // Stepping actions
  {
    // Clear stepping action if it exists
    if (runManager().GetUserSteppingAction() != nullptr) {
      delete runManager().GetUserSteppingAction();
    }

    SensitiveSteppingAction::Config stepCfg;
    stepCfg.eventStore = m_eventStore;
    stepCfg.charged = true;
    stepCfg.neutral = false;
    stepCfg.primary = true;
    stepCfg.secondary = cfg.recordHitsOfSecondaries;

    ParticleKillAction::Config particleKillCfg;
    particleKillCfg.volume = cfg.killVolume;
    particleKillCfg.maxTime = cfg.killAfterTime;

    SteppingActionList::Config steppingCfg;
    steppingCfg.actions.push_back(std::make_unique<SensitiveSteppingAction>(
        stepCfg, m_logger->cloneWithSuffix("SensitiveStepping")));
    steppingCfg.actions.push_back(std::make_unique<ParticleKillAction>(
        particleKillCfg, m_logger->cloneWithSuffix("Killer")));

    // G4RunManager will take care of deletion
    auto steppingAction = new SteppingActionList(steppingCfg);
    runManager().SetUserAction(steppingAction);
  }

  // Get the g4World cache
  G4VPhysicalVolume* g4World = m_detectorConstruction->Construct();

  // Set the magnetic field
  if (cfg.magneticField) {
    ACTS_INFO("Setting ACTS configured field to Geant4.");

    MagneticFieldWrapper::Config g4FieldCfg;
    g4FieldCfg.magneticField = cfg.magneticField;
    m_magneticField = std::make_unique<MagneticFieldWrapper>(g4FieldCfg);

    // Set the field ot the G4Field manager
    m_fieldManager = std::make_unique<G4FieldManager>();
    m_fieldManager->SetDetectorField(m_magneticField.get());
    m_fieldManager->CreateChordFinder(m_magneticField.get());

    // Propagate down to all childrend
    g4World->GetLogicalVolume()->SetFieldManager(m_fieldManager.get(), true);
  }

  // An ACTS TrackingGeometry is provided, so simulation for sensitive
  // detectors is turned on - they need to get matched first
  if (cfg.trackingGeometry) {
    ACTS_INFO(
        "Remapping selected volumes from Geant4 to Acts::Surface::GeometryID");

    SensitiveSurfaceMapper::Config ssmCfg;
    ssmCfg.trackingGeometry = cfg.trackingGeometry;
    ssmCfg.volumeMappings = cfg.volumeMappings;
    ssmCfg.materialMappings = cfg.materialMappings;

    SensitiveSurfaceMapper sensitiveSurfaceMapper(
        ssmCfg, m_logger->cloneWithSuffix("SensitiveSurfaceMapper"));
    int sCounter = 0;
    sensitiveSurfaceMapper.remapSensitiveNames(
        g4World, Acts::Transform3::Identity(), sCounter);

    ACTS_INFO("Remapping successful for " << sCounter << " selected volumes.");
  }

  m_inputParticles.initialize(cfg.inputParticles);
  m_outputSimHits.initialize(cfg.outputSimHits);
  m_outputParticlesInitial.initialize(cfg.outputParticlesInitial);
  m_outputParticlesFinal.initialize(cfg.outputParticlesFinal);
}

ActsExamples::Geant4Simulation::~Geant4Simulation() = default;

ActsExamples::ProcessCode ActsExamples::Geant4Simulation::execute(
    const ActsExamples::AlgorithmContext& ctx) const {
  Geant4SimulationBase::execute(ctx);

  // Output handling: Simulation
  m_outputParticlesInitial(
      ctx, SimParticleContainer(eventStore().particlesInitial.begin(),
                                eventStore().particlesInitial.end()));
  m_outputParticlesFinal(
      ctx, SimParticleContainer(eventStore().particlesFinal.begin(),
                                eventStore().particlesFinal.end()));

#if BOOST_VERSION < 107800
  SimHitContainer container;
  for (const auto& hit : eventStore().hits) {
    container.insert(hit);
  }
  m_outputSimHits(ctx, std::move(container));
#else
  m_outputSimHits(
      ctx, SimHitContainer(eventStore().hits.begin(), eventStore().hits.end()));
#endif

  return ActsExamples::ProcessCode::SUCCESS;
}

<<<<<<< HEAD
  ACTS_DEBUG("Sending Geant RunManager the BeamOn() command.");
  {
    Acts::FpeMonitor mon{0};  // disable all FPEs while we're in Geant4
    // Start simulation. each track is simulated as a separate Geant4 event.
    m_cfg.runManager->BeamOn(1);
=======
ActsExamples::Geant4MaterialRecording::Geant4MaterialRecording(
    const Config& cfg, Acts::Logging::Level level)
    : Geant4SimulationBase(cfg, "Geant4Simulation", level), m_cfg(cfg) {
  auto physicsListName = "MaterialPhysicsList";
  m_geant4Instance =
      m_cfg.geant4Handle
          ? m_cfg.geant4Handle
          : Geant4Manager::instance().createHandle(
                m_geant4Level,
                std::make_unique<MaterialPhysicsList>(
                    m_logger->cloneWithSuffix("MaterialPhysicsList")),
                physicsListName);
  if (m_geant4Instance->physicsListName != physicsListName) {
    throw std::runtime_error("inconsistent physics list");
>>>>>>> 928faa16
  }

  commonInitialization();

  // Set the primarty generator
  {
    // Clear primary generation action if it exists
    if (runManager().GetUserPrimaryGeneratorAction() != nullptr) {
      delete runManager().GetUserPrimaryGeneratorAction();
    }

    SimParticleTranslation::Config prCfg;
    prCfg.eventStore = m_eventStore;
    prCfg.forcedPdgCode = 0;
    prCfg.forcedCharge = 0.;
    prCfg.forcedMass = 0.;

    // G4RunManager will take care of deletion
    auto primaryGeneratorAction = new SimParticleTranslation(
        prCfg, m_logger->cloneWithSuffix("SimParticleTranslation"));
    // Set the primary generator action
    runManager().SetUserAction(primaryGeneratorAction);
  }

  // Stepping action
  {
    // Clear stepping action if it exists
    if (runManager().GetUserSteppingAction() != nullptr) {
      delete runManager().GetUserSteppingAction();
    }
    MaterialSteppingAction::Config steppingCfg;
    steppingCfg.eventStore = m_eventStore;
    steppingCfg.excludeMaterials = m_cfg.excludeMaterials;
    // G4RunManager will take care of deletion
    auto steppingAction = new MaterialSteppingAction(
        steppingCfg, m_logger->cloneWithSuffix("MaterialSteppingAction"));
    runManager().SetUserAction(steppingAction);
  }

  runManager().Initialize();

<<<<<<< HEAD
  if (eventData.hits.empty()) {
    ACTS_INFO("Step merging: No steps recorded");
  } else {
    ACTS_INFO("Step merging: mean hits per hit: "
              << static_cast<double>(eventData.numberGeantSteps) /
                     eventData.hits.size());
    ACTS_INFO("Step merging: max hits per hit: " << eventData.maxStepsForHit);
  }
=======
  m_inputParticles.initialize(cfg.inputParticles);
  m_outputMaterialTracks.initialize(cfg.outputMaterialTracks);
}

ActsExamples::Geant4MaterialRecording::~Geant4MaterialRecording() = default;

ActsExamples::ProcessCode ActsExamples::Geant4MaterialRecording::execute(
    const ActsExamples::AlgorithmContext& ctx) const {
  Geant4SimulationBase::execute(ctx);

  // Output handling: Material tracks
  m_outputMaterialTracks(
      ctx, decltype(eventStore().materialTracks)(eventStore().materialTracks));
>>>>>>> 928faa16

  return ActsExamples::ProcessCode::SUCCESS;
}<|MERGE_RESOLUTION|>--- conflicted
+++ resolved
@@ -126,8 +126,11 @@
   eventStore().inputParticles = &m_inputParticles;
 
   ACTS_DEBUG("Sending Geant RunManager the BeamOn() command.");
-  // Start simulation. each track is simulated as a separate Geant4 event.
-  runManager().BeamOn(1);
+  {
+    Acts::FpeMonitor mon{0};  // disable all FPEs while we're in Geant4
+    // Start simulation. each track is simulated as a separate Geant4 event.
+    m_cfg.runManager->BeamOn(1);
+  }
 
   // Since these are std::set, this ensures that each particle is in both sets
   throw_assert(
@@ -149,6 +152,15 @@
     ACTS_WARNING("- final states: " << eventStore().particleIdCollisionsFinal);
     ACTS_WARNING("- parent ID not found: " << eventStore().parentIdNotFound);
   }
+  
+  if (eventStore().hits.empty()) {
+    ACTS_INFO("Step merging: No steps recorded");
+  } else {
+    ACTS_INFO("Step merging: mean hits per hit: "
+              << static_cast<double>(eventStore().numberGeantSteps) /
+                     eventStore().hits.size());
+    ACTS_INFO("Step merging: max hits per hit: " << eventStore().maxStepsForHit);
+  }
 
   return ActsExamples::ProcessCode::SUCCESS;
 }
@@ -308,13 +320,6 @@
   return ActsExamples::ProcessCode::SUCCESS;
 }
 
-<<<<<<< HEAD
-  ACTS_DEBUG("Sending Geant RunManager the BeamOn() command.");
-  {
-    Acts::FpeMonitor mon{0};  // disable all FPEs while we're in Geant4
-    // Start simulation. each track is simulated as a separate Geant4 event.
-    m_cfg.runManager->BeamOn(1);
-=======
 ActsExamples::Geant4MaterialRecording::Geant4MaterialRecording(
     const Config& cfg, Acts::Logging::Level level)
     : Geant4SimulationBase(cfg, "Geant4Simulation", level), m_cfg(cfg) {
@@ -329,7 +334,6 @@
                 physicsListName);
   if (m_geant4Instance->physicsListName != physicsListName) {
     throw std::runtime_error("inconsistent physics list");
->>>>>>> 928faa16
   }
 
   commonInitialization();
@@ -371,16 +375,6 @@
 
   runManager().Initialize();
 
-<<<<<<< HEAD
-  if (eventData.hits.empty()) {
-    ACTS_INFO("Step merging: No steps recorded");
-  } else {
-    ACTS_INFO("Step merging: mean hits per hit: "
-              << static_cast<double>(eventData.numberGeantSteps) /
-                     eventData.hits.size());
-    ACTS_INFO("Step merging: max hits per hit: " << eventData.maxStepsForHit);
-  }
-=======
   m_inputParticles.initialize(cfg.inputParticles);
   m_outputMaterialTracks.initialize(cfg.outputMaterialTracks);
 }
@@ -394,7 +388,6 @@
   // Output handling: Material tracks
   m_outputMaterialTracks(
       ctx, decltype(eventStore().materialTracks)(eventStore().materialTracks));
->>>>>>> 928faa16
 
   return ActsExamples::ProcessCode::SUCCESS;
 }