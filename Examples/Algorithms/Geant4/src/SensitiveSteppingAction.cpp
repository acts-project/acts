--- conflicted
+++ resolved
@@ -215,15 +215,11 @@
       (postStepPoint->GetProcessDefinedStep()->GetProcessType() == fDecay);
 
   auto print = [](auto s) {
-<<<<<<< HEAD
-    return boost::describe::enum_to_string(s, "unmatched");
-=======
 #if BOOST_VERSION >= 107800
     return boost::describe::enum_to_string(s, "unmatched");
 #else
     return s;
 #endif
->>>>>>> bbe2cdb0
   };
   ACTS_VERBOSE("status: pre="
                << print(preStepPoint->GetStepStatus())
