--- conflicted
+++ resolved
@@ -1,10 +1,6 @@
 // This file is part of the ACTS project.
 //
-<<<<<<< HEAD
-// Copyright (C) 2022-2024 CERN for the benefit of the Acts project
-=======
 // Copyright (C) 2016 CERN for the benefit of the ACTS project
->>>>>>> 11be3396
 //
 // This Source Code Form is subject to the terms of the Mozilla Public
 // License, v. 2.0. If a copy of the MPL was not distributed with this
@@ -102,17 +98,9 @@
       NodeFeature::eClusterX, NodeFeature::eClusterY,  NodeFeature::eCellCount,
       NodeFeature::eCellSum,  NodeFeature::eCluster1R, NodeFeature::eCluster2R};
 
-<<<<<<< HEAD
   auto wantClFeatures =
       std::ranges::any_of(m_cfg.nodeFeatures, [&](const auto& f) {
-        return std::find(clFeatures.begin(), clFeatures.end(), f) !=
-               clFeatures.end();
-      });
-=======
-  auto wantClFeatures = std::any_of(
-      m_cfg.nodeFeatures.begin(), m_cfg.nodeFeatures.end(),
-      [&](const auto& f) { return Acts::rangeContainsValue(clFeatures, f); });
->>>>>>> 11be3396
+        return Acts::rangeContainsValue(clFeatures, f); });
 
   if (wantClFeatures && !m_inputClusters.isInitialized()) {
     throw std::invalid_argument("Cluster features requested, but not provided");
