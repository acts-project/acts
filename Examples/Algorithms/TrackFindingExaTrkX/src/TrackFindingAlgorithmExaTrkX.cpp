// This file is part of the Acts project.
//
// Copyright (C) 2022 CERN for the benefit of the Acts project
//
// This Source Code Form is subject to the terms of the Mozilla Public
// License, v. 2.0. If a copy of the MPL was not distributed with this
// file, You can obtain one at http://mozilla.org/MPL/2.0/.

#include "ActsExamples/TrackFindingExaTrkX/TrackFindingAlgorithmExaTrkX.hpp"

#include "Acts/Definitions/Units.hpp"
#include "Acts/Plugins/ExaTrkX/TorchTruthGraphMetricsHook.hpp"
#include "ActsExamples/EventData/Index.hpp"
#include "ActsExamples/EventData/IndexSourceLink.hpp"
#include "ActsExamples/EventData/ProtoTrack.hpp"
#include "ActsExamples/EventData/SimSpacePoint.hpp"
#include "ActsExamples/Framework/WhiteBoard.hpp"

<<<<<<< HEAD
using namespace ActsExamples;
using namespace Acts::UnitLiterals;

namespace {

class ExamplesEdmHook : public Acts::PipelineHook {
  constexpr static double m_targetPT = 0.5_GeV;
  constexpr static std::size_t m_targetSize = 3;

  std::unique_ptr<const Acts::Logger> m_logger;
  std::unique_ptr<Acts::TorchTruthGraphMetricsHook> m_truthGraphHook;
  std::unique_ptr<Acts::TorchTruthGraphMetricsHook> m_targetGraphHook;

  const Acts::Logger& logger() const { return *m_logger; }

  struct HitInfo {
    std::size_t spacePointIndex;
    int32_t hitIndex;
  };

 public:
  ExamplesEdmHook(const SimSpacePointContainer& spacepoints,
                  const IndexMultimap<Index>& measHitMap,
                  const SimHitContainer& simhits,
                  const SimParticleContainer& particles,
                  const Acts::Logger& logger)
      : m_logger(logger.clone("MetricsHook")) {
    // Associate tracks to graph, collect momentum
    std::unordered_map<ActsFatras::Barcode, std::vector<HitInfo>> tracks;

    for (auto i = 0ul; i < spacepoints.size(); ++i) {
      const auto measId = spacepoints[i]
                              .sourceLinks()[0]
                              .template get<IndexSourceLink>()
                              .index();

      auto [a, b] = measHitMap.equal_range(measId);
      for (auto it = a; it != b; ++it) {
        const auto& hit = *simhits.nth(it->second);

        tracks[hit.particleId()].push_back({i, hit.index()});
      }
    }

    // Collect edges for truth graph and target graph
    std::vector<int64_t> truthGraph;
    std::vector<int64_t> targetGraph;

    for (auto& [pid, track] : tracks) {
      // Sort by hit index, so the edges are connected correctly
      std::sort(track.begin(), track.end(), [](const auto& a, const auto& b) {
        return a.hitIndex < b.hitIndex;
      });

      auto found = particles.find(pid);
      if (found == particles.end()) {
        ACTS_WARNING("Did not find " << pid << ", skip track");
        continue;
      }

      for (auto i = 0ul; i < track.size() - 1; ++i) {
        truthGraph.push_back(track[i].spacePointIndex);
        truthGraph.push_back(track[i + 1].spacePointIndex);

        if (found->transverseMomentum() > m_targetPT &&
            track.size() >= m_targetSize) {
          targetGraph.push_back(track[i].spacePointIndex);
          targetGraph.push_back(track[i + 1].spacePointIndex);
        }
      }
    }

    m_truthGraphHook = std::make_unique<Acts::TorchTruthGraphMetricsHook>(
        truthGraph, logger.clone());
    m_targetGraphHook = std::make_unique<Acts::TorchTruthGraphMetricsHook>(
        targetGraph, logger.clone());
  }

  ~ExamplesEdmHook(){};

  void operator()(const std::any& nodes, const std::any& edges) const override {
    ACTS_INFO("Metrics for total graph:");
    (*m_truthGraphHook)(nodes, edges);
    ACTS_INFO("Metrics for target graph (pT > "
              << m_targetPT / Acts::UnitConstants::GeV
              << " GeV, nHits >= " << m_targetSize << "):");
    (*m_targetGraphHook)(nodes, edges);
  }
};

}  // namespace
=======
#include <numeric>
>>>>>>> bcf2ff9f

ActsExamples::TrackFindingAlgorithmExaTrkX::TrackFindingAlgorithmExaTrkX(
    Config config, Acts::Logging::Level level)
    : ActsExamples::IAlgorithm("TrackFindingMLBasedAlgorithm", level),
      m_cfg(std::move(config)),
      m_pipeline(m_cfg.graphConstructor, m_cfg.edgeClassifiers,
                 m_cfg.trackBuilder, logger().clone()) {
  if (m_cfg.inputSpacePoints.empty()) {
    throw std::invalid_argument("Missing spacepoint input collection");
  }
  if (m_cfg.outputProtoTracks.empty()) {
    throw std::invalid_argument("Missing protoTrack output collection");
  }

  // Sanitizer run with dummy input to detect configuration issues
  // TODO This would be quite helpful I think, but currently it does not work
  // in general because the stages do not expose the number of node features.
  // However, this must be addressed anyways when we also want to allow to
  // configure this more flexible with e.g. cluster information as input. So
  // for now, we disable this.
#if 0
  if( m_cfg.sanitize ) {
  Eigen::VectorXf dummyInput = Eigen::VectorXf::Random(3 * 15);
  std::vector<float> dummyInputVec(dummyInput.data(),
                                   dummyInput.data() + dummyInput.size());
  std::vector<int> spacepointIDs;
  std::iota(spacepointIDs.begin(), spacepointIDs.end(), 0);
  
  runPipeline(dummyInputVec, spacepointIDs);
  }
#endif

  m_inputSpacePoints.initialize(m_cfg.inputSpacePoints);
  m_outputProtoTracks.initialize(m_cfg.outputProtoTracks);
<<<<<<< HEAD
=======
}

std::vector<std::vector<int>>
ActsExamples::TrackFindingAlgorithmExaTrkX::runPipeline(
    std::vector<float>& inputValues, std::vector<int>& spacepointIDs) const {
  auto [nodes, edges] =
      (*m_cfg.graphConstructor)(inputValues, spacepointIDs.size());
  std::any edge_weights;

  for (auto edgeClassifier : m_cfg.edgeClassifiers) {
    auto [newNodes, newEdges, newWeights] = (*edgeClassifier)(nodes, edges);
    nodes = newNodes;
    edges = newEdges;
    edge_weights = newWeights;
  }
>>>>>>> bcf2ff9f

  m_inputSimHits.maybeInitialize(m_cfg.inputSimHits);
  m_inputParticles.maybeInitialize(m_cfg.inputParticles);
  m_inputMeasurementMap.maybeInitialize(m_cfg.inputMeasurementSimhitsMap);
}

/// Allow access to features with nice names
enum feat : std::size_t {
  eR = 0,
  ePhi,
  eZ,
  eCellCount,
  eCellSum,
  eClusterX,
  eClusterY
};

ActsExamples::ProcessCode ActsExamples::TrackFindingAlgorithmExaTrkX::execute(
    const ActsExamples::AlgorithmContext& ctx) const {
  // Read input data
  auto spacepoints = m_inputSpacePoints(ctx);

  auto hook = std::make_unique<Acts::PipelineHook>();
  if (m_inputSimHits.isInitialized() && m_inputMeasurementMap.isInitialized()) {
    hook = std::make_unique<ExamplesEdmHook>(
        spacepoints, m_inputMeasurementMap(ctx), m_inputSimHits(ctx),
        m_inputParticles(ctx), logger());
  }

  std::optional<ClusterContainer> clusters;
  if (m_inputClusters.isInitialized()) {
    clusters = m_inputClusters(ctx);
  }

  // Convert Input data to a list of size [num_measurements x
  // measurement_features]
  const std::size_t numSpacepoints = spacepoints.size();
  const std::size_t numFeatures = clusters ? 7 : 3;
  ACTS_INFO("Received " << numSpacepoints << " spacepoints");

  std::vector<float> features(numSpacepoints * numFeatures);
  std::vector<int> spacepointIDs;

  spacepointIDs.reserve(spacepoints.size());

  double sumCells = 0.0;
  double sumActivation = 0.0;

  for (auto i = 0ul; i < numSpacepoints; ++i) {
    const auto& sp = spacepoints[i];

    // I would prefer to use a std::span or boost::span here once available
    float* featurePtr = features.data() + i * numFeatures;

    // For now just take the first index since does require one single index
    // per spacepoint
    const auto& sl = sp.sourceLinks()[0].template get<IndexSourceLink>();
    spacepointIDs.push_back(sl.index());

    featurePtr[eR] = std::hypot(sp.x(), sp.y()) / m_cfg.rScale;
    featurePtr[ePhi] = std::atan2(sp.y(), sp.x()) / m_cfg.phiScale;
    featurePtr[eZ] = sp.z() / m_cfg.zScale;

    if (clusters) {
      const auto& cluster = clusters->at(sl.index());
      const auto& chnls = cluster.channels;

      featurePtr[eCellCount] = cluster.channels.size() / m_cfg.cellCountScale;
      featurePtr[eCellSum] =
          std::accumulate(chnls.begin(), chnls.end(), 0.0,
                          [](double s, const Cluster::Cell& c) {
                            return s + c.activation;
                          }) /
          m_cfg.cellSumScale;
      featurePtr[eClusterX] = cluster.sizeLoc0 / m_cfg.clusterXScale;
      featurePtr[eClusterY] = cluster.sizeLoc1 / m_cfg.clusterYScale;

      sumCells += featurePtr[eCellCount];
      sumActivation += featurePtr[eCellSum];
    }
  }

  ACTS_DEBUG("Avg cell count: " << sumCells / spacepoints.size());
  ACTS_DEBUG("Avg activation: " << sumActivation / sumCells);

  // Run the pipeline
<<<<<<< HEAD
  const auto trackCandidates =
      m_pipeline.run(inputValues, spacepointIDs, *hook);

  ACTS_DEBUG("Done with pipeline, received " << trackCandidates.size()
                                             << " candidates");
=======
  const auto trackCandidates = runPipeline(features, spacepointIDs);
>>>>>>> bcf2ff9f

  // Make the prototracks
  std::vector<ProtoTrack> protoTracks;
  protoTracks.reserve(trackCandidates.size());
  for (auto& x : trackCandidates) {
    ProtoTrack onetrack;
    std::copy(x.begin(), x.end(), std::back_inserter(onetrack));
    protoTracks.push_back(std::move(onetrack));
  }

  ACTS_INFO("Created " << protoTracks.size() << " proto tracks");
  m_outputProtoTracks(ctx, std::move(protoTracks));

  return ActsExamples::ProcessCode::SUCCESS;
}<|MERGE_RESOLUTION|>--- conflicted
+++ resolved
@@ -16,7 +16,8 @@
 #include "ActsExamples/EventData/SimSpacePoint.hpp"
 #include "ActsExamples/Framework/WhiteBoard.hpp"
 
-<<<<<<< HEAD
+#include <numeric>
+
 using namespace ActsExamples;
 using namespace Acts::UnitLiterals;
 
@@ -108,9 +109,6 @@
 };
 
 }  // namespace
-=======
-#include <numeric>
->>>>>>> bcf2ff9f
 
 ActsExamples::TrackFindingAlgorithmExaTrkX::TrackFindingAlgorithmExaTrkX(
     Config config, Acts::Logging::Level level)
@@ -145,24 +143,6 @@
 
   m_inputSpacePoints.initialize(m_cfg.inputSpacePoints);
   m_outputProtoTracks.initialize(m_cfg.outputProtoTracks);
-<<<<<<< HEAD
-=======
-}
-
-std::vector<std::vector<int>>
-ActsExamples::TrackFindingAlgorithmExaTrkX::runPipeline(
-    std::vector<float>& inputValues, std::vector<int>& spacepointIDs) const {
-  auto [nodes, edges] =
-      (*m_cfg.graphConstructor)(inputValues, spacepointIDs.size());
-  std::any edge_weights;
-
-  for (auto edgeClassifier : m_cfg.edgeClassifiers) {
-    auto [newNodes, newEdges, newWeights] = (*edgeClassifier)(nodes, edges);
-    nodes = newNodes;
-    edges = newEdges;
-    edge_weights = newWeights;
-  }
->>>>>>> bcf2ff9f
 
   m_inputSimHits.maybeInitialize(m_cfg.inputSimHits);
   m_inputParticles.maybeInitialize(m_cfg.inputParticles);
@@ -249,15 +229,11 @@
   ACTS_DEBUG("Avg activation: " << sumActivation / sumCells);
 
   // Run the pipeline
-<<<<<<< HEAD
   const auto trackCandidates =
       m_pipeline.run(inputValues, spacepointIDs, *hook);
 
   ACTS_DEBUG("Done with pipeline, received " << trackCandidates.size()
                                              << " candidates");
-=======
-  const auto trackCandidates = runPipeline(features, spacepointIDs);
->>>>>>> bcf2ff9f
 
   // Make the prototracks
   std::vector<ProtoTrack> protoTracks;
