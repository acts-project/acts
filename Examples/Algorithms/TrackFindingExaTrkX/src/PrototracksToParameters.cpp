// This file is part of the ACTS project.
//
// Copyright (C) 2016 CERN for the benefit of the ACTS project
//
// This Source Code Form is subject to the terms of the Mozilla Public
// License, v. 2.0. If a copy of the MPL was not distributed with this
// file, You can obtain one at https://mozilla.org/MPL/2.0/.

#include "ActsExamples/TrackFindingExaTrkX/PrototracksToParameters.hpp"

#include "Acts/Seeding/BinnedGroup.hpp"
#include "Acts/Seeding/EstimateTrackParamsFromSeed.hpp"
#include "Acts/Seeding/SeedFilter.hpp"
#include "Acts/Seeding/SeedFinder.hpp"
#include "Acts/Seeding/SeedFinderConfig.hpp"
#include "Acts/Utilities/Zip.hpp"
#include "ActsExamples/EventData/IndexSourceLink.hpp"
#include "ActsExamples/EventData/ProtoTrack.hpp"
#include "ActsExamples/EventData/SimSeed.hpp"
#include "ActsExamples/Framework/WhiteBoard.hpp"
#include "ActsExamples/Utilities/EventDataTransforms.hpp"

#include <algorithm>
#include <tuple>

using namespace ActsExamples;
using namespace Acts::UnitLiterals;

namespace ActsExamples {

PrototracksToParameters::PrototracksToParameters(Config cfg,
                                                 Acts::Logging::Level lvl)
    : IAlgorithm("PrototracksToParsAndSeeds", lvl), m_cfg(std::move(cfg)) {
  m_outputSeeds.initialize(m_cfg.outputSeeds);
  m_outputProtoTracks.initialize(m_cfg.outputProtoTracks);
  m_inputProtoTracks.initialize(m_cfg.inputProtoTracks);
  m_inputSpacePoints.initialize(m_cfg.inputSpacePoints);
  m_outputParameters.initialize(m_cfg.outputParameters);

  if (m_cfg.geometry == nullptr) {
    throw std::invalid_argument("No geometry given");
  }
  if (m_cfg.magneticField == nullptr) {
    throw std::invalid_argument("No magnetic field given");
  }

  // Set up the track parameters covariance (the same for all tracks)
  for (std::size_t i = Acts::eBoundLoc0; i < Acts::eBoundSize; ++i) {
    m_covariance(i, i) = m_cfg.initialVarInflation[i] * m_cfg.initialSigmas[i] *
                         m_cfg.initialSigmas[i];
  }
}

PrototracksToParameters::~PrototracksToParameters() {}

ProcessCode PrototracksToParameters::execute(
    const AlgorithmContext &ctx) const {
  auto bCache = m_cfg.magneticField->makeCache(ctx.magFieldContext);
  const auto &sps = m_inputSpacePoints(ctx);
  auto prototracks = m_inputProtoTracks(ctx);

  // Make some lookup tables. Allocate space for the maximum number of indices
  // (max 2 source links per spacepoint)
  std::vector<const SimSpacePoint *> indexToSpacepoint(2 * sps.size(), nullptr);
  std::vector<Acts::GeometryIdentifier> indexToGeoId(
      2 * sps.size(), Acts::GeometryIdentifier{0});

  for (const auto &sp : sps) {
    for (const auto &sl : sp.sourceLinks()) {
      const auto &isl = sl.template get<IndexSourceLink>();
      indexToSpacepoint[isl.index()] = &sp;
      indexToGeoId[isl.index()] = isl.geometryId();
    }
  }

  ProtoTrackContainer seededTracks;
  seededTracks.reserve(prototracks.size());

  SimSeedContainer seeds;
  seeds.reserve(prototracks.size());

  TrackParametersContainer parameters;
  parameters.reserve(prototracks.size());

  // Loop over the prototracks to make seeds
  std::vector<const SimSpacePoint *> tmpSps;

  // Some counters for statistics
  std::size_t shortSeeds = 0, stripOnlySeeds = 0, estimationFailed = 0,
              highMomentum = 0;

  for (const auto &track : prototracks) {
    ACTS_VERBOSE("Try to get seed from prototrack with " << track.size()
                                                         << " hits");

    // in this case we cannot seed properly
    if (track.size() < 3) {
      ACTS_VERBOSE(
          "Cannot seed because less then three hits with unique (layer, "
          "volume)");
      shortSeeds++;
      continue;
    }

    // Make the seed
    tmpSps.clear();
    std::transform(track.begin(), track.end(), std::back_inserter(tmpSps),
                   [&](auto i) { return indexToSpacepoint[i]; });
    tmpSps.erase(std::remove_if(tmpSps.begin(), tmpSps.end(),
                                [](auto sp) { return sp == nullptr; }),
                 tmpSps.end());

    if (tmpSps.size() < 3) {
      ACTS_WARNING(
          "Not enough matching spacepoints for measurements found, skip");
      continue;
    }

    std::ranges::sort(tmpSps, {},
                      [](const auto &t) { return std::hypot(t->r(), t->z()); });

    tmpSps.erase(std::unique(tmpSps.begin(), tmpSps.end(),
                             [](auto &a, auto &b) { return a->r() == b->r(); }),
                 tmpSps.end());

    if (tmpSps.size() < 3) {
      ACTS_WARNING("Not more then 3 spacepoints unique in R, skip!");
      continue;
    }

    Acts::Vector2 prevZR{tmpSps.front()->z(), tmpSps.front()->r()};
    tmpSps.erase(std::remove_if(std::next(tmpSps.begin()), tmpSps.end(),
                                [&](auto &a) {
                                  Acts::Vector2 currentZR{a->z(), a->r()};
                                  if ((currentZR - prevZR).norm() <
                                      m_cfg.minSpacepointDist) {
                                    return true;
                                  } else {
                                    prevZR = currentZR;
                                    return false;
                                  }
                                }),
                 tmpSps.end());

    if (tmpSps.size() < 3) {
      ACTS_WARNING(
          "Not more then 3 spacepoints remaining after minimum distance "
          "check!");
      continue;
    }

    // Simply use r = m*z + t and solve for r=0 to find z vertex position...
    // Probably not the textbook way to do
    const auto m = (tmpSps.back()->r() - tmpSps.front()->r()) /
                   (tmpSps.back()->z() - tmpSps.front()->z());
    const auto t = tmpSps.front()->r() - m * tmpSps.front()->z();
    const auto z_vertex = -t / m;
    const auto s = tmpSps.size();

    SimSeed seed = m_cfg.buildTightSeeds
                       ? SimSeed(*tmpSps[0], *tmpSps[1], *tmpSps[2])
                       : SimSeed(*tmpSps[0], *tmpSps[s / 2], *tmpSps[s - 1]);
    seed.setVertexZ(z_vertex);

    // Compute parameters
    const auto &bottomSP = seed.sp().front();
    const auto geoId = bottomSP->sourceLinks()
                           .front()
                           .template get<IndexSourceLink>()
                           .geometryId();
    const auto &surface = *m_cfg.geometry->findSurface(geoId);

<<<<<<< HEAD
    if (m_cfg.stripVolumes.contains(geoId.volume())) {
      ACTS_VERBOSE("Bottom spacepoint is in strips, skip it!");
      stripOnlySeeds++;
      continue;
    }

    auto field = m_cfg.magneticField->getField(
=======
    auto fieldRes = m_cfg.magneticField->getField(
>>>>>>> e10cd545
        {bottomSP->x(), bottomSP->y(), bottomSP->z()}, bCache);
    if (!fieldRes.ok()) {
      ACTS_ERROR("Field lookup error: " << fieldRes.error());
      return ProcessCode::ABORT;
    }
    Acts::Vector3 field = *fieldRes;

<<<<<<< HEAD
    auto pars = Acts::estimateTrackParamsFromSeed(
        ctx.geoContext, seed.sp().begin(), seed.sp().end(), surface, *field,
        m_cfg.bFieldMin, logger());

    auto printSeedDetails = [&]() {
      std::stringstream ss;
      for (const auto &ssp : seed.sp()) {
        ss << "- r: " << ssp->r() << " z: " << ssp->z();
        for (auto sl : ssp->sourceLinks()) {
          ss << " gid: " << sl.get<IndexSourceLink>().geometryId() << " ";
        }
        ss << "\n";
      }
      return ss.str();
    };

    if (!pars) {
      ACTS_DEBUG("Skip track because of bad parameters");
      ACTS_VERBOSE("Seed detail:\n" << printSeedDetails());
      estimationFailed++;
      continue;
    }

    auto params = Acts::BoundTrackParameters(
        surface.getSharedPtr(), *pars, m_covariance, m_cfg.particleHypothesis);

    if (params.absoluteMomentum() > 1.e5) {
      ACTS_WARNING("Momentum estimate is " << params.absoluteMomentum());
      ACTS_VERBOSE("Seed detail:\n" << printSeedDetails());
      highMomentum++;
      continue;
=======
    if (field.norm() < m_cfg.bFieldMin) {
      ACTS_WARNING("Magnetic field at seed is too small " << field.norm());
      continue;
    }

    auto parsResult = Acts::estimateTrackParamsFromSeed(
        ctx.geoContext, seed.sp(), surface, field);
    if (!parsResult.ok()) {
      ACTS_WARNING("Skip track because of bad params");
>>>>>>> e10cd545
    }
    const auto &pars = *parsResult;

    seededTracks.push_back(track);
    seeds.emplace_back(std::move(seed));
<<<<<<< HEAD
    parameters.push_back(std::move(params));
=======
    parameters.push_back(Acts::BoundTrackParameters(
        surface.getSharedPtr(), pars, m_covariance, m_cfg.particleHypothesis));
>>>>>>> e10cd545
  }

  if (prototracks.size() - seededTracks.size() > 0) {
    ACTS_DEBUG("Skipped seeding of "
               << prototracks.size() - seededTracks.size());
    ACTS_DEBUG("- short seeds: " << shortSeeds);
    ACTS_DEBUG("- seeds with bottom SP in strips: " << stripOnlySeeds);
    ACTS_DEBUG("- high momentum seeds: " << highMomentum);
  }

  ACTS_DEBUG("Seeded " << seeds.size() << " out of " << prototracks.size()
                       << " prototracks");

  m_outputSeeds(ctx, std::move(seeds));
  m_outputProtoTracks(ctx, std::move(seededTracks));
  m_outputParameters(ctx, std::move(parameters));

  return ProcessCode::SUCCESS;
}

}  // namespace ActsExamples<|MERGE_RESOLUTION|>--- conflicted
+++ resolved
@@ -170,17 +170,13 @@
                            .geometryId();
     const auto &surface = *m_cfg.geometry->findSurface(geoId);
 
-<<<<<<< HEAD
     if (m_cfg.stripVolumes.contains(geoId.volume())) {
       ACTS_VERBOSE("Bottom spacepoint is in strips, skip it!");
       stripOnlySeeds++;
       continue;
     }
 
-    auto field = m_cfg.magneticField->getField(
-=======
     auto fieldRes = m_cfg.magneticField->getField(
->>>>>>> e10cd545
         {bottomSP->x(), bottomSP->y(), bottomSP->z()}, bCache);
     if (!fieldRes.ok()) {
       ACTS_ERROR("Field lookup error: " << fieldRes.error());
@@ -188,10 +184,13 @@
     }
     Acts::Vector3 field = *fieldRes;
 
-<<<<<<< HEAD
-    auto pars = Acts::estimateTrackParamsFromSeed(
-        ctx.geoContext, seed.sp().begin(), seed.sp().end(), surface, *field,
-        m_cfg.bFieldMin, logger());
+    if (field.norm() < m_cfg.bFieldMin) {
+      ACTS_WARNING("Magnetic field at seed is too small " << field.norm());
+      continue;
+    }
+
+    auto parsResult = Acts::estimateTrackParamsFromSeed(
+        ctx.geoContext, seed.sp(), surface, field);
 
     auto printSeedDetails = [&]() {
       std::stringstream ss;
@@ -205,43 +204,27 @@
       return ss.str();
     };
 
-    if (!pars) {
+    if (!parsResult.ok()) {
       ACTS_DEBUG("Skip track because of bad parameters");
       ACTS_VERBOSE("Seed detail:\n" << printSeedDetails());
       estimationFailed++;
       continue;
     }
 
-    auto params = Acts::BoundTrackParameters(
-        surface.getSharedPtr(), *pars, m_covariance, m_cfg.particleHypothesis);
+    auto params =
+        Acts::BoundTrackParameters(surface.getSharedPtr(), *parsResult,
+                                   m_covariance, m_cfg.particleHypothesis);
 
     if (params.absoluteMomentum() > 1.e5) {
       ACTS_WARNING("Momentum estimate is " << params.absoluteMomentum());
       ACTS_VERBOSE("Seed detail:\n" << printSeedDetails());
       highMomentum++;
       continue;
-=======
-    if (field.norm() < m_cfg.bFieldMin) {
-      ACTS_WARNING("Magnetic field at seed is too small " << field.norm());
-      continue;
-    }
-
-    auto parsResult = Acts::estimateTrackParamsFromSeed(
-        ctx.geoContext, seed.sp(), surface, field);
-    if (!parsResult.ok()) {
-      ACTS_WARNING("Skip track because of bad params");
->>>>>>> e10cd545
-    }
-    const auto &pars = *parsResult;
+    }
 
     seededTracks.push_back(track);
     seeds.emplace_back(std::move(seed));
-<<<<<<< HEAD
-    parameters.push_back(std::move(params));
-=======
-    parameters.push_back(Acts::BoundTrackParameters(
-        surface.getSharedPtr(), pars, m_covariance, m_cfg.particleHypothesis));
->>>>>>> e10cd545
+    parameters.push_back(params);
   }
 
   if (prototracks.size() - seededTracks.size() > 0) {
