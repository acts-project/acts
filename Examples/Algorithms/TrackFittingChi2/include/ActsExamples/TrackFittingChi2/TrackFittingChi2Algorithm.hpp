// This file is part of the Acts project.
//
// Copyright (C) 2021-2022 CERN for the benefit of the Acts project
//
// This Source Code Form is subject to the terms of the Mozilla Public
// License, v. 2.0. If a copy of the MPL was not distributed with this
// file, You can obtain one at http://mozilla.org/MPL/2.0/.

#pragma once

#include "Acts/EventData/SourceLink.hpp"
#include "Acts/EventData/VectorMultiTrajectory.hpp"
#include "Acts/EventData/VectorTrackContainer.hpp"
#include "Acts/Geometry/TrackingGeometry.hpp"
#include "Acts/TrackFitting/Chi2Fitter.hpp"
#include "ActsExamples/EventData/IndexSourceLink.hpp"
#include "ActsExamples/EventData/Measurement.hpp"
#include "ActsExamples/EventData/Track.hpp"
#include "ActsExamples/Framework/BareAlgorithm.hpp"
#include "ActsExamples/MagneticField/MagneticField.hpp"

#include <functional>
#include <memory>
#include <vector>

namespace Acts {
class TrackingGeometry;
}

namespace ActsExamples {

class TrackFittingChi2Algorithm final : public BareAlgorithm {
 public:
  /// Track fitter function that takes input measurements, initial trackstate
  /// and fitter options and returns some track-fitter-specific result.
  using TrackFitterChi2Options =
      Acts::Experimental::Chi2FitterOptions<Acts::VectorMultiTrajectory>;

  using TrackFitterChi2Result = Acts::Result<TrackContainer::TrackProxy>;

  /// Fit function that takes the above parameters and runs a fit
  /// @note This is separated into a virtual interface to keep compilation units
  /// small
  class TrackFitterChi2Function {
   public:
    virtual ~TrackFitterChi2Function() = default;
    virtual TrackFitterChi2Result operator()(
        const std::vector<Acts::SourceLink>&, const TrackParameters&,
        const TrackFitterChi2Options&, TrackContainer&) const = 0;
  };

  struct Config {
    /// Input measurements collection.
    std::string inputMeasurements;
    /// Input source links collection.
    std::string inputSourceLinks;
    /// Input proto tracks collection, i.e. groups of hit indices.
    std::string inputProtoTracks;
    /// Input initial track parameter estimates for for each proto track.
    std::string inputInitialTrackParameters;
    /// Output fitted trajectories collection.
    std::string outputTrajectories;
<<<<<<< HEAD
=======
    /// Output fitted tracks collection.
>>>>>>> 770c862e
    std::string outputTracks;
    /// number of update steps
    unsigned int nUpdates = 0;
    /// Type erased fitter function.
    std::shared_ptr<TrackFitterChi2Function> fit;
    /// Tracking geometry for surface lookup
    std::shared_ptr<const Acts::TrackingGeometry> trackingGeometry;
    /// Some more detailed steering - mainly for debugging, correct for MCS
    bool multipleScattering = true;
    /// Some more detailed steering - correct for e-loss
    bool energyLoss = true;
    /// Pick a single track for debugging (-1 process all tracks)
    int pickTrack = -1;
  };

  /// Constructor of the fitting algorithm
  ///
  /// @param config is the config struct to configure the algorihtm
  /// @param level is the logging level
  TrackFittingChi2Algorithm(Config config, Acts::Logging::Level level);

  /// Framework execute method of the fitting algorithm
  ///
  /// @param ctx is the algorithm context that holds event-wise information
  /// @return a process code to steer the algporithm flow
  ActsExamples::ProcessCode execute(const AlgorithmContext& ctx) const final;

  /// Get readonly access to the config parameters
  const Config& config() const { return m_cfg; }

  /// Create the track fitter function implementation.
  ///
  /// The magnetic field is intentionally given by-value since the variant
  /// contains shared_ptr anyways.
  static std::shared_ptr<TrackFitterChi2Function> makeTrackFitterChi2Function(
      std::shared_ptr<const Acts::TrackingGeometry> trackingGeometry,
      std::shared_ptr<const Acts::MagneticFieldProvider> magneticField);

 private:
  /// Helper function to call correct FitterFunction
  TrackFitterChi2Result fitTrack(
      const std::vector<Acts::SourceLink>& sourceLinks,
      const ActsExamples::TrackParameters& initialParameters,
      const Acts::Experimental::Chi2FitterOptions<Acts::VectorMultiTrajectory>&
          options,
      const std::vector<const Acts::Surface*>& surfSequence,
      TrackContainer& trackContainer) const;

  Config m_cfg;
};

inline ActsExamples::TrackFittingChi2Algorithm::TrackFitterChi2Result
ActsExamples::TrackFittingChi2Algorithm::fitTrack(
    const std::vector<Acts::SourceLink>& sourceLinks,
    const ActsExamples::TrackParameters& initialParameters,
    const Acts::Experimental::Chi2FitterOptions<Acts::VectorMultiTrajectory>&
        options,
    // const Acts::Chi2FitterOptions& options,
    const std::vector<const Acts::Surface*>& surfSequence,
    TrackContainer& trackContainer) const {
  (void)surfSequence;  // TODO: silence unused parameter warning
  //   if (m_cfg.directNavigation) {
  //     return (*m_cfg.dFit)(sourceLinks, initialParameters, options,
  //     surfSequence);
  //   }

  return (*m_cfg.fit)(sourceLinks, initialParameters, options, trackContainer);
}

}  // namespace ActsExamples<|MERGE_RESOLUTION|>--- conflicted
+++ resolved
@@ -60,10 +60,7 @@
     std::string inputInitialTrackParameters;
     /// Output fitted trajectories collection.
     std::string outputTrajectories;
-<<<<<<< HEAD
-=======
     /// Output fitted tracks collection.
->>>>>>> 770c862e
     std::string outputTracks;
     /// number of update steps
     unsigned int nUpdates = 0;
