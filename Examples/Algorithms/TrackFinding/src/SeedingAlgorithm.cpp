// This file is part of the Acts project.
//
// Copyright (C) 2023 CERN for the benefit of the Acts project
//
// This Source Code Form is subject to the terms of the Mozilla Public
// License, v. 2.0. If a copy of the MPL was not distributed with this
// file, You can obtain one at http://mozilla.org/MPL/2.0/.

#include "ActsExamples/TrackFinding/SeedingAlgorithm.hpp"

#include "Acts/Seeding/BinFinder.hpp"
#include "Acts/Seeding/BinnedSPGroup.hpp"
#include "Acts/EventData/Seed.hpp"
#include "Acts/Seeding/SeedFilter.hpp"
#include "Acts/Surfaces/Surface.hpp"
#include "Acts/Utilities/FpeMonitor.hpp"
#include "ActsExamples/EventData/IndexSourceLink.hpp"
#include "ActsExamples/EventData/SimSeed.hpp"
#include "ActsExamples/Framework/WhiteBoard.hpp"

#include <csignal>
#include <limits>
#include <stdexcept>
#include <chrono>

using namespace Acts::HashedStringLiteral;

ActsExamples::SeedingAlgorithm::SeedingAlgorithm(
    ActsExamples::SeedingAlgorithm::Config cfg, Acts::Logging::Level lvl)
    : ActsExamples::IAlgorithm("SeedingAlgorithm", lvl), m_cfg(std::move(cfg)) {
  m_cfg.seedFinderConfig =
      m_cfg.seedFinderConfig.toInternalUnits().calculateDerivedQuantities();
  m_cfg.seedFinderOptions =
      m_cfg.seedFinderOptions.toInternalUnits().calculateDerivedQuantities(
          m_cfg.seedFinderConfig);
  m_cfg.seedFilterConfig = m_cfg.seedFilterConfig.toInternalUnits();
  m_cfg.gridConfig = m_cfg.gridConfig.toInternalUnits();
  m_cfg.gridOptions = m_cfg.gridOptions.toInternalUnits();
  if (m_cfg.inputSpacePoints.empty()) {
    throw std::invalid_argument("Missing space point input collections");
  }

  for (const auto& spName : m_cfg.inputSpacePoints) {
    if (spName.empty()) {
      throw std::invalid_argument("Invalid space point input collection");
    }

    auto& handle = m_inputSpacePoints.emplace_back(
        std::make_unique<ReadDataHandle<SimSpacePointContainer>>(
            this,
            "InputSpacePoints#" + std::to_string(m_inputSpacePoints.size())));
    handle->initialize(spName);
  }
  if (m_cfg.outputSeeds.empty()) {
    throw std::invalid_argument("Missing seeds output collection");
  }

  m_outputSeeds.initialize(m_cfg.outputSeeds);

  if (m_cfg.gridConfig.rMax != m_cfg.seedFinderConfig.rMax and
      m_cfg.allowSeparateRMax == false) {
    throw std::invalid_argument(
        "Inconsistent config rMax: using different values in gridConfig and "
        "seedFinderConfig. If values are intentional set allowSeparateRMax to "
        "true");
  }

  if (m_cfg.seedFilterConfig.deltaRMin != m_cfg.seedFinderConfig.deltaRMin) {
    throw std::invalid_argument("Inconsistent config deltaRMin");
  }

  if (m_cfg.gridConfig.deltaRMax != m_cfg.seedFinderConfig.deltaRMax) {
    throw std::invalid_argument("Inconsistent config deltaRMax");
  }

  static_assert(std::numeric_limits<decltype(
                    m_cfg.seedFinderConfig.deltaRMaxTopSP)>::has_quiet_NaN,
                "Value of deltaRMaxTopSP must support NaN values");

  static_assert(std::numeric_limits<decltype(
                    m_cfg.seedFinderConfig.deltaRMinTopSP)>::has_quiet_NaN,
                "Value of deltaRMinTopSP must support NaN values");

  static_assert(std::numeric_limits<decltype(
                    m_cfg.seedFinderConfig.deltaRMaxBottomSP)>::has_quiet_NaN,
                "Value of deltaRMaxBottomSP must support NaN values");

  static_assert(std::numeric_limits<decltype(
                    m_cfg.seedFinderConfig.deltaRMinBottomSP)>::has_quiet_NaN,
                "Value of deltaRMinBottomSP must support NaN values");

  if (std::isnan(m_cfg.seedFinderConfig.deltaRMaxTopSP)) {
    m_cfg.seedFinderConfig.deltaRMaxTopSP = m_cfg.seedFinderConfig.deltaRMax;
  }

  if (std::isnan(m_cfg.seedFinderConfig.deltaRMinTopSP)) {
    m_cfg.seedFinderConfig.deltaRMinTopSP = m_cfg.seedFinderConfig.deltaRMin;
  }

  if (std::isnan(m_cfg.seedFinderConfig.deltaRMaxBottomSP)) {
    m_cfg.seedFinderConfig.deltaRMaxBottomSP = m_cfg.seedFinderConfig.deltaRMax;
  }

  if (std::isnan(m_cfg.seedFinderConfig.deltaRMinBottomSP)) {
    m_cfg.seedFinderConfig.deltaRMinBottomSP = m_cfg.seedFinderConfig.deltaRMin;
  }

  if (m_cfg.gridConfig.zMin != m_cfg.seedFinderConfig.zMin) {
    throw std::invalid_argument("Inconsistent config zMin");
  }

  if (m_cfg.gridConfig.zMax != m_cfg.seedFinderConfig.zMax) {
    throw std::invalid_argument("Inconsistent config zMax");
  }

  if (m_cfg.seedFilterConfig.maxSeedsPerSpM !=
      m_cfg.seedFinderConfig.maxSeedsPerSpM) {
    throw std::invalid_argument("Inconsistent config maxSeedsPerSpM");
  }

  if (m_cfg.gridConfig.cotThetaMax != m_cfg.seedFinderConfig.cotThetaMax) {
    throw std::invalid_argument("Inconsistent config cotThetaMax");
  }

  if (m_cfg.gridConfig.minPt != m_cfg.seedFinderConfig.minPt) {
    throw std::invalid_argument("Inconsistent config minPt");
  }

  if (m_cfg.gridOptions.bFieldInZ != m_cfg.seedFinderOptions.bFieldInZ) {
    throw std::invalid_argument("Inconsistent config bFieldInZ");
  }

  if (m_cfg.gridConfig.zBinEdges.size() - 1 != m_cfg.zBinNeighborsTop.size() &&
      m_cfg.zBinNeighborsTop.empty() == false) {
    throw std::invalid_argument("Inconsistent config zBinNeighborsTop");
  }

  if (m_cfg.gridConfig.zBinEdges.size() - 1 !=
          m_cfg.zBinNeighborsBottom.size() &&
      m_cfg.zBinNeighborsBottom.empty() == false) {
    throw std::invalid_argument("Inconsistent config zBinNeighborsBottom");
  }

  if (!m_cfg.seedFinderConfig.zBinsCustomLooping.empty()) {
    // check if zBinsCustomLooping contains numbers from 1 to the total number
    // of bin in zBinEdges
    for (size_t i = 1; i != m_cfg.gridConfig.zBinEdges.size(); i++) {
      if (std::find(m_cfg.seedFinderConfig.zBinsCustomLooping.begin(),
                    m_cfg.seedFinderConfig.zBinsCustomLooping.end(),
                    i) == m_cfg.seedFinderConfig.zBinsCustomLooping.end()) {
        throw std::invalid_argument(
            "Inconsistent config zBinsCustomLooping does not contain the same "
            "bins as zBinEdges");
      }
    }
  }

  using SpacePointProxy_type = typename Acts::SpacePointContainer<
      ActsExamples::SpacePointContainer<std::vector<const SimSpacePoint*>>,
      Acts::detail::RefHolder>::ConstSpacePointProxyType;

  m_bottomBinFinder =
      std::make_shared<const Acts::BinFinder<SpacePointProxy_type>>(
          m_cfg.zBinNeighborsBottom, m_cfg.numPhiNeighbors);
  m_topBinFinder =
      std::make_shared<const Acts::BinFinder<SpacePointProxy_type>>(
          m_cfg.zBinNeighborsTop, m_cfg.numPhiNeighbors);

  m_cfg.seedFinderConfig.seedFilter =
      std::make_shared<Acts::SeedFilter<SpacePointProxy_type>>(
          m_cfg.seedFilterConfig);
  m_seedFinder = Acts::SeedFinder<SpacePointProxy_type>(m_cfg.seedFinderConfig);
}

ActsExamples::ProcessCode ActsExamples::SeedingAlgorithm::execute(
    const AlgorithmContext& ctx) const {
  // construct the combined input container of space point pointers from all
  // configured input sources.
  // pre-compute the total size required so we only need to allocate once
  size_t nSpacePoints = 0;
  for (const auto& isp : m_inputSpacePoints) {
    nSpacePoints += (*isp)(ctx).size();
  }

  std::vector<const SimSpacePoint*> spacePointPtrs;
  spacePointPtrs.reserve(nSpacePoints);
  for (const auto& isp : m_inputSpacePoints) {
    for (const auto& spacePoint : (*isp)(ctx)) {
      // since the event store owns the space points, their pointers should be
      // stable and we do not need to create local copies.
      spacePointPtrs.push_back(&spacePoint);
    }
  }

<<<<<<< HEAD

  auto start = std::chrono::high_resolution_clock::now();
  
=======
  // Config
  Acts::SpacePointContainerConfig spConfig;
  spConfig.useDetailedDoubleMeasurementInfo = m_cfg.seedFinderConfig.useDetailedDoubleMeasurementInfo;
>>>>>>> 3b6ee316
  // Options
  Acts::SpacePointContainerOptions spOptions;
  spOptions.beamPos = {0., 0.};

  // Prepare interface SpacePoint backend-ACTS
  ActsExamples::SpacePointContainer container(spacePointPtrs);
  // Prepare Acts API
  Acts::SpacePointContainer<decltype(container), Acts::detail::RefHolder>
    spContainer(spConfig, spOptions, container);

  using value_type = typename decltype(spContainer)::ConstSpacePointProxyType;
  using seed_type = Acts::Seed<value_type>;

  // extent used to store r range for middle spacepoint
  Acts::Extent rRangeSPExtent;

  auto grid = Acts::SpacePointGridCreator::createGrid<value_type>(
      m_cfg.gridConfig, m_cfg.gridOptions);

  auto spacePointsGrouping = Acts::BinnedSPGroup<value_type>(
      spContainer.begin(), spContainer.end(), m_bottomBinFinder, m_topBinFinder,
      std::move(grid), rRangeSPExtent, m_cfg.seedFinderConfig,
      m_cfg.seedFinderOptions);

  // safely clamp double to float
  float up = Acts::clampValue<float>(
      std::floor(rRangeSPExtent.max(Acts::binR) / 2) * 2);

  /// variable middle SP radial region of interest
  const Acts::Range1D<float> rMiddleSPRange(
      std::floor(rRangeSPExtent.min(Acts::binR) / 2) * 2 +
          m_cfg.seedFinderConfig.deltaRMiddleMinSPRange,
      up - m_cfg.seedFinderConfig.deltaRMiddleMaxSPRange);

  // run the seeding
  static thread_local std::vector<seed_type> seeds;
  seeds.clear();
  static thread_local decltype(m_seedFinder)::SeedingState state;

  for (const auto [bottom, middle, top] : spacePointsGrouping) {
    m_seedFinder.createSeedsForGroup(
        m_cfg.seedFinderOptions, state, spacePointsGrouping.grid(),
        std::back_inserter(seeds), bottom, middle, top, rMiddleSPRange);
  }

  auto stop = std::chrono::high_resolution_clock::now();
  auto duration = std::chrono::duration_cast<std::chrono::nanoseconds>(stop - start).count();
  std::cout << "time=" << duration << "\n";
  
  ACTS_DEBUG("Created " << seeds.size() << " track seeds from "
                        << spacePointPtrs.size() << " space points");

  // we have seeds of proxies
  // convert them to seed of external space points
  SimSeedContainer SeedContainerForStorage;
  SeedContainerForStorage.reserve(seeds.size());
  for (const auto& seed : seeds) {
    const auto& sps = seed.sp();
    SeedContainerForStorage.emplace_back(*sps[0].sp(), *sps[1].sp(),
                                         *sps[2].sp(), seed.z(),
                                         seed.seedQuality());
  }

  m_outputSeeds(ctx, std::move(SeedContainerForStorage));
  return ActsExamples::ProcessCode::SUCCESS;
}<|MERGE_RESOLUTION|>--- conflicted
+++ resolved
@@ -192,15 +192,11 @@
     }
   }
 
-<<<<<<< HEAD
-
   auto start = std::chrono::high_resolution_clock::now();
-  
-=======
+
   // Config
   Acts::SpacePointContainerConfig spConfig;
   spConfig.useDetailedDoubleMeasurementInfo = m_cfg.seedFinderConfig.useDetailedDoubleMeasurementInfo;
->>>>>>> 3b6ee316
   // Options
   Acts::SpacePointContainerOptions spOptions;
   spOptions.beamPos = {0., 0.};
