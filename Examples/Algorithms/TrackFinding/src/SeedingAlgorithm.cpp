// This file is part of the Acts project.
//
// Copyright (C) 2024 CERN for the benefit of the Acts project
//
// This Source Code Form is subject to the terms of the Mozilla Public
// License, v. 2.0. If a copy of the MPL was not distributed with this
// file, You can obtain one at http://mozilla.org/MPL/2.0/.

#include "ActsExamples/TrackFinding/SeedingAlgorithm.hpp"

#include "Acts/Definitions/Algebra.hpp"
#include "Acts/EventData/SpacePointData.hpp"
#include "Acts/Geometry/Extent.hpp"
#include "Acts/Seeding/BinnedGroup.hpp"
#include "Acts/Seeding/InternalSpacePoint.hpp"
#include "Acts/Seeding/SeedFilter.hpp"
#include "Acts/Utilities/BinningType.hpp"
#include "Acts/Utilities/Delegate.hpp"
#include "Acts/Utilities/Grid.hpp"
#include "Acts/Utilities/GridBinFinder.hpp"
#include "Acts/Utilities/Helpers.hpp"
#include "Acts/Utilities/Range1D.hpp"
#include "ActsExamples/EventData/SimSeed.hpp"

#include <cmath>
#include <csignal>
#include <cstddef>
#include <iterator>
#include <limits>
#include <ostream>
#include <stdexcept>

namespace ActsExamples {
struct AlgorithmContext;
}  // namespace ActsExamples

ActsExamples::SeedingAlgorithm::SeedingAlgorithm(
    ActsExamples::SeedingAlgorithm::Config cfg, Acts::Logging::Level lvl)
    : ActsExamples::IAlgorithm("SeedingAlgorithm", lvl), m_cfg(std::move(cfg)) {
  // Seed Finder config requires Seed Filter object before conversion to
  // internal units
  m_cfg.seedFilterConfig = m_cfg.seedFilterConfig.toInternalUnits();
  m_cfg.seedFinderConfig.seedFilter =
      std::make_unique<Acts::SeedFilter<SimSpacePoint>>(m_cfg.seedFilterConfig);

  m_cfg.seedFinderConfig =
      m_cfg.seedFinderConfig.toInternalUnits().calculateDerivedQuantities();
  m_cfg.seedFinderOptions =
      m_cfg.seedFinderOptions.toInternalUnits().calculateDerivedQuantities(
          m_cfg.seedFinderConfig);
  m_cfg.gridConfig = m_cfg.gridConfig.toInternalUnits();
  m_cfg.gridOptions = m_cfg.gridOptions.toInternalUnits();
  if (m_cfg.inputSpacePoints.empty()) {
    throw std::invalid_argument("Missing space point input collections");
  }

  for (const auto& spName : m_cfg.inputSpacePoints) {
    if (spName.empty()) {
      throw std::invalid_argument("Invalid space point input collection");
    }

    auto& handle = m_inputSpacePoints.emplace_back(
        std::make_unique<ReadDataHandle<SimSpacePointContainer>>(
            this,
            "InputSpacePoints#" + std::to_string(m_inputSpacePoints.size())));
    handle->initialize(spName);
  }
  if (m_cfg.outputSeeds.empty()) {
    throw std::invalid_argument("Missing seeds output collection");
  }

  m_outputSeeds.initialize(m_cfg.outputSeeds);

  if (m_cfg.gridConfig.rMax != m_cfg.seedFinderConfig.rMax &&
      m_cfg.allowSeparateRMax == false) {
    throw std::invalid_argument(
        "Inconsistent config rMax: using different values in gridConfig and "
        "seedFinderConfig. If values are intentional set allowSeparateRMax to "
        "true");
  }

  if (m_cfg.seedFilterConfig.deltaRMin != m_cfg.seedFinderConfig.deltaRMin) {
    throw std::invalid_argument("Inconsistent config deltaRMin");
  }

  if (m_cfg.gridConfig.deltaRMax != m_cfg.seedFinderConfig.deltaRMax) {
    throw std::invalid_argument("Inconsistent config deltaRMax");
  }

  static_assert(
      std::numeric_limits<
          decltype(m_cfg.seedFinderConfig.deltaRMaxTopSP)>::has_quiet_NaN,
      "Value of deltaRMaxTopSP must support NaN values");

  static_assert(
      std::numeric_limits<
          decltype(m_cfg.seedFinderConfig.deltaRMinTopSP)>::has_quiet_NaN,
      "Value of deltaRMinTopSP must support NaN values");

  static_assert(
      std::numeric_limits<
          decltype(m_cfg.seedFinderConfig.deltaRMaxBottomSP)>::has_quiet_NaN,
      "Value of deltaRMaxBottomSP must support NaN values");

  static_assert(
      std::numeric_limits<
          decltype(m_cfg.seedFinderConfig.deltaRMinBottomSP)>::has_quiet_NaN,
      "Value of deltaRMinBottomSP must support NaN values");

  if (std::isnan(m_cfg.seedFinderConfig.deltaRMaxTopSP)) {
    m_cfg.seedFinderConfig.deltaRMaxTopSP = m_cfg.seedFinderConfig.deltaRMax;
  }

  if (std::isnan(m_cfg.seedFinderConfig.deltaRMinTopSP)) {
    m_cfg.seedFinderConfig.deltaRMinTopSP = m_cfg.seedFinderConfig.deltaRMin;
  }

  if (std::isnan(m_cfg.seedFinderConfig.deltaRMaxBottomSP)) {
    m_cfg.seedFinderConfig.deltaRMaxBottomSP = m_cfg.seedFinderConfig.deltaRMax;
  }

  if (std::isnan(m_cfg.seedFinderConfig.deltaRMinBottomSP)) {
    m_cfg.seedFinderConfig.deltaRMinBottomSP = m_cfg.seedFinderConfig.deltaRMin;
  }

  if (m_cfg.gridConfig.zMin != m_cfg.seedFinderConfig.zMin) {
    throw std::invalid_argument("Inconsistent config zMin");
  }

  if (m_cfg.gridConfig.zMax != m_cfg.seedFinderConfig.zMax) {
    throw std::invalid_argument("Inconsistent config zMax");
  }

  if (m_cfg.seedFilterConfig.maxSeedsPerSpM !=
      m_cfg.seedFinderConfig.maxSeedsPerSpM) {
    throw std::invalid_argument("Inconsistent config maxSeedsPerSpM");
  }

  if (m_cfg.gridConfig.cotThetaMax != m_cfg.seedFinderConfig.cotThetaMax) {
    throw std::invalid_argument("Inconsistent config cotThetaMax");
  }

  if (m_cfg.gridConfig.minPt != m_cfg.seedFinderConfig.minPt) {
    throw std::invalid_argument("Inconsistent config minPt");
  }

  if (m_cfg.gridOptions.bFieldInZ != m_cfg.seedFinderOptions.bFieldInZ) {
    throw std::invalid_argument("Inconsistent config bFieldInZ");
  }

  if (m_cfg.gridConfig.zBinEdges.size() - 1 != m_cfg.zBinNeighborsTop.size() &&
      m_cfg.zBinNeighborsTop.empty() == false) {
    throw std::invalid_argument("Inconsistent config zBinNeighborsTop");
  }

  if (m_cfg.gridConfig.zBinEdges.size() - 1 !=
          m_cfg.zBinNeighborsBottom.size() &&
      m_cfg.zBinNeighborsBottom.empty() == false) {
    throw std::invalid_argument("Inconsistent config zBinNeighborsBottom");
  }

  if (!m_cfg.seedFinderConfig.zBinsCustomLooping.empty()) {
    // check if zBinsCustomLooping contains numbers from 1 to the total number
    // of bin in zBinEdges
    for (std::size_t i = 1; i != m_cfg.gridConfig.zBinEdges.size(); i++) {
      if (std::find(m_cfg.seedFinderConfig.zBinsCustomLooping.begin(),
                    m_cfg.seedFinderConfig.zBinsCustomLooping.end(),
                    i) == m_cfg.seedFinderConfig.zBinsCustomLooping.end()) {
        throw std::invalid_argument(
            "Inconsistent config zBinsCustomLooping does not contain the same "
            "bins as zBinEdges");
      }
    }
  }

  if (m_cfg.seedFinderConfig.useDetailedDoubleMeasurementInfo) {
    m_cfg.seedFinderConfig.getTopHalfStripLength.connect(
        [](const void*, const SimSpacePoint& sp) -> float {
          return sp.topHalfStripLength();
        });

    m_cfg.seedFinderConfig.getBottomHalfStripLength.connect(
        [](const void*, const SimSpacePoint& sp) -> float {
          return sp.bottomHalfStripLength();
        });

    m_cfg.seedFinderConfig.getTopStripDirection.connect(
        [](const void*, const SimSpacePoint& sp) -> Acts::Vector3 {
          return sp.topStripDirection();
        });

    m_cfg.seedFinderConfig.getBottomStripDirection.connect(
        [](const void*, const SimSpacePoint& sp) -> Acts::Vector3 {
          return sp.bottomStripDirection();
        });

    m_cfg.seedFinderConfig.getStripCenterDistance.connect(
        [](const void*, const SimSpacePoint& sp) -> Acts::Vector3 {
          return sp.stripCenterDistance();
        });

    m_cfg.seedFinderConfig.getTopStripCenterPosition.connect(
        [](const void*, const SimSpacePoint& sp) -> Acts::Vector3 {
          return sp.topStripCenterPosition();
        });
  }

<<<<<<< HEAD
  m_bottomBinFinder = std::make_shared<const Acts::GridBinFinder<2ul>>(
      m_cfg.numPhiNeighbors, m_cfg.zBinNeighborsBottom);
  m_topBinFinder = std::make_shared<const Acts::GridBinFinder<2ul>>(
=======
  m_bottomBinFinder = std::make_unique<const Acts::GridBinFinder<2ul>>(
      m_cfg.numPhiNeighbors, m_cfg.zBinNeighborsBottom);
  m_topBinFinder = std::make_unique<const Acts::GridBinFinder<2ul>>(
>>>>>>> 074051b0
      m_cfg.numPhiNeighbors, m_cfg.zBinNeighborsTop);

  m_cfg.seedFinderConfig.seedFilter =
      std::make_unique<Acts::SeedFilter<SimSpacePoint>>(m_cfg.seedFilterConfig);
  m_seedFinder = Acts::SeedFinder<SimSpacePoint>(m_cfg.seedFinderConfig);
}

ActsExamples::ProcessCode ActsExamples::SeedingAlgorithm::execute(
    const AlgorithmContext& ctx) const {
  // construct the combined input container of space point pointers from all
  // configured input sources.
  // pre-compute the total size required so we only need to allocate once
  std::size_t nSpacePoints = 0;
  for (const auto& isp : m_inputSpacePoints) {
    nSpacePoints += (*isp)(ctx).size();
  }

  std::vector<const SimSpacePoint*> spacePointPtrs;
  spacePointPtrs.reserve(nSpacePoints);
  for (const auto& isp : m_inputSpacePoints) {
    for (const auto& spacePoint : (*isp)(ctx)) {
      // since the event store owns the space
      // points, their pointers should be stable and
      // we do not need to create local copies.
      spacePointPtrs.push_back(&spacePoint);
    }
  }

  // construct the seeding tools
  // covariance tool, extracts covariances per spacepoint as required
  auto extractGlobalQuantities =
      [=](const SimSpacePoint& sp, float, float,
          float) -> std::pair<Acts::Vector3, Acts::Vector2> {
    Acts::Vector3 position{sp.x(), sp.y(), sp.z()};
    Acts::Vector2 covariance{sp.varianceR(), sp.varianceZ()};
    return std::make_pair(position, covariance);
  };

  // extent used to store r range for middle spacepoint
  Acts::Extent rRangeSPExtent;

<<<<<<< HEAD
  Acts::CylindricalSpacePointGrid<SimSpacePoint> grid = Acts::CylindricalSpacePointGridCreator::createGrid<SimSpacePoint>(
      m_cfg.gridConfig, m_cfg.gridOptions);
  Acts::CylindricalSpacePointGridCreator::fillGrid(m_cfg.seedFinderConfig, m_cfg.seedFinderOptions, grid, spacePointPtrs.begin(), spacePointPtrs.end(), extractGlobalQuantities, rRangeSPExtent);
  
  std::array<std::vector<std::size_t>, 2ul> navigation;
  navigation[1ul] = m_cfg.seedFinderConfig.zBinsCustomLooping;
  auto spacePointsGrouping = Acts::CylindricalBinnedGroup<SimSpacePoint>(std::move(grid),
									 m_bottomBinFinder,
									 m_topBinFinder,
									 std::move(navigation));
  
=======
  Acts::SpacePointGrid<SimSpacePoint> grid =
      Acts::SpacePointGridCreator::createGrid<SimSpacePoint>(m_cfg.gridConfig,
                                                             m_cfg.gridOptions);
  Acts::SpacePointGridCreator::fillGrid(
      m_cfg.seedFinderConfig, m_cfg.seedFinderOptions, grid,
      spacePointPtrs.begin(), spacePointPtrs.end(), extractGlobalQuantities,
      rRangeSPExtent);

  std::array<std::vector<std::size_t>, 2ul> navigation;
  navigation[1ul] = m_cfg.seedFinderConfig.zBinsCustomLooping;
  auto spacePointsGrouping = Acts::BinnedSPGroup<SimSpacePoint>(
      std::move(grid), *m_bottomBinFinder.get(), *m_topBinFinder.get(),
      std::move(navigation));

>>>>>>> 074051b0
  // safely clamp double to float
  float up = Acts::clampValue<float>(
      std::floor(rRangeSPExtent.max(Acts::binR) / 2) * 2);

  /// variable middle SP radial region of interest
  const Acts::Range1D<float> rMiddleSPRange(
      std::floor(rRangeSPExtent.min(Acts::binR) / 2) * 2 +
          m_cfg.seedFinderConfig.deltaRMiddleMinSPRange,
      up - m_cfg.seedFinderConfig.deltaRMiddleMaxSPRange);

  // run the seeding
  static thread_local SimSeedContainer seeds;
  seeds.clear();
  static thread_local decltype(m_seedFinder)::SeedingState state;
  state.spacePointData.resize(
      spacePointPtrs.size(),
      m_cfg.seedFinderConfig.useDetailedDoubleMeasurementInfo);

  if (m_cfg.seedFinderConfig.useDetailedDoubleMeasurementInfo) {
    for (std::size_t grid_glob_bin(0);
         grid_glob_bin < spacePointsGrouping.grid().size(); ++grid_glob_bin) {
      const auto& collection = spacePointsGrouping.grid().at(grid_glob_bin);
      for (const auto& sp : collection) {
        std::size_t index = sp->index();

        const float topHalfStripLength =
            m_cfg.seedFinderConfig.getTopHalfStripLength(sp->sp());
        const float bottomHalfStripLength =
            m_cfg.seedFinderConfig.getBottomHalfStripLength(sp->sp());
        const Acts::Vector3 topStripDirection =
            m_cfg.seedFinderConfig.getTopStripDirection(sp->sp());
        const Acts::Vector3 bottomStripDirection =
            m_cfg.seedFinderConfig.getBottomStripDirection(sp->sp());

        state.spacePointData.setTopStripVector(
            index, topHalfStripLength * topStripDirection);
        state.spacePointData.setBottomStripVector(
            index, bottomHalfStripLength * bottomStripDirection);
        state.spacePointData.setStripCenterDistance(
            index, m_cfg.seedFinderConfig.getStripCenterDistance(sp->sp()));
        state.spacePointData.setTopStripCenterPosition(
            index, m_cfg.seedFinderConfig.getTopStripCenterPosition(sp->sp()));
      }
    }
  }

  for (const auto [bottom, middle, top] : spacePointsGrouping) {
    m_seedFinder.createSeedsForGroup(
        m_cfg.seedFinderOptions, state, spacePointsGrouping.grid(),
        std::back_inserter(seeds), bottom, middle, top, rMiddleSPRange);
  }

  ACTS_DEBUG("Created " << seeds.size() << " track seeds from "
                        << spacePointPtrs.size() << " space points");

  m_outputSeeds(ctx, SimSeedContainer{seeds});
  return ActsExamples::ProcessCode::SUCCESS;
}<|MERGE_RESOLUTION|>--- conflicted
+++ resolved
@@ -205,15 +205,9 @@
         });
   }
 
-<<<<<<< HEAD
-  m_bottomBinFinder = std::make_shared<const Acts::GridBinFinder<2ul>>(
-      m_cfg.numPhiNeighbors, m_cfg.zBinNeighborsBottom);
-  m_topBinFinder = std::make_shared<const Acts::GridBinFinder<2ul>>(
-=======
   m_bottomBinFinder = std::make_unique<const Acts::GridBinFinder<2ul>>(
       m_cfg.numPhiNeighbors, m_cfg.zBinNeighborsBottom);
   m_topBinFinder = std::make_unique<const Acts::GridBinFinder<2ul>>(
->>>>>>> 074051b0
       m_cfg.numPhiNeighbors, m_cfg.zBinNeighborsTop);
 
   m_cfg.seedFinderConfig.seedFilter =
@@ -255,7 +249,6 @@
   // extent used to store r range for middle spacepoint
   Acts::Extent rRangeSPExtent;
 
-<<<<<<< HEAD
   Acts::CylindricalSpacePointGrid<SimSpacePoint> grid = Acts::CylindricalSpacePointGridCreator::createGrid<SimSpacePoint>(
       m_cfg.gridConfig, m_cfg.gridOptions);
   Acts::CylindricalSpacePointGridCreator::fillGrid(m_cfg.seedFinderConfig, m_cfg.seedFinderOptions, grid, spacePointPtrs.begin(), spacePointPtrs.end(), extractGlobalQuantities, rRangeSPExtent);
@@ -263,26 +256,10 @@
   std::array<std::vector<std::size_t>, 2ul> navigation;
   navigation[1ul] = m_cfg.seedFinderConfig.zBinsCustomLooping;
   auto spacePointsGrouping = Acts::CylindricalBinnedGroup<SimSpacePoint>(std::move(grid),
-									 m_bottomBinFinder,
-									 m_topBinFinder,
+									 *m_bottomBinFinder.get(),
+									 *m_topBinFinder.get(),
 									 std::move(navigation));
   
-=======
-  Acts::SpacePointGrid<SimSpacePoint> grid =
-      Acts::SpacePointGridCreator::createGrid<SimSpacePoint>(m_cfg.gridConfig,
-                                                             m_cfg.gridOptions);
-  Acts::SpacePointGridCreator::fillGrid(
-      m_cfg.seedFinderConfig, m_cfg.seedFinderOptions, grid,
-      spacePointPtrs.begin(), spacePointPtrs.end(), extractGlobalQuantities,
-      rRangeSPExtent);
-
-  std::array<std::vector<std::size_t>, 2ul> navigation;
-  navigation[1ul] = m_cfg.seedFinderConfig.zBinsCustomLooping;
-  auto spacePointsGrouping = Acts::BinnedSPGroup<SimSpacePoint>(
-      std::move(grid), *m_bottomBinFinder.get(), *m_topBinFinder.get(),
-      std::move(navigation));
-
->>>>>>> 074051b0
   // safely clamp double to float
   float up = Acts::clampValue<float>(
       std::floor(rRangeSPExtent.max(Acts::binR) / 2) * 2);
