// This file is part of the Acts project.
//
// Copyright (C) 2023 CERN for the benefit of the Acts project
//
// This Source Code Form is subject to the terms of the Mozilla Public
// License, v. 2.0. If a copy of the MPL was not distributed with this
// file, You can obtain one at http://mozilla.org/MPL/2.0/.

#include "ActsExamples/TrackFinding/SeedingAlgorithm.hpp"

#include "Acts/Seeding/BinFinder.hpp"
#include "Acts/Seeding/BinnedSPGroup.hpp"
#include "Acts/Seeding/Seed.hpp"
#include "Acts/Seeding/SeedFilter.hpp"
#include "Acts/Surfaces/Surface.hpp"
#include "Acts/Utilities/FpeMonitor.hpp"
#include "ActsExamples/EventData/IndexSourceLink.hpp"
#include "ActsExamples/EventData/SimSeed.hpp"
#include "ActsExamples/Framework/WhiteBoard.hpp"

#include <csignal>
#include <limits>
#include <stdexcept>

using namespace Acts::HashedStringLiteral;

ActsExamples::SeedingAlgorithm::SeedingAlgorithm(
    ActsExamples::SeedingAlgorithm::Config cfg, Acts::Logging::Level lvl)
    : ActsExamples::IAlgorithm("SeedingAlgorithm", lvl), m_cfg(std::move(cfg)) {
  m_cfg.seedFinderConfig =
      m_cfg.seedFinderConfig.toInternalUnits().calculateDerivedQuantities();
  m_cfg.seedFinderOptions =
      m_cfg.seedFinderOptions.toInternalUnits().calculateDerivedQuantities(
          m_cfg.seedFinderConfig);
  m_cfg.seedFilterConfig = m_cfg.seedFilterConfig.toInternalUnits();
  m_cfg.gridConfig = m_cfg.gridConfig.toInternalUnits();
  m_cfg.gridOptions = m_cfg.gridOptions.toInternalUnits();
  if (m_cfg.inputSpacePoints.empty()) {
    throw std::invalid_argument("Missing space point input collections");
  }

  for (const auto& spName : m_cfg.inputSpacePoints) {
    if (spName.empty()) {
      throw std::invalid_argument("Invalid space point input collection");
    }

    auto& handle = m_inputSpacePoints.emplace_back(
        std::make_unique<ReadDataHandle<SimSpacePointContainer>>(
            this,
            "InputSpacePoints#" + std::to_string(m_inputSpacePoints.size())));
    handle->initialize(spName);
  }
  if (m_cfg.outputSeeds.empty()) {
    throw std::invalid_argument("Missing seeds output collection");
  }

  m_outputSeeds.initialize(m_cfg.outputSeeds);

  if (m_cfg.gridConfig.rMax != m_cfg.seedFinderConfig.rMax and
      m_cfg.allowSeparateRMax == false) {
    throw std::invalid_argument(
        "Inconsistent config rMax: using different values in gridConfig and "
        "seedFinderConfig. If values are intentional set allowSeparateRMax to "
        "true");
  }

  if (m_cfg.seedFilterConfig.deltaRMin != m_cfg.seedFinderConfig.deltaRMin) {
    throw std::invalid_argument("Inconsistent config deltaRMin");
  }

  if (m_cfg.gridConfig.deltaRMax != m_cfg.seedFinderConfig.deltaRMax) {
    throw std::invalid_argument("Inconsistent config deltaRMax");
  }

  static_assert(std::numeric_limits<decltype(
                    m_cfg.seedFinderConfig.deltaRMaxTopSP)>::has_quiet_NaN,
                "Value of deltaRMaxTopSP must support NaN values");

  static_assert(std::numeric_limits<decltype(
                    m_cfg.seedFinderConfig.deltaRMinTopSP)>::has_quiet_NaN,
                "Value of deltaRMinTopSP must support NaN values");

  static_assert(std::numeric_limits<decltype(
                    m_cfg.seedFinderConfig.deltaRMaxBottomSP)>::has_quiet_NaN,
                "Value of deltaRMaxBottomSP must support NaN values");

  static_assert(std::numeric_limits<decltype(
                    m_cfg.seedFinderConfig.deltaRMinBottomSP)>::has_quiet_NaN,
                "Value of deltaRMinBottomSP must support NaN values");

  if (std::isnan(m_cfg.seedFinderConfig.deltaRMaxTopSP)) {
    m_cfg.seedFinderConfig.deltaRMaxTopSP = m_cfg.seedFinderConfig.deltaRMax;
  }

  if (std::isnan(m_cfg.seedFinderConfig.deltaRMinTopSP)) {
    m_cfg.seedFinderConfig.deltaRMinTopSP = m_cfg.seedFinderConfig.deltaRMin;
  }

  if (std::isnan(m_cfg.seedFinderConfig.deltaRMaxBottomSP)) {
    m_cfg.seedFinderConfig.deltaRMaxBottomSP = m_cfg.seedFinderConfig.deltaRMax;
  }

  if (std::isnan(m_cfg.seedFinderConfig.deltaRMinBottomSP)) {
    m_cfg.seedFinderConfig.deltaRMinBottomSP = m_cfg.seedFinderConfig.deltaRMin;
  }

  if (m_cfg.gridConfig.zMin != m_cfg.seedFinderConfig.zMin) {
    throw std::invalid_argument("Inconsistent config zMin");
  }

  if (m_cfg.gridConfig.zMax != m_cfg.seedFinderConfig.zMax) {
    throw std::invalid_argument("Inconsistent config zMax");
  }

  if (m_cfg.seedFilterConfig.maxSeedsPerSpM !=
      m_cfg.seedFinderConfig.maxSeedsPerSpM) {
    throw std::invalid_argument("Inconsistent config maxSeedsPerSpM");
  }

  if (m_cfg.gridConfig.cotThetaMax != m_cfg.seedFinderConfig.cotThetaMax) {
    throw std::invalid_argument("Inconsistent config cotThetaMax");
  }

  if (m_cfg.gridConfig.minPt != m_cfg.seedFinderConfig.minPt) {
    throw std::invalid_argument("Inconsistent config minPt");
  }

  if (m_cfg.gridOptions.bFieldInZ != m_cfg.seedFinderOptions.bFieldInZ) {
    throw std::invalid_argument("Inconsistent config bFieldInZ");
  }

  if (m_cfg.gridConfig.zBinEdges.size() - 1 != m_cfg.zBinNeighborsTop.size() &&
      m_cfg.zBinNeighborsTop.empty() == false) {
    throw std::invalid_argument("Inconsistent config zBinNeighborsTop");
  }

  if (m_cfg.gridConfig.zBinEdges.size() - 1 !=
          m_cfg.zBinNeighborsBottom.size() &&
      m_cfg.zBinNeighborsBottom.empty() == false) {
    throw std::invalid_argument("Inconsistent config zBinNeighborsBottom");
  }

  if (!m_cfg.seedFinderConfig.zBinsCustomLooping.empty()) {
    // check if zBinsCustomLooping contains numbers from 1 to the total number
    // of bin in zBinEdges
    for (size_t i = 1; i != m_cfg.gridConfig.zBinEdges.size(); i++) {
      if (std::find(m_cfg.seedFinderConfig.zBinsCustomLooping.begin(),
                    m_cfg.seedFinderConfig.zBinsCustomLooping.end(),
                    i) == m_cfg.seedFinderConfig.zBinsCustomLooping.end()) {
        throw std::invalid_argument(
            "Inconsistent config zBinsCustomLooping does not contain the same "
            "bins as zBinEdges");
      }
    }
  }

  if (m_cfg.seedFinderConfig.useDetailedDoubleMeasurementInfo) {
    // TMP COMMENTED
    // m_cfg.seedFinderConfig.getTopHalfStripLength.connect(
    //     [](const void*, const SimSpacePoint& sp) -> float {
    //       return sp.topHalfStripLength();
    //     });

    // m_cfg.seedFinderConfig.getBottomHalfStripLength.connect(
    //     [](const void*, const SimSpacePoint& sp) -> float {
    //       return sp.bottomHalfStripLength();
    //     });

    // m_cfg.seedFinderConfig.getTopStripDirection.connect(
    //     [](const void*, const SimSpacePoint& sp) -> Acts::Vector3 {
    //       return sp.topStripDirection();
    //     });

    // m_cfg.seedFinderConfig.getBottomStripDirection.connect(
    //     [](const void*, const SimSpacePoint& sp) -> Acts::Vector3 {
    //       return sp.bottomStripDirection();
    //     });

    // m_cfg.seedFinderConfig.getStripCenterDistance.connect(
    //     [](const void*, const SimSpacePoint& sp) -> Acts::Vector3 {
    //       return sp.stripCenterDistance();
    //     });

    // m_cfg.seedFinderConfig.getTopStripCenterPosition.connect(
    //     [](const void*, const SimSpacePoint& sp) -> Acts::Vector3 {
    //       return sp.topStripCenterPosition();
    //     });
  }

  using SpacePointProxy_type = typename Acts::SpacePointContainer<
    ActsExamples::SpacePointContainer<std::vector<const SimSpacePoint*>>,
    Acts::detail::RefHolder>::SpacePointProxyType;
  
  m_bottomBinFinder = std::make_shared<const Acts::BinFinder<SpacePointProxy_type>>(
      m_cfg.zBinNeighborsBottom, m_cfg.numPhiNeighbors);
  m_topBinFinder = std::make_shared<const Acts::BinFinder<SpacePointProxy_type>>(
      m_cfg.zBinNeighborsTop, m_cfg.numPhiNeighbors);

  m_cfg.seedFinderConfig.seedFilter =
    std::make_shared< Acts::SeedFilter<SpacePointProxy_type> >(m_cfg.seedFilterConfig);
  m_seedFinder = Acts::SeedFinder<SpacePointProxy_type> (m_cfg.seedFinderConfig);
}

ActsExamples::ProcessCode ActsExamples::SeedingAlgorithm::execute(
    const AlgorithmContext& ctx) const {
  // construct the combined input container of space point pointers from all
  // configured input sources.
  // pre-compute the total size required so we only need to allocate once
  size_t nSpacePoints = 0;
  for (const auto& isp : m_inputSpacePoints) {
    nSpacePoints += (*isp)(ctx).size();
  }

  std::vector<const SimSpacePoint*> spacePointPtrs;
  spacePointPtrs.reserve(nSpacePoints);
  for (const auto& isp : m_inputSpacePoints) {
    for (const auto& spacePoint : (*isp)(ctx)) {
      // since the event store owns the space points, their pointers should be
      // stable and we do not need to create local copies.
      spacePointPtrs.push_back(&spacePoint);
    }
  }

  // Prepare interface SpacePoint backend-ACTS
  ActsExamples::SpacePointContainer container(spacePointPtrs);
  // Prepare Acts API
  Acts::SpacePointContainer<decltype(container), Acts::detail::RefHolder> spContainer(container);

  using value_type = typename decltype(spContainer)::SpacePointProxyType;
  using seed_type = Acts::Seed< value_type >;

    
  // construct the seeding tools
  // covariance tool, extracts covariances per spacepoint as required
  auto extractGlobalQuantities =
      [](const value_type& sp, float, float,
          float) -> std::pair<Acts::Vector3, Acts::Vector2> {
    Acts::Vector3 position{sp.x(), sp.y(), sp.z()};
    Acts::Vector2 covariance{sp.varianceR(), sp.varianceZ()};
    return std::make_pair(position, covariance);
  };

  // extent used to store r range for middle spacepoint
  Acts::Extent rRangeSPExtent;


  auto grid = Acts::SpacePointGridCreator::createGrid<value_type>(m_cfg.gridConfig, m_cfg.gridOptions);

  auto spacePointsGrouping = Acts::BinnedSPGroup<value_type>(
      spContainer.begin(), spContainer.end(), extractGlobalQuantities,
      m_bottomBinFinder, m_topBinFinder, std::move(grid), rRangeSPExtent,
      m_cfg.seedFinderConfig, m_cfg.seedFinderOptions);

  // safely clamp double to float
  float up = Acts::clampValue<float>(
      std::floor(rRangeSPExtent.max(Acts::binR) / 2) * 2);

  /// variable middle SP radial region of interest
  const Acts::Range1D<float> rMiddleSPRange(
      std::floor(rRangeSPExtent.min(Acts::binR) / 2) * 2 +
          m_cfg.seedFinderConfig.deltaRMiddleMinSPRange,
      up - m_cfg.seedFinderConfig.deltaRMiddleMaxSPRange);

  // run the seeding
  static thread_local std::vector<seed_type> seeds;
  seeds.clear();
  static thread_local decltype(m_seedFinder)::SeedingState state;
  state.spacePointData.resize(
      spacePointPtrs.size(),
      m_cfg.seedFinderConfig.useDetailedDoubleMeasurementInfo);

  if (m_cfg.seedFinderConfig.useDetailedDoubleMeasurementInfo) {
    for (std::size_t grid_glob_bin(0);
         grid_glob_bin < spacePointsGrouping.grid().size(); ++grid_glob_bin) {
      const auto& collection = spacePointsGrouping.grid().at(grid_glob_bin);
      for (const auto& sp : collection) {
        std::size_t index = sp->index();
        state.spacePointData.setTopHalfStripLength(index, sp->sp().topHalfStripLength());
        state.spacePointData.setBottomHalfStripLength(index, sp->sp().bottomHalfStripLength());
        state.spacePointData.setTopStripDirection(index, sp->sp().topStripDirection());
        state.spacePointData.setBottomStripDirection(index, sp->sp().bottomStripDirection());
        state.spacePointData.setStripCenterDistance(index, sp->sp().stripCenterDistance());
        state.spacePointData.setTopStripCenterPosition(index, sp->sp().topStripCenterPosition());
      }
    }
  }
	
  for (const auto [bottom, middle, top] : spacePointsGrouping) {
    m_seedFinder.createSeedsForGroup(
        m_cfg.seedFinderOptions, state, spacePointsGrouping.grid(),
        std::back_inserter(seeds), bottom, middle, top, rMiddleSPRange);
  }

  ACTS_INFO("Created " << seeds.size() << " track seeds from "
                        << spacePointPtrs.size() << " space points");

<<<<<<< HEAD

  std::vector<seed_type> SeedContainerForStorage{seeds};
  ctx.eventStore.add(m_cfg.outputSeeds, std::move(SeedContainerForStorage));
=======
  m_outputSeeds(ctx, SimSeedContainer{seeds});
>>>>>>> 9cdd5e41
  return ActsExamples::ProcessCode::SUCCESS;
}<|MERGE_RESOLUTION|>--- conflicted
+++ resolved
@@ -294,12 +294,14 @@
   ACTS_INFO("Created " << seeds.size() << " track seeds from "
                         << spacePointPtrs.size() << " space points");
 
-<<<<<<< HEAD
-
-  std::vector<seed_type> SeedContainerForStorage{seeds};
-  ctx.eventStore.add(m_cfg.outputSeeds, std::move(SeedContainerForStorage));
-=======
-  m_outputSeeds(ctx, SimSeedContainer{seeds});
->>>>>>> 9cdd5e41
+  for (const auto& seed : seeds) {
+    std::cout << "Z: " << seed.z() << "\n";
+    std::cout << "Quality: " << seed.seedQuality() << "\n";
+    const auto& sps = seed.sp();
+    std::cout << "bottom index: " << sps[0]->index() << "\n";
+    
+  }
+  // std::vector<seed_type> SeedContainerForStorage{seeds};
+  // m_outputSeeds(ctx, std::move(SeedContainerForStorage));
   return ActsExamples::ProcessCode::SUCCESS;
 }