--- conflicted
+++ resolved
@@ -103,11 +103,9 @@
       // Get the track finding output object
       const auto& trackFindingOutput = result.value();
       // Create a Trajectories result struct
-<<<<<<< HEAD
-      trajectories.emplace_back(
-          std::move(trackFindingOutput.fittedStates),
-          std::move(trackFindingOutput.lastMeasurementIndices),
-          std::move(trackFindingOutput.fittedParameters));
+      trajectories.emplace_back(trackFindingOutput.fittedStates,
+                                trackFindingOutput.lastMeasurementIndices,
+                                trackFindingOutput.fittedParameters);
 
       const auto& traj = trajectories.back();
       for (const auto tip : traj.tips()) {
@@ -115,11 +113,6 @@
           trackParametersContainer.push_back(traj.trackParameters(tip));
         }
       }
-=======
-      trajectories.emplace_back(trackFindingOutput.fittedStates,
-                                trackFindingOutput.lastMeasurementIndices,
-                                trackFindingOutput.fittedParameters);
->>>>>>> c6d189d1
     } else {
       ACTS_WARNING("Track finding failed for seed " << iseed << " with error"
                                                     << result.error());
