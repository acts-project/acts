// This file is part of the Acts project.
//
// Copyright (C) 2020-2024 CERN for the benefit of the Acts project
//
// This Source Code Form is subject to the terms of the Mozilla Public
// License, v. 2.0. If a copy of the MPL was not distributed with this
// file, You can obtain one at http://mozilla.org/MPL/2.0/.

#include "ActsExamples/TrackFinding/TrackFindingAlgorithm.hpp"

#include "Acts/Definitions/Algebra.hpp"
#include "Acts/Definitions/Direction.hpp"
#include "Acts/Definitions/TrackParametrization.hpp"
#include "Acts/EventData/MultiTrajectory.hpp"
#include "Acts/EventData/ProxyAccessor.hpp"
#include "Acts/EventData/SourceLink.hpp"
#include "Acts/EventData/TrackContainer.hpp"
#include "Acts/EventData/TrackParameters.hpp"
#include "Acts/EventData/VectorMultiTrajectory.hpp"
#include "Acts/EventData/VectorTrackContainer.hpp"
#include "Acts/Geometry/GeometryIdentifier.hpp"
#include "Acts/Propagator/AbortList.hpp"
#include "Acts/Propagator/MaterialInteractor.hpp"
#include "Acts/Propagator/Navigator.hpp"
#include "Acts/Propagator/Propagator.hpp"
#include "Acts/Propagator/StandardAborters.hpp"
#include "Acts/Propagator/SympyStepper.hpp"
#include "Acts/Surfaces/PerigeeSurface.hpp"
#include "Acts/Surfaces/Surface.hpp"
#include "Acts/TrackFinding/CombinatorialKalmanFilter.hpp"
#include "Acts/TrackFitting/GainMatrixUpdater.hpp"
#include "Acts/TrackFitting/KalmanFitter.hpp"
#include "Acts/Utilities/Delegate.hpp"
#include "Acts/Utilities/Enumerate.hpp"
#include "Acts/Utilities/Logger.hpp"
#include "Acts/Utilities/TrackHelpers.hpp"
#include "ActsExamples/EventData/IndexSourceLink.hpp"
#include "ActsExamples/EventData/Measurement.hpp"
#include "ActsExamples/EventData/MeasurementCalibration.hpp"
#include "ActsExamples/EventData/SimSeed.hpp"
#include "ActsExamples/EventData/Track.hpp"
#include "ActsExamples/Framework/AlgorithmContext.hpp"
#include "ActsExamples/Framework/ProcessCode.hpp"

#include <cmath>
#include <functional>
#include <memory>
#include <optional>
#include <ostream>
#include <stdexcept>
#include <system_error>
#include <unordered_map>
#include <utility>

#include <boost/functional/hash.hpp>

// Specialize std::hash for SeedIdentifier
// This is required to use SeedIdentifier as a key in an `std::unordered_map`.
template <class T, std::size_t N>
struct std::hash<std::array<T, N>> {
  std::size_t operator()(const std::array<T, N>& array) const {
    std::hash<T> hasher;
    std::size_t result = 0;
    for (auto&& element : array) {
      boost::hash_combine(result, hasher(element));
    }
    return result;
  }
};

namespace ActsExamples {

namespace {

class MeasurementSelector {
 public:
  using Traj = Acts::VectorMultiTrajectory;

  explicit MeasurementSelector(Acts::MeasurementSelector selector)
      : m_selector(std::move(selector)) {}

  void setSeed(const std::optional<SimSeed>& seed) { m_seed = seed; }

  Acts::Result<std::pair<std::vector<Traj::TrackStateProxy>::iterator,
                         std::vector<Traj::TrackStateProxy>::iterator>>
  select(std::vector<Traj::TrackStateProxy>& candidates, bool& isOutlier,
         const Acts::Logger& logger) const {
    if (m_seed.has_value()) {
      std::vector<Traj::TrackStateProxy> newCandidates;

      for (const auto& candidate : candidates) {
        if (isSeedCandidate(candidate)) {
          newCandidates.push_back(candidate);
        }
      }

      if (!newCandidates.empty()) {
        candidates = std::move(newCandidates);
      }
    }

    return m_selector.select<Acts::VectorMultiTrajectory>(candidates, isOutlier,
                                                          logger);
  }

 private:
  Acts::MeasurementSelector m_selector;
  std::optional<SimSeed> m_seed;

  bool isSeedCandidate(const Traj::TrackStateProxy& candidate) const {
    assert(candidate.hasUncalibratedSourceLink());

    const Acts::SourceLink& sourceLink = candidate.getUncalibratedSourceLink();

    for (const auto& sp : m_seed->sp()) {
      for (const auto& sl : sp->sourceLinks()) {
        if (sourceLink.get<IndexSourceLink>() == sl.get<IndexSourceLink>()) {
          return true;
        }
      }
    }

    return false;
  }
};

/// Source link indices of the bottom, middle, top measurements.
/// In case of strip seeds only the first source link of the pair is used.
using SeedIdentifier = std::array<Index, 3>;

/// Build a seed identifier from a seed.
///
/// @param seed The seed to build the identifier from.
/// @return The seed identifier.
SeedIdentifier makeSeedIdentifier(const SimSeed& seed) {
  SeedIdentifier result;

  for (const auto& [i, sp] : Acts::enumerate(seed.sp())) {
    const Acts::SourceLink& firstSourceLink = sp->sourceLinks().front();
    result.at(i) = firstSourceLink.get<IndexSourceLink>().index();
  }

  return result;
}

/// Visit all possible seed identifiers of a track.
///
/// @param track The track to visit the seed identifiers of.
/// @param visitor The visitor to call for each seed identifier.
template <typename Visitor>
void visitSeedIdentifiers(const TrackProxy& track, Visitor visitor) {
  // first we collect the source link indices of the track states
  std::vector<Index> sourceLinkIndices;
  sourceLinkIndices.reserve(track.nMeasurements());
  for (const auto& trackState : track.trackStatesReversed()) {
    if (!trackState.hasUncalibratedSourceLink()) {
      continue;
    }
    const Acts::SourceLink& sourceLink = trackState.getUncalibratedSourceLink();
    sourceLinkIndices.push_back(sourceLink.get<IndexSourceLink>().index());
  }

  // then we iterate over all possible triplets and form seed identifiers
  for (std::size_t i = 0; i < sourceLinkIndices.size(); ++i) {
    for (std::size_t j = i + 1; j < sourceLinkIndices.size(); ++j) {
      for (std::size_t k = j + 1; k < sourceLinkIndices.size(); ++k) {
        // Putting them into reverse order (k, j, i) to compensate for the
        // `trackStatesReversed` above.
        visitor({sourceLinkIndices.at(k), sourceLinkIndices.at(j),
                 sourceLinkIndices.at(i)});
      }
    }
  }
}

class BranchStopper {
 public:
  using BranchStopperResult =
      Acts::CombinatorialKalmanFilterBranchStopperResult;

  struct BrachState {
    std::size_t nPixelHoles = 0;
    std::size_t nStripHoles = 0;
  };

  static constexpr Acts::ProxyAccessor<BrachState> branchStateAccessor =
      Acts::ProxyAccessor<BrachState>(Acts::hashString("MyBranchState"));

  mutable std::atomic<std::size_t> m_nStoppedBranches{0};

  explicit BranchStopper(const TrackFindingAlgorithm::Config& config)
      : m_cfg(config) {}

  BranchStopperResult operator()(
      const TrackContainer::TrackProxy& track,
      const TrackContainer::TrackStateProxy& trackState) const {
    if (!m_cfg.trackSelectorCfg.has_value()) {
      return BranchStopperResult::Continue;
    }

    const Acts::TrackSelector::Config* singleConfig = std::visit(
        [&](const auto& config) -> const Acts::TrackSelector::Config* {
          using T = std::decay_t<decltype(config)>;
          if constexpr (std::is_same_v<T, Acts::TrackSelector::Config>) {
            return &config;
          } else if constexpr (std::is_same_v<
                                   T, Acts::TrackSelector::EtaBinnedConfig>) {
            double theta = trackState.parameters()[Acts::eBoundTheta];
            double eta = -std::log(std::tan(0.5 * theta));
            return config.hasCuts(eta) ? &config.getCuts(eta) : nullptr;
          }
        },
        *m_cfg.trackSelectorCfg);

    if (singleConfig == nullptr) {
      ++m_nStoppedBranches;
      return BranchStopperResult::StopAndDrop;
    }

    bool tooManyHolesPS = false;
    if (!(m_cfg.pixelVolumes.empty() && m_cfg.stripVolumes.empty())) {
      auto& branchState = branchStateAccessor(track);
      // count both holes and outliers as holes for pixel/strip counts
      if (trackState.typeFlags().test(Acts::TrackStateFlag::HoleFlag) ||
          trackState.typeFlags().test(Acts::TrackStateFlag::OutlierFlag)) {
        if (m_cfg.pixelVolumes.count(
                trackState.referenceSurface().geometryId().volume()) >= 1) {
          ++branchState.nPixelHoles;
        } else if (m_cfg.stripVolumes.count(
                       trackState.referenceSurface().geometryId().volume()) >=
                   1) {
          ++branchState.nStripHoles;
        }
      }
      tooManyHolesPS = branchState.nPixelHoles > m_cfg.maxPixelHoles ||
                       branchState.nStripHoles > m_cfg.maxStripHoles;
    }

    bool enoughMeasurements =
        track.nMeasurements() >= singleConfig->minMeasurements;
    bool tooManyHoles =
        track.nHoles() > singleConfig->maxHoles || tooManyHolesPS;
    bool tooManyOutliers = track.nOutliers() > singleConfig->maxOutliers;
    bool tooManyHolesAndOutliers = (track.nHoles() + track.nOutliers()) >
                                   singleConfig->maxHolesAndOutliers;

    if (tooManyHoles || tooManyOutliers || tooManyHolesAndOutliers) {
      ++m_nStoppedBranches;
      return enoughMeasurements ? BranchStopperResult::StopAndKeep
                                : BranchStopperResult::StopAndDrop;
    }

    return BranchStopperResult::Continue;
  }

 private:
  const TrackFindingAlgorithm::Config& m_cfg;
};

}  // namespace

TrackFindingAlgorithm::TrackFindingAlgorithm(Config config,
                                             Acts::Logging::Level level)
    : IAlgorithm("TrackFindingAlgorithm", level), m_cfg(std::move(config)) {
  if (m_cfg.inputMeasurements.empty()) {
    throw std::invalid_argument("Missing measurements input collection");
  }
  if (m_cfg.inputSourceLinks.empty()) {
    throw std::invalid_argument("Missing source links input collection");
  }
  if (m_cfg.inputInitialTrackParameters.empty()) {
    throw std::invalid_argument(
        "Missing initial track parameters input collection");
  }
  if (m_cfg.outputTracks.empty()) {
    throw std::invalid_argument("Missing tracks output collection");
  }

  if (m_cfg.seedDeduplication && m_cfg.inputSeeds.empty()) {
    throw std::invalid_argument(
        "Missing seeds input collection. This is "
        "required for seed deduplication.");
  }
  if (m_cfg.stayOnSeed && m_cfg.inputSeeds.empty()) {
    throw std::invalid_argument(
        "Missing seeds input collection. This is "
        "required for staying on seed.");
  }

  if (m_cfg.trackSelectorCfg.has_value()) {
    m_trackSelector = std::visit(
        [](const auto& cfg) -> std::optional<Acts::TrackSelector> {
          return {cfg};
        },
        m_cfg.trackSelectorCfg.value());
  }

  m_inputMeasurements.initialize(m_cfg.inputMeasurements);
  m_inputSourceLinks.initialize(m_cfg.inputSourceLinks);
  m_inputInitialTrackParameters.initialize(m_cfg.inputInitialTrackParameters);
  m_inputSeeds.maybeInitialize(m_cfg.inputSeeds);
  m_outputTracks.initialize(m_cfg.outputTracks);
}

ProcessCode TrackFindingAlgorithm::execute(const AlgorithmContext& ctx) const {
  // Read input data
  const auto& measurements = m_inputMeasurements(ctx);
  const auto& sourceLinks = m_inputSourceLinks(ctx);
  const auto& initialParameters = m_inputInitialTrackParameters(ctx);
  const SimSeedContainer* seeds = nullptr;

  if (m_inputSeeds.isInitialized()) {
    seeds = &m_inputSeeds(ctx);

    if (initialParameters.size() != seeds->size()) {
      ACTS_ERROR("Number of initial parameters and seeds do not match. "
                 << initialParameters.size() << " != " << seeds->size());
    }
  }

  // Construct a perigee surface as the target surface
  auto pSurface = Acts::Surface::makeShared<Acts::PerigeeSurface>(
      Acts::Vector3{0., 0., 0.});

  PassThroughCalibrator pcalibrator;
  MeasurementCalibratorAdapter calibrator(pcalibrator, measurements);
  Acts::GainMatrixUpdater kfUpdater;
  MeasurementSelector measSel{
      Acts::MeasurementSelector(m_cfg.measurementSelectorCfg)};

  using Extensions = Acts::CombinatorialKalmanFilterExtensions<TrackContainer>;

  BranchStopper branchStopper(m_cfg);

  Extensions extensions;
  extensions.calibrator.connect<&MeasurementCalibratorAdapter::calibrate>(
      &calibrator);
  extensions.updater.connect<&Acts::GainMatrixUpdater::operator()<
      typename TrackContainer::TrackStateContainerBackend>>(&kfUpdater);
  extensions.measurementSelector.connect<&MeasurementSelector::select>(
      &measSel);
  extensions.branchStopper.connect<&BranchStopper::operator()>(&branchStopper);

  IndexSourceLinkAccessor slAccessor;
  slAccessor.container = &sourceLinks;
  Acts::SourceLinkAccessorDelegate<IndexSourceLinkAccessor::Iterator>
      slAccessorDelegate;
  slAccessorDelegate.connect<&IndexSourceLinkAccessor::range>(&slAccessor);

  Acts::PropagatorPlainOptions firstPropOptions(ctx.geoContext,
                                                ctx.magFieldContext);
  firstPropOptions.maxSteps = m_cfg.maxSteps;
  firstPropOptions.direction = m_cfg.reverseSearch ? Acts::Direction::Backward
                                                   : Acts::Direction::Forward;

  Acts::PropagatorPlainOptions secondPropOptions(ctx.geoContext,
                                                 ctx.magFieldContext);
  secondPropOptions.maxSteps = m_cfg.maxSteps;
  secondPropOptions.direction = firstPropOptions.direction.invert();

  // Set the CombinatorialKalmanFilter options
  TrackFinderOptions firstOptions(ctx.geoContext, ctx.magFieldContext,
                                  ctx.calibContext, slAccessorDelegate,
                                  extensions, firstPropOptions);
  firstOptions.targetSurface = m_cfg.reverseSearch ? pSurface.get() : nullptr;

  TrackFinderOptions secondOptions(ctx.geoContext, ctx.magFieldContext,
                                   ctx.calibContext, slAccessorDelegate,
                                   extensions, secondPropOptions);
  secondOptions.targetSurface = m_cfg.reverseSearch ? nullptr : pSurface.get();
  secondOptions.skipPrePropagationUpdate = true;

  using Extrapolator = Acts::Propagator<Acts::SympyStepper, Acts::Navigator>;
  using ExtrapolatorOptions =
      Extrapolator::template Options<Acts::ActionList<Acts::MaterialInteractor>,
                                     Acts::AbortList<Acts::EndOfWorldReached>>;

  Extrapolator extrapolator(
      Acts::SympyStepper(m_cfg.magneticField),
      Acts::Navigator({m_cfg.trackingGeometry},
                      logger().cloneWithSuffix("Navigator")),
      logger().cloneWithSuffix("Propagator"));

  ExtrapolatorOptions extrapolationOptions(ctx.geoContext, ctx.magFieldContext);

  // Perform the track finding for all initial parameters
  ACTS_DEBUG("Invoke track finding with " << initialParameters.size()
                                          << " seeds.");

  auto trackContainer = std::make_shared<Acts::VectorTrackContainer>();
  auto trackStateContainer = std::make_shared<Acts::VectorMultiTrajectory>();

  auto trackContainerTemp = std::make_shared<Acts::VectorTrackContainer>();
  auto trackStateContainerTemp =
      std::make_shared<Acts::VectorMultiTrajectory>();

  TrackContainer tracks(trackContainer, trackStateContainer);
  TrackContainer tracksTemp(trackContainerTemp, trackStateContainerTemp);

  // Note that not all backends support PODs as column types
  tracks.addColumn<BranchStopper::BrachState>("MyBranchState");
  tracksTemp.addColumn<BranchStopper::BrachState>("MyBranchState");

  tracks.addColumn<unsigned int>("trackGroup");
  tracksTemp.addColumn<unsigned int>("trackGroup");
  Acts::ProxyAccessor<unsigned int> seedNumber("trackGroup");

  unsigned int nSeed = 0;

  // A map indicating whether a seed has been discovered already
  std::unordered_map<SeedIdentifier, bool> discoveredSeeds;

  auto addTrack = [&](const TrackProxy& track) {
    ++m_nFoundTracks;

    // flag seeds which are covered by the track
    visitSeedIdentifiers(track, [&](const SeedIdentifier& seedIdentifier) {
      if (auto it = discoveredSeeds.find(seedIdentifier);
          it != discoveredSeeds.end()) {
        it->second = true;
      }
    });

<<<<<<< HEAD
    // trim the track if requested
    if (m_cfg.trimTracks) {
      Acts::trimTrack(track, true, true, true);
    }
=======
    Acts::calculateTrackQuantities(track);
>>>>>>> f3a5477f

    if (m_trackSelector.has_value() && !m_trackSelector->isValidTrack(track)) {
      return;
    }

    ++m_nSelectedTracks;

    auto destProxy = tracks.makeTrack();
    // make sure we copy track states!
    destProxy.copyFrom(track, true);
  };

  if (seeds != nullptr && m_cfg.seedDeduplication) {
    // Index the seeds for deduplication
    for (const auto& seed : *seeds) {
      SeedIdentifier seedIdentifier = makeSeedIdentifier(seed);
      discoveredSeeds.emplace(seedIdentifier, false);
    }
  }

  for (std::size_t iSeed = 0; iSeed < initialParameters.size(); ++iSeed) {
    m_nTotalSeeds++;

    if (seeds != nullptr) {
      const SimSeed& seed = seeds->at(iSeed);

      if (m_cfg.seedDeduplication) {
        SeedIdentifier seedIdentifier = makeSeedIdentifier(seed);
        // check if the seed has been discovered already
        if (auto it = discoveredSeeds.find(seedIdentifier);
            it != discoveredSeeds.end() && it->second) {
          m_nDeduplicatedSeeds++;
          ACTS_VERBOSE("Skipping seed " << iSeed << " due to deduplication.");
          continue;
        }
      }

      if (m_cfg.stayOnSeed) {
        measSel.setSeed(seed);
      }
    }

    // Clear trackContainerTemp and trackStateContainerTemp
    tracksTemp.clear();

    const Acts::BoundTrackParameters& firstInitialParameters =
        initialParameters.at(iSeed);

    auto firstResult =
        (*m_cfg.findTracks)(firstInitialParameters, firstOptions, tracksTemp);
    nSeed++;

    if (!firstResult.ok()) {
      m_nFailedSeeds++;
      ACTS_WARNING("Track finding failed for seed " << iSeed << " with error"
                                                    << firstResult.error());
      continue;
    }

    auto& firstTracksForSeed = firstResult.value();
    for (auto& firstTrack : firstTracksForSeed) {
      // TODO a copy of the track should not be necessary but is the safest way
      //      with the current EDM
      // TODO a lightweight copy without copying all the track state components
      //      might be a solution
      auto trackCandidate = tracksTemp.makeTrack();
      trackCandidate.copyFrom(firstTrack, true);

      auto firstSmoothingResult =
          Acts::smoothTrack(ctx.geoContext, trackCandidate, logger());
      if (!firstSmoothingResult.ok()) {
        m_nFailedSmoothing++;
        ACTS_ERROR("First smoothing for seed "
                   << iSeed << " and track " << firstTrack.index()
                   << " failed with error " << firstSmoothingResult.error());
        continue;
      }

      // number of second tracks found
      std::size_t nSecond = 0;

      // Set the seed number, this number decrease by 1 since the seed number
      // has already been updated
      seedNumber(trackCandidate) = nSeed - 1;

      auto firstState = *std::next(trackCandidate.trackStatesReversed().begin(),
                                   trackCandidate.nTrackStates() - 1);
      assert(firstState.previous() == Acts::kTrackIndexInvalid);

      if (m_cfg.twoWay) {
        std::optional<Acts::VectorMultiTrajectory::TrackStateProxy>
            firstMeasurement;
        for (auto trackState : trackCandidate.trackStatesReversed()) {
          bool isMeasurement = trackState.typeFlags().test(
              Acts::TrackStateFlag::MeasurementFlag);
          bool isOutlier =
              trackState.typeFlags().test(Acts::TrackStateFlag::OutlierFlag);
          // We are excluding non measurement states and outlier here. Those can
          // decrease resolution because only the smoothing corrected the very
          // first prediction as filtering is not possible.
          if (isMeasurement && !isOutlier) {
            firstMeasurement = trackState;
          }
        }

        if (firstMeasurement.has_value()) {
          Acts::BoundTrackParameters secondInitialParameters =
              trackCandidate.createParametersFromState(*firstMeasurement);

          auto secondResult = (*m_cfg.findTracks)(secondInitialParameters,
                                                  secondOptions, tracksTemp);

          if (!secondResult.ok()) {
            ACTS_WARNING("Second track finding failed for seed "
                         << iSeed << " with error" << secondResult.error());
          } else {
            auto& secondTracksForSeed = secondResult.value();
            for (auto& secondTrack : secondTracksForSeed) {
              // TODO a copy of the track should not be necessary but is the
              //      safest way with the current EDM
              // TODO a lightweight copy without copying all the track state
              //      components might be a solution
              auto secondTrackCopy = tracksTemp.makeTrack();
              secondTrackCopy.copyFrom(secondTrack, true);

              // Note that this is only valid if there are no branches
              // We disallow this by breaking this look after a second track was
              // processed
              secondTrackCopy.reverseTrackStates(true);

              firstState.previous() =
                  secondTrackCopy.outermostTrackState().index();

              trackCandidate.copyFrom(secondTrackCopy, false);

              // finalize the track candidate

              bool doExtrapolate = true;

              if (!m_cfg.reverseSearch) {
                // these parameters are already extrapolated by the CKF and have
                // the optimal resolution. note that we did not smooth all the
                // states.

                // only extrapolate if we did not do it already
                doExtrapolate = !trackCandidate.hasReferenceSurface();
              } else {
                // smooth the full track and extrapolate to the reference

                auto secondSmoothingResult =
                    Acts::smoothTrack(ctx.geoContext, trackCandidate, logger());
                if (!secondSmoothingResult.ok()) {
                  m_nFailedSmoothing++;
                  ACTS_ERROR("Second smoothing for seed "
                             << iSeed << " and track " << secondTrack.index()
                             << " failed with error "
                             << secondSmoothingResult.error());
                  continue;
                }

                trackCandidate.reverseTrackStates(true);
              }

              if (doExtrapolate) {
                auto secondExtrapolationResult =
                    Acts::extrapolateTrackToReferenceSurface(
                        trackCandidate, *pSurface, extrapolator,
                        extrapolationOptions, m_cfg.extrapolationStrategy,
                        logger());
                if (!secondExtrapolationResult.ok()) {
                  m_nFailedExtrapolation++;
                  ACTS_ERROR("Second extrapolation for seed "
                             << iSeed << " and track " << secondTrack.index()
                             << " failed with error "
                             << secondExtrapolationResult.error());
                  continue;
                }
              }

              addTrack(trackCandidate);

              ++nSecond;
            }
          }
        }
      }

      // if no second track was found, we will use only the first track
      if (nSecond == 0) {
        // restore the track to the original state
        trackCandidate.copyFrom(firstTrack, false);
        firstState.previous() = Acts::kTrackIndexInvalid;

        auto firstExtrapolationResult =
            Acts::extrapolateTrackToReferenceSurface(
                trackCandidate, *pSurface, extrapolator, extrapolationOptions,
                m_cfg.extrapolationStrategy, logger());
        if (!firstExtrapolationResult.ok()) {
          m_nFailedExtrapolation++;
          ACTS_ERROR("Extrapolation for seed "
                     << iSeed << " and track " << firstTrack.index()
                     << " failed with error "
                     << firstExtrapolationResult.error());
          continue;
        }

        addTrack(trackCandidate);
      }
    }
  }

  // Compute shared hits from all the reconstructed tracks
  if (m_cfg.computeSharedHits) {
    computeSharedHits(sourceLinks, tracks);
  }

  ACTS_DEBUG("Finalized track finding with " << tracks.size()
                                             << " track candidates.");

  m_nStoppedBranches += branchStopper.m_nStoppedBranches;

  m_memoryStatistics.local().hist +=
      tracks.trackStateContainer().statistics().hist;

  auto constTrackStateContainer =
      std::make_shared<Acts::ConstVectorMultiTrajectory>(
          std::move(*trackStateContainer));

  auto constTrackContainer = std::make_shared<Acts::ConstVectorTrackContainer>(
      std::move(*trackContainer));

  ConstTrackContainer constTracks{constTrackContainer,
                                  constTrackStateContainer};

  m_outputTracks(ctx, std::move(constTracks));
  return ProcessCode::SUCCESS;
}

ProcessCode TrackFindingAlgorithm::finalize() {
  ACTS_INFO("TrackFindingAlgorithm statistics:");
  ACTS_INFO("- total seeds: " << m_nTotalSeeds);
  ACTS_INFO("- deduplicated seeds: " << m_nDeduplicatedSeeds);
  ACTS_INFO("- failed seeds: " << m_nFailedSeeds);
  ACTS_INFO("- failed smoothing: " << m_nFailedSmoothing);
  ACTS_INFO("- failed extrapolation: " << m_nFailedExtrapolation);
  ACTS_INFO("- failure ratio seeds: " << static_cast<double>(m_nFailedSeeds) /
                                             m_nTotalSeeds);
  ACTS_INFO("- found tracks: " << m_nFoundTracks);
  ACTS_INFO("- selected tracks: " << m_nSelectedTracks);
  ACTS_INFO("- stopped branches: " << m_nStoppedBranches);

  auto memoryStatistics =
      m_memoryStatistics.combine([](const auto& a, const auto& b) {
        Acts::VectorMultiTrajectory::Statistics c;
        c.hist = a.hist + b.hist;
        return c;
      });
  std::stringstream ss;
  memoryStatistics.toStream(ss);
  ACTS_DEBUG("Track State memory statistics (averaged):\n" << ss.str());
  return ProcessCode::SUCCESS;
}

}  // namespace ActsExamples<|MERGE_RESOLUTION|>--- conflicted
+++ resolved
@@ -421,14 +421,11 @@
       }
     });
 
-<<<<<<< HEAD
     // trim the track if requested
     if (m_cfg.trimTracks) {
       Acts::trimTrack(track, true, true, true);
     }
-=======
     Acts::calculateTrackQuantities(track);
->>>>>>> f3a5477f
 
     if (m_trackSelector.has_value() && !m_trackSelector->isValidTrack(track)) {
       return;
