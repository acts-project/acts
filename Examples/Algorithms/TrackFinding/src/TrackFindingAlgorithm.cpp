--- conflicted
+++ resolved
@@ -170,7 +170,6 @@
 
     auto& tracksForSeed = result.value();
     for (auto& track : tracksForSeed) {
-<<<<<<< HEAD
       auto smoothingResult = kfSmoother(
           ctx.geoContext, *trackStateContainerTemp, track.tipIndex(), logger());
 
@@ -217,13 +216,8 @@
       track.covariance() = endParameters.covariance().value();
       track.setReferenceSurface(
           endParameters.referenceSurface().getSharedPtr());
-      seedNumber(track) = nSeed;
-
-=======
-      // Set the seed number, this number decrease by 1 since the seed number
-      // has already been updated
       seedNumber(track) = nSeed - 1;
->>>>>>> 51828bd9
+
       if (!m_trackSelector.has_value() ||
           m_trackSelector->isValidTrack(track)) {
         auto destProxy = tracks.getTrack(tracks.addTrack());
