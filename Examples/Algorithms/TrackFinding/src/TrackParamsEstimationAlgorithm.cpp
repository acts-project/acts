--- conflicted
+++ resolved
@@ -143,20 +143,14 @@
       continue;
     } else {
       const auto& params = optParams.value();
-<<<<<<< HEAD
       trackParameters.emplace_back(surface->getSharedPtr(), params,
                                    m_covariance, m_cfg.particleHypothesis);
-=======
-      double charge = std::copysign(1, params[Acts::eBoundQOverP]);
-      trackParameters.emplace_back(surface->getSharedPtr(), params, charge,
-                                   m_covariance);
       if (outputSeeds) {
         outputSeeds->push_back(seed);
       }
       if (outputTracks && inputTracks != nullptr) {
         outputTracks->push_back(inputTracks->at(iseed));
       }
->>>>>>> af4ad67c
     }
   }
 
