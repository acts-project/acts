--- conflicted
+++ resolved
@@ -95,20 +95,9 @@
     spacePointsOnTrack.reserve(protoTrack.size());
     // Loop over the hit index on the proto track to find the space points
     for (const auto& hitIndex : protoTrack) {
-<<<<<<< HEAD
-      auto it = std::find_if(
-          spacePoints.begin(), spacePoints.end(),
-          [&](const SimSpacePoint& spacePoint) {
-            return (spacePoint.measurementIndices().size() > 0 and
-                    spacePoint.measurementIndices()[0] == hitIndex);
-          });
-      if (it != spacePoints.end()) {
-        spacePointsOnTrack.push_back(&(*it));
-=======
       auto it = spMap.find(hitIndex);
       if (it != spMap.end()) {
         spacePointsOnTrack.push_back(it->second);
->>>>>>> b3df2b99
       }
     }
     // At least three space points are required
