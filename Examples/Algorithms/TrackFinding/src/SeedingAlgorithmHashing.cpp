// This file is part of the ACTS project.
//
// Copyright (C) 2016 CERN for the benefit of the ACTS project
//
// This Source Code Form is subject to the terms of the Mozilla Public
// License, v. 2.0. If a copy of the MPL was not distributed with this
// file, You can obtain one at https://mozilla.org/MPL/2.0/.

#include "ActsExamples/TrackFinding/SeedingAlgorithmHashing.hpp"

#include "Acts/Definitions/Algebra.hpp"
#include "Acts/EventData/Seed.hpp"
#include "Acts/Plugins/Hashing/HashingAlgorithm.hpp"
#include "Acts/Plugins/Hashing/HashingTraining.hpp"
#include "Acts/Seeding/BinnedGroup.hpp"
#include "Acts/Seeding/SeedFilter.hpp"
#include "Acts/Seeding/SeedFinder.hpp"
#include "Acts/Seeding/detail/CylindricalSpacePointGrid.hpp"
#include "Acts/Utilities/Delegate.hpp"
#include "Acts/Utilities/GridBinFinder.hpp"
#include "ActsExamples/EventData/SimSeed.hpp"

#include <cmath>
#include <csignal>

namespace ActsExamples {

SeedingAlgorithmHashing::SeedingAlgorithmHashing(
    SeedingAlgorithmHashing::Config cfg, Acts::Logging::Level lvl)
    : IAlgorithm("SeedingAlgorithmHashing", lvl), m_cfg(std::move(cfg)) {
  using SpacePointProxy_type = typename Acts::SpacePointContainer<
      SpacePointContainer<std::vector<const SimSpacePoint*>>,
      Acts::detail::RefHolder>::SpacePointProxyType;

  // Seed Finder config requires Seed Filter object before conversion to
  // internal units
  m_cfg.seedFinderConfig.seedFilter =
      std::make_unique<Acts::SeedFilter<SpacePointProxy_type>>(
          m_cfg.seedFilterConfig);

  m_cfg.seedFinderConfig = m_cfg.seedFinderConfig.calculateDerivedQuantities();
  m_cfg.seedFinderOptions = m_cfg.seedFinderOptions.calculateDerivedQuantities(
      m_cfg.seedFinderConfig);
  if (m_cfg.inputSpacePoints.empty()) {
    throw std::invalid_argument("Missing space point input collections");
  }

  for (const auto& spName : m_cfg.inputSpacePoints) {
    if (spName.empty()) {
      throw std::invalid_argument("Invalid space point input collection");
    }

    auto& handle = m_inputSpacePoints.emplace_back(
        std::make_unique<ReadDataHandle<SimSpacePointContainer>>(
            this,
            "InputSpacePoints#" + std::to_string(m_inputSpacePoints.size())));
    handle->initialize(spName);
  }
  if (m_cfg.outputSeeds.empty()) {
    throw std::invalid_argument("Missing seeds output collection");
  }

  m_outputSeeds.initialize(m_cfg.outputSeeds);
  m_outputBuckets.initialize(m_cfg.outputBuckets);

  if (m_cfg.gridConfig.rMax != m_cfg.seedFinderConfig.rMax &&
      m_cfg.allowSeparateRMax == false) {
    throw std::invalid_argument(
        "Inconsistent config rMax: using different values in gridConfig and "
        "seedFinderConfig. If values are intentional set allowSeparateRMax to "
        "true");
  }

  if (m_cfg.seedFilterConfig.deltaRMin != m_cfg.seedFinderConfig.deltaRMin) {
    throw std::invalid_argument("Inconsistent config deltaRMin");
  }

  if (m_cfg.gridConfig.deltaRMax != m_cfg.seedFinderConfig.deltaRMax) {
    throw std::invalid_argument("Inconsistent config deltaRMax");
  }

  static_assert(
      std::numeric_limits<
          decltype(m_cfg.seedFinderConfig.deltaRMaxTopSP)>::has_quiet_NaN,
      "Value of deltaRMaxTopSP must support NaN values");

  static_assert(
      std::numeric_limits<
          decltype(m_cfg.seedFinderConfig.deltaRMinTopSP)>::has_quiet_NaN,
      "Value of deltaRMinTopSP must support NaN values");

  static_assert(
      std::numeric_limits<
          decltype(m_cfg.seedFinderConfig.deltaRMaxBottomSP)>::has_quiet_NaN,
      "Value of deltaRMaxBottomSP must support NaN values");

  static_assert(
      std::numeric_limits<
          decltype(m_cfg.seedFinderConfig.deltaRMinBottomSP)>::has_quiet_NaN,
      "Value of deltaRMinBottomSP must support NaN values");

  if (std::isnan(m_cfg.seedFinderConfig.deltaRMaxTopSP)) {
    m_cfg.seedFinderConfig.deltaRMaxTopSP = m_cfg.seedFinderConfig.deltaRMax;
  }

  if (std::isnan(m_cfg.seedFinderConfig.deltaRMinTopSP)) {
    m_cfg.seedFinderConfig.deltaRMinTopSP = m_cfg.seedFinderConfig.deltaRMin;
  }

  if (std::isnan(m_cfg.seedFinderConfig.deltaRMaxBottomSP)) {
    m_cfg.seedFinderConfig.deltaRMaxBottomSP = m_cfg.seedFinderConfig.deltaRMax;
  }

  if (std::isnan(m_cfg.seedFinderConfig.deltaRMinBottomSP)) {
    m_cfg.seedFinderConfig.deltaRMinBottomSP = m_cfg.seedFinderConfig.deltaRMin;
  }

  if (m_cfg.gridConfig.zMin != m_cfg.seedFinderConfig.zMin) {
    throw std::invalid_argument("Inconsistent config zMin");
  }

  if (m_cfg.gridConfig.zMax != m_cfg.seedFinderConfig.zMax) {
    throw std::invalid_argument("Inconsistent config zMax");
  }

  if (m_cfg.seedFilterConfig.maxSeedsPerSpM !=
      m_cfg.seedFinderConfig.maxSeedsPerSpM) {
    throw std::invalid_argument("Inconsistent config maxSeedsPerSpM");
  }

  if (m_cfg.gridConfig.cotThetaMax != m_cfg.seedFinderConfig.cotThetaMax) {
    throw std::invalid_argument("Inconsistent config cotThetaMax");
  }

  if (m_cfg.gridConfig.minPt != m_cfg.seedFinderConfig.minPt) {
    throw std::invalid_argument("Inconsistent config minPt");
  }

  if (m_cfg.gridOptions.bFieldInZ != m_cfg.seedFinderOptions.bFieldInZ) {
    throw std::invalid_argument("Inconsistent config bFieldInZ");
  }

  if (m_cfg.gridConfig.zBinEdges.size() - 1 != m_cfg.zBinNeighborsTop.size() &&
      m_cfg.zBinNeighborsTop.empty() == false) {
    throw std::invalid_argument("Inconsistent config zBinNeighborsTop");
  }

  if (m_cfg.gridConfig.zBinEdges.size() - 1 !=
          m_cfg.zBinNeighborsBottom.size() &&
      m_cfg.zBinNeighborsBottom.empty() == false) {
    throw std::invalid_argument("Inconsistent config zBinNeighborsBottom");
  }

  if (m_cfg.useExtraCuts) {
    // This function will be applied to select space points during grid filling
    m_cfg.seedFinderConfig.spacePointSelector
        .connect<itkFastTrackingSPselect>();

    // This function will be applied to the doublet compatibility selection
    m_cfg.seedFinderConfig.experimentCuts.connect<itkFastTrackingCuts>();
  }

  m_bottomBinFinder = std::make_unique<const Acts::GridBinFinder<3ul>>(
      m_cfg.numPhiNeighbors, m_cfg.zBinNeighborsBottom, 0);
  m_topBinFinder = std::make_unique<const Acts::GridBinFinder<3ul>>(
      m_cfg.numPhiNeighbors, m_cfg.zBinNeighborsTop, 0);

  m_cfg.seedFinderConfig.seedFilter =
      std::make_unique<Acts::SeedFilter<SpacePointProxy_type>>(
          m_cfg.seedFilterConfig);
  m_seedFinder =
      Acts::SeedFinder<SpacePointProxy_type,
                       Acts::CylindricalSpacePointGrid<SpacePointProxy_type>>(
          m_cfg.seedFinderConfig);
  m_hashing = Acts::HashingAlgorithm<const SimSpacePoint*,
                                     std::vector<const SimSpacePoint*>>(
      m_cfg.hashingConfig);
  m_hashingTraining =
      Acts::HashingTrainingAlgorithm<std::vector<const SimSpacePoint*>>(
          m_cfg.hashingTrainingConfig);
}

ProcessCode SeedingAlgorithmHashing::execute(
    const AlgorithmContext& ctx) const {
  ACTS_DEBUG("Start of SeedingAlgorithmHashing execute");
  using SpacePointPtrVector = std::vector<const SimSpacePoint*>;

  // construct the combined input container of space point pointers from all
  // configured input sources.
  // pre-compute the total size required so we only need to allocate once
  std::size_t nSpacePoints = 0;
  for (const auto& isp : m_inputSpacePoints) {
    nSpacePoints += (*isp)(ctx).size();
  }

  SpacePointPtrVector spacePointPtrs;
  spacePointPtrs.reserve(nSpacePoints);
  for (const auto& isp : m_inputSpacePoints) {
    for (const SimSpacePoint& spacePoint : (*isp)(ctx)) {
      // since the event store owns the space
      // points, their pointers should be stable and
      // we do not need to create local copies.
      spacePointPtrs.push_back(&spacePoint);
    }
  }

  // Config
  Acts::SpacePointContainerConfig spConfig;
  spConfig.useDetailedDoubleMeasurementInfo =
      m_cfg.seedFinderConfig.useDetailedDoubleMeasurementInfo;
  // Options
  Acts::SpacePointContainerOptions spOptions;
  spOptions.beamPos = {0., 0.};

  // Hashing Training
  Acts::AnnoyModel annoyModel = m_hashingTraining.execute(spacePointPtrs);
  // Hashing
  static thread_local std::vector<SpacePointPtrVector> bucketsPtrs;
  bucketsPtrs.clear();
  m_hashing.execute(spacePointPtrs, &annoyModel, bucketsPtrs);

  // pre-compute the maximum size required so we only need to allocate once
  // doesn't combine the input containers of space point pointers
  std::size_t maxNSpacePoints = 0;
  std::size_t inSpacePoints = 0;
  for (const SpacePointPtrVector& bucket : bucketsPtrs) {
    inSpacePoints = bucket.size();
    if (inSpacePoints > maxNSpacePoints) {
      maxNSpacePoints = inSpacePoints;
    }
  }

  using value_type = typename Acts::SpacePointContainer<
      SpacePointContainer<std::vector<const SimSpacePoint*>>,
      Acts::detail::RefHolder>::SpacePointProxyType;
  using seed_type = Acts::Seed<value_type>;

  // Create the set with custom comparison function
  static thread_local std::set<SimSeed, SeedComparison<SimSpacePoint>> seedsSet;
  seedsSet.clear();
  static thread_local decltype(m_seedFinder)::SeedingState state;
  state.spacePointMutableData.resize(maxNSpacePoints);

  for (SpacePointPtrVector& bucket : bucketsPtrs) {
    std::set<seed_type, SeedComparison<value_type>> seedsSetForBucket;
    state.spacePointMutableData.clear();
    state.spacePointMutableData.resize(maxNSpacePoints);

    // Prepare interface SpacePoint backend-ACTS
<<<<<<< HEAD
    SpacePointContainer<SpacePointPtrVector> container(bucket);
=======
    SpacePointContainer container(bucket);
>>>>>>> 459a7462
    // Prepare Acts API
    Acts::SpacePointContainer<decltype(container), Acts::detail::RefHolder>
        spContainer(spConfig, spOptions, container);

    // construct the seeding tools
    Acts::CylindricalSpacePointGrid<value_type> grid =
        Acts::CylindricalSpacePointGridCreator::createGrid<value_type>(
            m_cfg.gridConfig, m_cfg.gridOptions);
    Acts::CylindricalSpacePointGridCreator::fillGrid(
        m_cfg.seedFinderConfig, m_cfg.seedFinderOptions, grid,
        spContainer.begin(), spContainer.end());

    // Compute radius Range
    // we rely on the fact the grid is storing the proxies
    // with a sorting in the radius
    float minRange = std::numeric_limits<float>::max();
    float maxRange = std::numeric_limits<float>::lowest();
    for (const auto& coll : grid) {
      if (coll.empty()) {
        continue;
      }
      const auto* firstEl = coll.front();
      const auto* lastEl = coll.back();
      minRange = std::min(firstEl->radius(), minRange);
      maxRange = std::max(lastEl->radius(), maxRange);
    }

    std::array<std::vector<std::size_t>, 3ul> navigation;
    navigation[1ul] = m_cfg.seedFinderConfig.zBinsCustomLooping;

    // groups spacepoints
    auto spacePointsGrouping = Acts::CylindricalBinnedGroup<value_type>(
        std::move(grid), *m_bottomBinFinder, *m_topBinFinder,
        std::move(navigation));

    /// variable middle SP radial region of interest
    const Acts::Range1D<float> rMiddleSPRange(
        minRange + m_cfg.seedFinderConfig.deltaRMiddleMinSPRange,
        maxRange - m_cfg.seedFinderConfig.deltaRMiddleMaxSPRange);

    // this creates seeds of proxy, we need to convert it to seed of space
    // points
    for (const auto [bottom, middle, top] : spacePointsGrouping) {
      m_seedFinder.createSeedsForGroup(
          m_cfg.seedFinderOptions, state, spacePointsGrouping.grid(),
          seedsSetForBucket, bottom, middle, top, rMiddleSPRange);
    }

    // proxies die when the Acts::SpacePointContainer dies, so we need to
    // convert the seeds of space points proxies to seeds of space points
    for (const seed_type& seed : seedsSetForBucket) {
      const std::array<const value_type*, 3>& sps = seed.sp();
      const SimSpacePoint* bottom = sps[0]->externalSpacePoint();
      const SimSpacePoint* middle = sps[1]->externalSpacePoint();
      const SimSpacePoint* top = sps[2]->externalSpacePoint();

      SimSeed toAdd(*bottom, *middle, *top);
      toAdd.setVertexZ(seed.z());
      toAdd.setQuality(seed.seedQuality());

      seedsSet.insert(toAdd);
    }
  }

  // convert the set to a simseed collection
  SimSeedContainer seeds;
  seeds.reserve(seedsSet.size());
  for (const SimSeed& seed : seedsSet) {
    seeds.push_back(seed);
  }

  ACTS_INFO("Created " << seeds.size() << " track seeds from "
                       << spacePointPtrs.size() << " space points");

  m_outputSeeds(ctx, SimSeedContainer{seeds});
  std::vector<SimSpacePointContainer> buckets;
  for (const SpacePointPtrVector& bucket : bucketsPtrs) {
    SimSpacePointContainer bucketSP;
    for (const SimSpacePoint* spacePoint : bucket) {
      bucketSP.push_back(*spacePoint);
    }
    buckets.push_back(bucketSP);
  }
  m_outputBuckets(ctx, std::vector<SimSpacePointContainer>{buckets});

  ACTS_DEBUG("End of SeedingAlgorithmHashing execute");
  return ProcessCode::SUCCESS;
}

}  // namespace ActsExamples<|MERGE_RESOLUTION|>--- conflicted
+++ resolved
@@ -247,11 +247,7 @@
     state.spacePointMutableData.resize(maxNSpacePoints);
 
     // Prepare interface SpacePoint backend-ACTS
-<<<<<<< HEAD
-    SpacePointContainer<SpacePointPtrVector> container(bucket);
-=======
     SpacePointContainer container(bucket);
->>>>>>> 459a7462
     // Prepare Acts API
     Acts::SpacePointContainer<decltype(container), Acts::detail::RefHolder>
         spContainer(spConfig, spOptions, container);
