// This file is part of the Acts project.
//
// Copyright (C) 2022 CERN for the benefit of the Acts project
//
// This Source Code Form is subject to the terms of the Mozilla Public
// License, v. 2.0. If a copy of the MPL was not distributed with this
// file, You can obtain one at http://mozilla.org/MPL/2.0/.

#pragma once

#include "ActsExamples/EventData/IndexSourceLink.hpp"
#include "ActsExamples/EventData/Trajectories.hpp"
#include "ActsExamples/Framework/DataHandle.hpp"
#include "ActsExamples/Framework/IAlgorithm.hpp"

#include <string>
#include <vector>

namespace ActsExamples {

/// Evicts tracks that seem to be duplicated.
///
/// The implementation works as follows:
///  1) Calculate shared hits per track.
///  2) If the maximum shared hits criteria is met, we are done.
///     This is the configurable amount of shared hits we are ok with
///     in our experiment.
///  3) Else, remove the track with the highest relative shared hits (i.e.
///     shared hits / hits).
///  4) Back to square 1.
class AmbiguityResolutionAlgorithm final : public IAlgorithm {
 public:
  struct Config {
    /// Input trajectories collection.
    std::string inputTracks;
    /// Output trajectories collection.
    std::string outputTracks;

    /// Maximum amount of shared hits per track.
    std::uint32_t maximumSharedHits = 1;
    /// Maximum number of iterations
    std::uint32_t maximumIterations = 1000;

    /// Minumum number of measurement to form a track.
    size_t nMeasurementsMin = 7;
  };

  /// Construct the ambiguity resolution algorithm.
  ///
  /// @param cfg is the algorithm configuration
  /// @param lvl is the logging level
  AmbiguityResolutionAlgorithm(Config cfg, Acts::Logging::Level lvl);

  /// Run the ambiguity resolution algorithm.
  ///
  /// @param cxt is the algorithm context with event information
  /// @return a process code indication success or failure
  ProcessCode execute(const AlgorithmContext& ctx) const final;

  /// Const access to the config
  const Config& config() const { return m_cfg; }

 private:
  Config m_cfg;
<<<<<<< HEAD
  ReadDataHandle<ConstTrackContainer> m_inputTracks{this, "InputTracks"};
  WriteDataHandle<ConstTrackContainer> m_outputTracks{this, "OutputTracks"};
=======

  ReadDataHandle<IndexSourceLinkContainer> m_inputSourceLinks{
      this, "InputSourceLinks"};
  ReadDataHandle<TrajectoriesContainer> m_inputTrajectories{
      this, "InputTrajectories"};

  WriteDataHandle<TrajectoriesContainer> m_outputTrajectories{
      this, "OutputTrajectories"};
>>>>>>> 4d1a846b
};

}  // namespace ActsExamples<|MERGE_RESOLUTION|>--- conflicted
+++ resolved
@@ -62,19 +62,8 @@
 
  private:
   Config m_cfg;
-<<<<<<< HEAD
   ReadDataHandle<ConstTrackContainer> m_inputTracks{this, "InputTracks"};
   WriteDataHandle<ConstTrackContainer> m_outputTracks{this, "OutputTracks"};
-=======
-
-  ReadDataHandle<IndexSourceLinkContainer> m_inputSourceLinks{
-      this, "InputSourceLinks"};
-  ReadDataHandle<TrajectoriesContainer> m_inputTrajectories{
-      this, "InputTrajectories"};
-
-  WriteDataHandle<TrajectoriesContainer> m_outputTrajectories{
-      this, "OutputTrajectories"};
->>>>>>> 4d1a846b
 };
 
 }  // namespace ActsExamples