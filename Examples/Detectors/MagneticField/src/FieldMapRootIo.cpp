--- conflicted
+++ resolved
@@ -92,13 +92,8 @@
   }
   Int_t entries = tree->GetEntries();
 
-<<<<<<< HEAD
-  float x, y, z;
-  float Bx, By, Bz;
-=======
   double x = 0, y = 0, z = 0;
   double Bx = 0, By = 0, Bz = 0;
->>>>>>> 4da149cd
 
   tree->SetBranchAddress("x", &x);
   tree->SetBranchAddress("y", &y);
