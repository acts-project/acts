--- conflicted
+++ resolved
@@ -26,12 +26,9 @@
 class TrackingGeometry;
 class IMaterialDecorator;
 class DD4hepFieldAdapter;
-<<<<<<< HEAD
-=======
 namespace Experimental {
 class Detector;
 }  // namespace Experimental
->>>>>>> ed4761a3
 }  // namespace Acts
 
 namespace ActsExamples {
