#pragma once

#include <memory>
#include <string>

// DD4hep
#include "Acts/Digitization/CartesianSegmentation.hpp"
#include "Acts/Digitization/DigitizationModule.hpp"

#include "DD4hep/DetFactoryHelper.h"
#include "DD4hep/Detector.h"
#include "DD4hep/Objects.h"
#include "DD4hep/Segmentations.h"
#include "DDSegmentation/BitField64.h"
#include "DDSegmentation/CartesianGridXY.h"
#include "DDSegmentation/CartesianGridXYZ.h"
#include "DDSegmentation/PolarGridRPhi.h"
#include "XML/XMLDetector.h"
#include "XML/XMLElements.h"

namespace Acts {
class DigitizationModule;
}  // namespace Acts

/** Given a xml element with several daughters with the same name, e.g.
 <detector> <layer name="1" /> <layer name="2"> </detector>
 this method returns the first daughter of type nodeName whose attribute has a
 given value
 e.g. returns <layer name="2"/> when called with (detector, "layer", "name",
 "1") */
namespace det {
namespace utils {

/// Global method to build an Acts::DigitizationModule with rectangular
/// segmentation.
/// @note This function should be used in order to create the input
/// needed for construction with
/// Acts::ActsExtension(std::shared_ptr<const DigitizationModule>)
/// @param halflengthX The half length in x of the detector module
/// @param halflengthZ The half length in z of the detector module
/// @param thickness The thickness of the detector module
/// @param segmentation the DD4hep segmentation
std::shared_ptr<const Acts::DigitizationModule> rectangleDigiModuleXZ(
    double halflengthX, double halflengthZ, double thickness,
    const dd4hep::Segmentation& segmentation);

/// Global method to build an Acts::DigitizationModule with rectangular
/// segmentation.
/// @note This function should be used in order to create the input
/// needed for construction with
/// Acts::ActsExtension(std::shared_ptr<const DigitizationModule>)
/// @param halflengthX The half length in x of the detector module
/// @param halflengthZ The half length in z of the detector module
/// @param thickness The thickness of the detector module
/// @param gridSizeX The grid size in x
/// @param gridSizeY The grid size in y
std::shared_ptr<const Acts::DigitizationModule> rectangleDigiModuleXZ(
    double halflengthX, double halflengthZ, double thickness, double gridSizeX,
    double gridSizeZ);

/// Global method to build an Acts::DigitizationModule with trapezoidal
/// segmentation.
/// @note This function should be used in order to create the input
/// needed for construction with
/// Acts::ActsExtension(std::shared_ptr<const DigitizationModule>)
/// @param minHalflengthX The half length in x of the detector module on the
/// negative side of z
/// @param maxHalflengthX The half length in x of the detector module on the
/// positive side of z
/// @param halflengthZ The half length in z of the detector module
/// @param thickness The thickness of the detector module
/// @param segmentation the DD4hep segmentation
std::shared_ptr<const Acts::DigitizationModule> trapezoidalDigiModuleXZ(
    double minHalflengthX, double maxHalflengthX, double halflengthZ,
    double thickness, const dd4hep::Segmentation& segmentation);

/// Global method to build an Acts::DigitizationModule with trapezoidal
/// segmentation.
/// @note This function should be used in order to create the input
/// needed for construction with
/// Acts::ActsExtension(std::shared_ptr<const DigitizationModule>)
/// @param minHalflengthX The half length in x of the detector module on the
/// negative side of z
/// @param maxHalflengthX The half length in x of the detector module on the
/// positive side of z
/// @param halflengthZ The half length in z of the detector module
/// @param thickness The thickness of the detector module
/// @param gridSizeX The grid size in x
/// @param gridSizeY The grid size in y
std::shared_ptr<const Acts::DigitizationModule> trapezoidalDigiModuleXZ(
    double minHalflengthX, double maxHalflengthX, double halflengthZ,
    double thickness, double gridSizeX, double gridSizeZ);

<<<<<<< HEAD
  /// @brief Retrieves the node component from a mother by the string names
  /// @param mother The Handle to the mother volume
  /// @param nodeName The name of the note
  /// @param attrName The name of the Attribute
  /// @param attrValue The attribute value
  dd4hep::xml::Component
  getNodeByStrAttr(const dd4hep::xml::Handle_t& mother,
                   const std::string&           nodeName,
                   const std::string&           attrName,
                   const std::string&           attrValue);
=======
/// @brief Retrieves the node component from a mother by the string names
/// @param mother The Handle to the mother volume
/// @param nodeName The name of the note
/// @param attrName The name of the Atribute
/// @param attrValue The attribute value
dd4hep::xml::Component getNodeByStrAttr(const dd4hep::xml::Handle_t& mother,
                                        const std::string& nodeName,
                                        const std::string& attrName,
                                        const std::string& attrValue);
>>>>>>> 928faa16

/// try to get attribute with double value, return defaultValue if attribute
/// not found
double getAttrValueWithFallback(const dd4hep::xml::Component& node,
                                const std::string& attrName,
                                const double& defaultValue);
}  // namespace utils
}  // namespace det<|MERGE_RESOLUTION|>--- conflicted
+++ resolved
@@ -91,18 +91,6 @@
     double minHalflengthX, double maxHalflengthX, double halflengthZ,
     double thickness, double gridSizeX, double gridSizeZ);
 
-<<<<<<< HEAD
-  /// @brief Retrieves the node component from a mother by the string names
-  /// @param mother The Handle to the mother volume
-  /// @param nodeName The name of the note
-  /// @param attrName The name of the Attribute
-  /// @param attrValue The attribute value
-  dd4hep::xml::Component
-  getNodeByStrAttr(const dd4hep::xml::Handle_t& mother,
-                   const std::string&           nodeName,
-                   const std::string&           attrName,
-                   const std::string&           attrValue);
-=======
 /// @brief Retrieves the node component from a mother by the string names
 /// @param mother The Handle to the mother volume
 /// @param nodeName The name of the note
@@ -112,7 +100,6 @@
                                         const std::string& nodeName,
                                         const std::string& attrName,
                                         const std::string& attrValue);
->>>>>>> 928faa16
 
 /// try to get attribute with double value, return defaultValue if attribute
 /// not found
