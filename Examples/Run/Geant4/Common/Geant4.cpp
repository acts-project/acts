--- conflicted
+++ resolved
@@ -68,12 +68,8 @@
   Geant4Simulation::Config g4Cfg;
 
   g4Cfg.runManager = runManager;
-<<<<<<< HEAD
-  g4Cfg.randomNumbers = std::make_shared<ActsExamples::RandomNumbers>(ActsExamples::RandomNumbers::Config{seed));
-=======
   g4Cfg.randomNumbers = std::make_shared<ActsExamples::RandomNumbers>(
       ActsExamples::RandomNumbers::Config{seed});
->>>>>>> 3e0962ad
 
   // Read the particle from the generator
   SimParticleTranslation::Config g4PrCfg;
