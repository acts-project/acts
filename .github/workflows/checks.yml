--- conflicted
+++ resolved
@@ -10,11 +10,7 @@
 jobs:
   format:
     runs-on: ubuntu-latest
-<<<<<<< HEAD
-    container: ghcr.io/acts-project/format10:v27
-=======
-    container: ghcr.io/acts-project/format10:v26
->>>>>>> 0955220f
+    container: ghcr.io/acts-project/format10:v28
     steps:
       - uses: actions/checkout@v3
       - name: Check
