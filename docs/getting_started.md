--- conflicted
+++ resolved
@@ -277,11 +277,8 @@
 | ACTS_EXATRKX_ENABLE_ONNX            | Build the Onnx backend for the exatrkx<br>plugin<br> type: `bool`, default: `OFF`                                                                                                                                                  |
 | ACTS_EXATRKX_ENABLE_TORCH           | Build the torchscript backend for the<br>exatrkx plugin<br> type: `bool`, default: `ON`                                                                                                                                            |
 | ACTS_EXATRKX_ENABLE_CUDA            | Enable CUDA for the exatrkx plugin<br> type: `bool`, default: `OFF`                                                                                                                                                                |
-<<<<<<< HEAD
 | ACTS_EXATRKX_ENABLE_MODULEMAP       | Enable Module-Map-based graph<br>construction<br> type: `bool`, default: `OFF`                                                                                                                                                     |
-=======
 | ACTS_EXATRKX_ENABLE_TENSORRT        | Enable the native TensorRT inference<br>modules<br> type: `bool`, default: `OFF`                                                                                                                                                   |
->>>>>>> 7ac6824e
 | ACTS_BUILD_PLUGIN_JSON              | Build json plugin<br> type: `bool`, default: `OFF`                                                                                                                                                                                 |
 | ACTS_BUILD_PLUGIN_LEGACY            | Build legacy plugin<br> type: `bool`, default: `OFF`                                                                                                                                                                               |
 | ACTS_BUILD_PLUGIN_ONNX              | Build ONNX plugin<br> type: `bool`, default: `OFF`                                                                                                                                                                                 |
