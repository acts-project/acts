--- conflicted
+++ resolved
@@ -42,12 +42,9 @@
 -   [ROOT](https://root.cern.ch) >= 6.20 for the TGeo plugin and the examples
 -   [Sphinx](https://www.sphinx-doc.org) >= 2.0 with [Breathe](https://breathe.readthedocs.io/en/latest/), [Exhale](https://exhale.readthedocs.io/en/latest/), and [recommonmark](https://recommonmark.readthedocs.io/en/latest/index.html) extensions for the documentation
 -   [SYCL](https://www.khronos.org/sycl/) for the SYCL plugin
-<<<<<<< HEAD
 -   [cugraph](https://github.com/rapidsai/cugraph) for the Exa.TrkX plugin
 -   [libtorch](https://pytorch.org/cppdocs/installing.html) for the Exa.TrkX plugin
-=======
 -   [Pybind11](https://github.com/pybind/pybind11) for the Python bindings of the examples
->>>>>>> c9a5b530
 
 There are some additional dependencies that are automatically provided as part of
 the build system.
