--- conflicted
+++ resolved
@@ -62,7 +62,6 @@
 
 To be able to handle this with the Kalman filter mechanics, this distribution is approximated by a gaussian mixture as well (see {numref}`figBetheHeitler`). The GSF Algorithm works then as follows (see also {numref}`figGsf`)
 
-<<<<<<< HEAD
 * On a surface with material, the Bethe-Heitler energy-loss distribution is approximated with a fixed number of gaussian components for each component. Since this way the number of components would grow exponentially with each material interaction, components that are close in terms of their *Kullback–Leibler divergence* are merged to limit the computational cost.
 * On a measurement surface, for each component a Kalman update is performed. Afterwards, the component weights are corrected according to each components compatibility with the measurement.
 
@@ -79,10 +78,6 @@
 
 The GSF is implemented in the class {class}`Acts::Experimental::GaussianSumFitter`. The interface of its `fit(...)`-functions is very similar to the one of the {class}`Acts::KalmanFitter` (one for the standard {class}`Acts::Navigator` and one for the {class}`Acts::DirectNavigator` that takes an additional `std::vector<const Acts::Surface *>` as an argument):
 
-=======
-The GSF is implemented in the class {class}`Acts::Experimental::GaussianSumFitter`. The interface of its `fit(...)`-functions is very similar to the one of the {class}`Acts::KalmanFitter` (one for the standard {class}`Acts::Navigator` and one for the {class}`Acts::DirectNavigator` that takes an additional `std::vector<const Acts::Surface *>` as an argument):
-
->>>>>>> f6f0e1fb
 ```{doxygenstruct} Acts::Experimental::GaussianSumFitter
 ---
 members: fit
@@ -98,15 +93,9 @@
 
 ### Customising the Bethe-Heitler approximation
 
-<<<<<<< HEAD
 The GSF needs an approximation of the Bethe-Heitler distribution as a Gaussian mixture on each material interaction (see above). This task is delegated to a separate class, that can be provided by a template parameter to {class}`Acts::Experimental::GaussianSumFitter`, so in principle it can be implemented in different ways.
 
 However, ACTS ships with the class {class}`Acts::Experimental::AtlasBetheHeitlerApprox` that implements the ATLAS strategy for this: To be able to evaluate the approximation of the Bethe-Heitler distribution for different materials and thicknesses, the individual Gaussian components (weight, mean, variance of the ratio $E_f/E_i$) are parametrised as polynomials in $x/x_0$. This class can load files in the ATLAS format that can be found [here](https://gitlab.cern.ch/atlas/athena/-/tree/master/Tracking/TrkFitter/TrkGaussianSumFilter/Data). There is also a default parameterisation provided in the code so no files need to be loaded.
-=======
-This approximation of the Bethe-Heitler distribution is described in {class}`Acts::detail::BetheHeitlerApprox`. The class is templated on the number of components and the degree of the polynomial, and is designed to be used with the [parameterization files from ATLAS](https://gitlab.cern.ch/atlas/athena/-/tree/master/Tracking/TrkFitter/TrkGaussianSumFilter/Data). However, in principle the GSF could be constructed with custom classes with the same interface as {class}`Acts::detail::BetheHeitlerApprox`.
-
-For small $x/x_0$ the {class}`Acts::detail::BetheHeitlerApprox` only returns a one-component mixture or no change at all. When loading a custom parametrization, it is possible to specify different parameterizations for high and for low $x/x_0$. The thresholds are currently not configurable.
->>>>>>> f6f0e1fb
 
 ### Further reading
 * *Thomas Atkinson*, Electron reconstruction with the ATLAS inner detector, 2006, see [here](https://cds.cern.ch/record/1448253)
