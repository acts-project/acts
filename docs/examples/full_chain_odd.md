# Walkthrough of the OpenDataDetector full chain example

The OpenDataDatector (ODD) is fictitious silicon detector which resides in its own repository on [GitLab](https://gitlab.cern.ch/acts/OpenDataDetector). It is used for testing and as a performance baseline in Acts.

Our full chain ODD example is written in Python and can be found [here](https://github.com/acts-project/acts/blob/main/Examples/Scripts/Python/full_chain_odd.py).

The first step is to load the ODD detector description and to construct the detector. `getOpenDataDetectorDirectory` gives us the ODD folder within the `thirdparty` directory in Acts. We load our prefered material map and provide it to the detector construction `getOpenDataDetector`.

```python
oddDir = getOpenDataDetectorDirectory()

oddMaterialMap = oddDir / "data/odd-material-maps.root"
oddMaterialDeco = acts.IMaterialDecorator.fromFile(oddMaterialMap)

detector, trackingGeometry, decorators = getOpenDataDetector(
    getOpenDataDetectorDirectory(),
    mdecorator=oddMaterialDeco,
)
```

In our simple example we assume a homogenous magnetic field along the beam axis with 2 T. The magnetic field is passed to all the different algorithms in our simulation and the reconstruction pipeline.

```python
field = acts.ConstantBField(acts.Vector3(0.0, 0.0, 2.0 * u.T))
```

The simulation step involves random processes and in order to get the same results across different executions we provide our prefered random number generator with an arbitrary seed.

```python
rnd = acts.examples.RandomNumbers(seed=42)
```

All simulation and reconstruction pipelines in Acts begin with a `Sequencer`. It controls the execution of the different algorithms in the chain. We provide the number of events, the threads we want to utilize (-1 means all) and the desired log level.

```python
s = acts.examples.Sequencer(events=100, numThreads=-1, logLevel=acts.logging.INFO)
```

Our first simulation step is the particle gun. It spawns particles and their initial parameters, like position and momentum, inside our detecor.

In our simple example we generate a single muon with random charge (e.g. muon or anti-muon) with 1-10 GeV with uniform pseudorapidity from -3 to 3.

Relativistic muons are hardly deflected in the detector and will keep most of their energy which makes them almost ideal for track reconstruction.

```python
addParticleGun(
    s,
    MomentumConfig(1.0 * u.GeV, 10.0 * u.GeV, True),
    EtaConfig(-3.0, 3.0, True),
    ParticleConfig(1, acts.PdgParticle.eMuon, True),
    rnd=rnd,
)
```

These newly created particles now need to be propagated through our detector. Fatras will do this for us if we provide it the detector geometry and the magnetic field.

Learn more about Fatras [here](/fatras/fatras).

```python
addFatras(
    s,
    trackingGeometry,
    field,
    outputDirRoot=outputDir,
    rnd=rnd,
)
```

The last step in the simulation is the digitization. Here we simulate the readout of the detector after a charged particle interacted with active detector material.

In the simplest case we use a gaussian smearing of the true hit and displace it slightly.

```python
oddDigiConfig = oddDir / "config/odd-digi-smearing-config.json"

addDigitization(
    s,
    trackingGeometry,
    field,
    digiConfigFile=oddDigiConfig,
    outputDirRoot=outputDir,
    rnd=rnd,
)
```

With the last step we completed the simulation and switch the focus to the actual topic: reconstruction.

The first step in our reconstruction is the track seeding. Here we try to find tracks and estimate their parameters.

<<<<<<< HEAD
```
=======
TODO why do we need a config here?

```python
>>>>>>> 636b0009
oddSeedingSel = oddDir / "config/odd-seeding-config.json"

addSeeding(
    s,
    trackingGeometry,
    field,
    geoSelectionConfigFile=oddSeedingSel,
    outputDirRoot=outputDir,
)
```

The Combinatorial Kalman Filter (CKF) will use the seeds to propagate the trajectory forward and backward in time with the idea to find more measurements along the way. It combines (i.e. smoothes) these measurements and outputs reconstructed tracks which include smoothed track parameters for each measurement.

```python
addCKFTracks(
    s,
    trackingGeometry,
    field,
    CKFPerformanceConfig(ptMin=400.0 * u.MeV, nMeasurementsMin=6),
    outputDirRoot=outputDir,
)
```

Our very last step in the reconstruction is the vertexing. In this step we try to find the origin of our tracks which are usually in the beam pipe at center of our detector.

```python
addVertexFitting(
    s,
    field,
    vertexFinder=VertexFinder.AMVF,
    outputDirRoot=outputDir,
)
```<|MERGE_RESOLUTION|>--- conflicted
+++ resolved
@@ -87,13 +87,7 @@
 
 The first step in our reconstruction is the track seeding. Here we try to find tracks and estimate their parameters.
 
-<<<<<<< HEAD
-```
-=======
-TODO why do we need a config here?
-
 ```python
->>>>>>> 636b0009
 oddSeedingSel = oddDir / "config/odd-seeding-config.json"
 
 addSeeding(
