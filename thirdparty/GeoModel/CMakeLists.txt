# This file is part of the Acts project.
#
# Copyright (C) 2024 CERN for the benefit of the Acts project
#
# This Source Code Form is subject to the terms of the Mozilla Public
# License, v. 2.0. If a copy of the MPL was not distributed with this
# file, You can obtain one at http://mozilla.org/MPL/2.0/.

# CMake include(s).
cmake_minimum_required( VERSION 3.11 )
include( FetchContent )

# Tell the user what's happening.
message( STATUS "Building GeoModel as part of the ACTS project" )

set( GEOMODEL_VERSION "${_acts_geomodel_version}")

set( GEOMODEL_SETUP_JSON OFF CACHE BOOL "Skip setting up json completely" )

set ( GEOMODEL_BUILD_GEOMODELG4 "${ACTS_BUILD_PLUGIN_GEANT4}" CACHE BOOL "Build the Geant4 plugin" )

# Declare where to get geomodel from.
<<<<<<< HEAD
FetchContent_Declare( geomodel ${ACTS_GEOMODEL_SOURCE}
                      PATCH_COMMAND git am ${CMAKE_CURRENT_SOURCE_DIR}/0001-Add-option-to-skip-setting-up-json-completely.patch
=======
FetchContent_Declare( geomodel ${ACTS_GEOMODEL_SOURCE} 
    PATCH_COMMAND git am ${CMAKE_CURRENT_SOURCE_DIR}/0001-Add-option-to-skip-setting-up-json-completely.patch
>>>>>>> 80a03ea5
)

# Now set up its build.
FetchContent_MakeAvailable( geomodel )<|MERGE_RESOLUTION|>--- conflicted
+++ resolved
@@ -15,19 +15,13 @@
 
 set( GEOMODEL_VERSION "${_acts_geomodel_version}")
 
-set( GEOMODEL_SETUP_JSON OFF CACHE BOOL "Skip setting up json completely" )
+set(GEOMODEL_SETUP_JSON OFF CACHE BOOL "Skip setting up json completely" )
 
-set ( GEOMODEL_BUILD_GEOMODELG4 "${ACTS_BUILD_PLUGIN_GEANT4}" CACHE BOOL "Build the Geant4 plugin" )
+set(GEOMODEL_BUILD_GEOMODELG4 "${ACTS_BUILD_PLUGIN_GEANT4}" CACHE BOOL "Build the Geant4 plugin" )
 
 # Declare where to get geomodel from.
-<<<<<<< HEAD
-FetchContent_Declare( geomodel ${ACTS_GEOMODEL_SOURCE}
-                      PATCH_COMMAND git am ${CMAKE_CURRENT_SOURCE_DIR}/0001-Add-option-to-skip-setting-up-json-completely.patch
-=======
 FetchContent_Declare( geomodel ${ACTS_GEOMODEL_SOURCE} 
     PATCH_COMMAND git am ${CMAKE_CURRENT_SOURCE_DIR}/0001-Add-option-to-skip-setting-up-json-completely.patch
->>>>>>> 80a03ea5
-)
 
 # Now set up its build.
 FetchContent_MakeAvailable( geomodel )