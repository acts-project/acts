# This file is part of the Acts project.
#
# Copyright (C) 2022 CERN for the benefit of the Acts project
#
# This Source Code Form is subject to the terms of the Mozilla Public
# License, v. 2.0. If a copy of the MPL was not distributed with this
# file, You can obtain one at http://mozilla.org/MPL/2.0/.

cmake_minimum_required(VERSION 3.11)
include(FetchContent)

message(STATUS "Building FRNN as part of the ACTS project")

<<<<<<< HEAD
set(ACTS_FRNN_GIT_REPOSITORY "https://github.com/hrzhao76/FRNN/"
    CACHE STRING "Git repository to take FRNN from")
set(ACTS_FRNN_GIT_TAG "5f8a48b0022300cd2863119f5646a5f31373e0c8"
    CACHE STRING "Version of FRNN to build")

mark_as_advanced(ACTS_FRNN_GIT_REPOSITORY ACTS_FRNN_GIT_TAG)

FetchContent_Declare(frnncontent
    GIT_REPOSITORY "${ACTS_FRNN_GIT_REPOSITORY}"
    GIT_TAG "${ACTS_FRNN_GIT_TAG}" )
=======
# Declare where to get frnncontent from
FetchContent_Declare( frnncontent ${ACTS_FRNN_SOURCE} )
>>>>>>> 92aca1c3

# FRNN does not provide a CMakeLists.txt, so we use a custom one. Because of this,
# we have to implement the populate step manually
FetchContent_GetProperties(frnncontent)
if(NOT frnncontent_POPULATED)
  FetchContent_Populate(frnncontent)
  configure_file(CMakeLists.txt.in "${frnncontent_SOURCE_DIR}/CMakeLists.txt" COPYONLY)
  add_subdirectory(${frnncontent_SOURCE_DIR} ${frnncontent_BINARY_DIR})
endif()

<|MERGE_RESOLUTION|>--- conflicted
+++ resolved
@@ -11,21 +11,8 @@
 
 message(STATUS "Building FRNN as part of the ACTS project")
 
-<<<<<<< HEAD
-set(ACTS_FRNN_GIT_REPOSITORY "https://github.com/hrzhao76/FRNN/"
-    CACHE STRING "Git repository to take FRNN from")
-set(ACTS_FRNN_GIT_TAG "5f8a48b0022300cd2863119f5646a5f31373e0c8"
-    CACHE STRING "Version of FRNN to build")
-
-mark_as_advanced(ACTS_FRNN_GIT_REPOSITORY ACTS_FRNN_GIT_TAG)
-
-FetchContent_Declare(frnncontent
-    GIT_REPOSITORY "${ACTS_FRNN_GIT_REPOSITORY}"
-    GIT_TAG "${ACTS_FRNN_GIT_TAG}" )
-=======
 # Declare where to get frnncontent from
 FetchContent_Declare( frnncontent ${ACTS_FRNN_SOURCE} )
->>>>>>> 92aca1c3
 
 # FRNN does not provide a CMakeLists.txt, so we use a custom one. Because of this,
 # we have to implement the populate step manually
