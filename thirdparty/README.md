# Third party software

This contains software that is usually not available through the system
package manager.

**Note** Only include software here that is either a header-only library or
can be built as a static library. Do not use any of this software as part of
the public interface and only include it in pure implementation files to avoid
issues with missing files after installation.

`nlohmann_json` is exempted from this rule as it is handled specially.

## dfelibs

CMake instructions to build [dfelibs](https://github.com/msmk0/dfelibs).

## nlohmann_json

CMake instructions to build [nlohmann::json](https://github.com/nlohmann/json).

## autodiff

CMake instructions to build  [autodiff](https://github.com/autodiff/autodiff).

## boost 

For convenience, it's possible to use the ACTS build system to build the minimum
required version of [boost](https://www.boost.org/) (currently 1.71.0).  No source is
bundled here, and if requested via "-DACTS_USE_SYSTEM_BOOST=OFF", only the filesystem,
program_options, and test libraries will be built.

Warning: during installation, the built boost libraries will be installed alongside the
ACTS libraries, with a version suffix. This location may be known to the system linker.

## eigen3

For convenience, it's possible to use the ACTS build system to build
the minimum required version of [Eigen](https://eigen.tuxfamily.org)
(currently 3.3.7), with "-DACTS_USE_SYSTEM_EIGEN3=OFF".

## pybind11

<<<<<<< HEAD
[Pybind11](https://github.com/pybind/pybind11) is used to create python bindings for 
the examples. The following files/directories are removed:
-   docs
-   tests
-   .github

## libFRNN

These source files are copied from https://github.com/murnanedaniel/FRNN
and https://github.com/lxxue/prefix_sum and used for the Exa.Trkx Plugin
=======
CMake instructions to build [Pybind11](https://github.com/pybind/pybind11), which is used to create python bindings for the examples.
>>>>>>> c9a5b530
<|MERGE_RESOLUTION|>--- conflicted
+++ resolved
@@ -40,17 +40,9 @@
 
 ## pybind11
 
-<<<<<<< HEAD
-[Pybind11](https://github.com/pybind/pybind11) is used to create python bindings for 
-the examples. The following files/directories are removed:
--   docs
--   tests
--   .github
+CMake instructions to build [Pybind11](https://github.com/pybind/pybind11), which is used to create python bindings for the examples.
 
 ## libFRNN
 
 These source files are copied from https://github.com/murnanedaniel/FRNN
-and https://github.com/lxxue/prefix_sum and used for the Exa.Trkx Plugin
-=======
-CMake instructions to build [Pybind11](https://github.com/pybind/pybind11), which is used to create python bindings for the examples.
->>>>>>> c9a5b530
+and https://github.com/lxxue/prefix_sum and used for the Exa.Trkx Plugin