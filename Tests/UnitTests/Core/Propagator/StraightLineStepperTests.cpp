// This file is part of the ACTS project.
//
// Copyright (C) 2016 CERN for the benefit of the ACTS project
//
// This Source Code Form is subject to the terms of the Mozilla Public
// License, v. 2.0. If a copy of the MPL was not distributed with this
// file, You can obtain one at https://mozilla.org/MPL/2.0/.

#include <boost/test/unit_test.hpp>

#include "Acts/Definitions/Algebra.hpp"
#include "Acts/Definitions/Direction.hpp"
#include "Acts/Definitions/Tolerance.hpp"
#include "Acts/Definitions/TrackParametrization.hpp"
#include "Acts/EventData/GenericBoundTrackParameters.hpp"
#include "Acts/EventData/TrackParameters.hpp"
#include "Acts/EventData/TransformationHelpers.hpp"
#include "Acts/EventData/detail/CorrectedTransformationFreeToBound.hpp"
#include "Acts/Geometry/GeometryContext.hpp"
#include "Acts/MagneticField/MagneticFieldContext.hpp"
#include "Acts/Propagator/ConstrainedStep.hpp"
#include "Acts/Propagator/StraightLineStepper.hpp"
#include "Acts/Surfaces/BoundaryTolerance.hpp"
#include "Acts/Surfaces/CurvilinearSurface.hpp"
#include "Acts/Surfaces/PlaneSurface.hpp"
#include "Acts/Tests/CommonHelpers/FloatComparisons.hpp"
#include "Acts/Utilities/Result.hpp"

#include <limits>
#include <memory>
#include <optional>
#include <string>

using Acts::VectorHelpers::makeVector4;

namespace Acts::Test {

using Covariance = BoundSquareMatrix;

static constexpr auto eps = 2 * std::numeric_limits<double>::epsilon();

/// These tests are aiming to test whether the state setup is working properly
BOOST_AUTO_TEST_CASE(straight_line_stepper_state_test) {
  // Set up some variables
  GeometryContext tgContext = GeometryContext();
  MagneticFieldContext mfContext = MagneticFieldContext();
  double stepSize = 123.;

  Vector3 pos(1., 2., 3.);
  Vector3 dir(4., 5., 6.);
  double time = 7.;
  double absMom = 8.;
  double charge = -1.;

  StraightLineStepper::Options slsOptions(tgContext, mfContext);
  slsOptions.maxStepSize = stepSize;

  // Test charged parameters without covariance matrix
  BoundTrackParameters cp = BoundTrackParameters::makeCurvilinear(
      makeVector4(pos, time), dir, charge / absMom, std::nullopt,
      ParticleHypothesis::pion());

  StraightLineStepper sls;
  StraightLineStepper::State slsState = sls.makeState(slsOptions);
  sls.initialize(slsState, cp);

  // Test the result & compare with the input/test for reasonable members
  BOOST_CHECK_EQUAL(slsState.jacToGlobal, BoundToFreeMatrix::Zero());
  BOOST_CHECK_EQUAL(slsState.jacTransport, FreeMatrix::Identity());
  BOOST_CHECK_EQUAL(slsState.derivative, FreeVector::Zero());
  BOOST_CHECK(!slsState.covTransport);
  BOOST_CHECK_EQUAL(slsState.cov, Covariance::Zero());
  CHECK_CLOSE_OR_SMALL(sls.position(slsState), pos, eps, eps);
  CHECK_CLOSE_OR_SMALL(sls.direction(slsState), dir.normalized(), eps, eps);
  CHECK_CLOSE_REL(sls.absoluteMomentum(slsState), absMom, eps);
  BOOST_CHECK_EQUAL(sls.charge(slsState), charge);
  CHECK_CLOSE_OR_SMALL(sls.time(slsState), time, eps, eps);
  BOOST_CHECK_EQUAL(slsState.pathAccumulated, 0.);
  BOOST_CHECK_EQUAL(slsState.stepSize.value(), stepSize);
  BOOST_CHECK_EQUAL(slsState.previousStepSize, 0.);

  // Test without charge and covariance matrix
<<<<<<< HEAD
  BoundTrackParameters ncp = BoundTrackParameters::makeCurvilinear(
      makeVector4(pos, time), dir, 1 / absMom, std::nullopt,
      ParticleHypothesis::pion0());
  slsState = sls.makeState(slsOptions, ncp);

  // Test with covariance matrix
  Covariance cov = 8. * Covariance::Identity();
  ncp = BoundTrackParameters::makeCurvilinear(makeVector4(pos, time), dir,
                                              1 / absMom, cov,
                                              ParticleHypothesis::pion0());
  slsState = sls.makeState(slsOptions, ncp);
=======
  CurvilinearTrackParameters ncp(makeVector4(pos, time), dir, 1 / absMom,
                                 std::nullopt, ParticleHypothesis::pion0());
  sls.initialize(slsState, ncp);

  // Test with covariance matrix
  Covariance cov = 8. * Covariance::Identity();
  ncp = CurvilinearTrackParameters(makeVector4(pos, time), dir, 1 / absMom, cov,
                                   ParticleHypothesis::pion0());
  sls.initialize(slsState, ncp);
>>>>>>> a26016a8
  BOOST_CHECK_NE(slsState.jacToGlobal, BoundToFreeMatrix::Zero());
  BOOST_CHECK(slsState.covTransport);
  BOOST_CHECK_EQUAL(slsState.cov, cov);
}

/// These tests are aiming to test the functions of the StraightLineStepper
/// The numerical correctness of the stepper is tested in the integration tests
BOOST_AUTO_TEST_CASE(straight_line_stepper_test) {
  // Set up some variables for the state
  GeometryContext tgContext = GeometryContext();
  MagneticFieldContext mfContext = MagneticFieldContext();
  Direction navDir = Direction::Backward();
  double stepSize = 123.;

  // Construct the parameters
  Vector3 pos(1., 2., 3.);
  Vector3 dir = Vector3(4., 5., 6.).normalized();
  double time = 7.;
  double absMom = 8.;
  double charge = -1.;
  Covariance cov = 8. * Covariance::Identity();
  BoundTrackParameters cp = BoundTrackParameters::makeCurvilinear(
      makeVector4(pos, time), dir, charge / absMom, cov,
      ParticleHypothesis::pion());

  StraightLineStepper::Options options(tgContext, mfContext);
  options.maxStepSize = stepSize;

  // Build the stepper and the state
  StraightLineStepper sls;
  StraightLineStepper::State slsState = sls.makeState(options);
  sls.initialize(slsState, cp);

  // Test the getters
  CHECK_CLOSE_ABS(sls.position(slsState), pos, 1e-6);
  CHECK_CLOSE_ABS(sls.direction(slsState), dir, 1e-6);
  CHECK_CLOSE_ABS(sls.absoluteMomentum(slsState), absMom, 1e-6);
  BOOST_CHECK_EQUAL(sls.charge(slsState), charge);
  BOOST_CHECK_EQUAL(sls.time(slsState), time);

  // Step size modifies
  const std::string originalStepSize = slsState.stepSize.toString();

  sls.updateStepSize(slsState, -1337., ConstrainedStep::Type::Navigator);
  BOOST_CHECK_EQUAL(slsState.previousStepSize, stepSize);
  BOOST_CHECK_EQUAL(slsState.stepSize.value(), -1337.);

  sls.releaseStepSize(slsState, ConstrainedStep::Type::Navigator);
  BOOST_CHECK_EQUAL(slsState.stepSize.value(), stepSize);
  BOOST_CHECK_EQUAL(sls.outputStepSize(slsState), originalStepSize);

  // Test the curvilinear state construction
  auto curvState = sls.curvilinearState(slsState);
  auto curvPars = std::get<0>(curvState);
  CHECK_CLOSE_ABS(curvPars.position(tgContext), cp.position(tgContext), 1e-6);
  CHECK_CLOSE_ABS(curvPars.absoluteMomentum(), cp.absoluteMomentum(), 1e-6);
  CHECK_CLOSE_ABS(curvPars.charge(), cp.charge(), 1e-6);
  CHECK_CLOSE_ABS(curvPars.time(), cp.time(), 1e-6);
  BOOST_CHECK(curvPars.covariance().has_value());
  BOOST_CHECK_NE(*curvPars.covariance(), cov);
  CHECK_CLOSE_COVARIANCE(std::get<1>(curvState),
                         BoundMatrix(BoundMatrix::Identity()), 1e-6);
  CHECK_CLOSE_ABS(std::get<2>(curvState), 0., 1e-6);

  // Test the update method
  Vector3 newPos(2., 4., 8.);
  Vector3 newMom(3., 9., 27.);
  double newTime(321.);
  sls.update(slsState, newPos, newMom.normalized(), charge / newMom.norm(),
             newTime);
  CHECK_CLOSE_ABS(sls.position(slsState), newPos, 1e-6);
  CHECK_CLOSE_ABS(sls.direction(slsState), newMom.normalized(), 1e-6);
  CHECK_CLOSE_ABS(sls.absoluteMomentum(slsState), newMom.norm(), 1e-6);
  BOOST_CHECK_EQUAL(sls.charge(slsState), charge);
  BOOST_CHECK_EQUAL(sls.time(slsState), newTime);

  // The covariance transport
  slsState.cov = cov;
  sls.transportCovarianceToCurvilinear(slsState);
  BOOST_CHECK_NE(slsState.cov, cov);
  BOOST_CHECK_NE(slsState.jacToGlobal, BoundToFreeMatrix::Zero());
  BOOST_CHECK_EQUAL(slsState.jacTransport, FreeMatrix::Identity());
  BOOST_CHECK_EQUAL(slsState.derivative, FreeVector::Zero());

  // Perform a step without and with covariance transport
  slsState.cov = cov;

  slsState.covTransport = false;
  double h = sls.step(slsState, navDir, nullptr).value();
  BOOST_CHECK_EQUAL(slsState.stepSize.value(), stepSize);
  BOOST_CHECK_EQUAL(slsState.stepSize.value(), h * navDir);
  CHECK_CLOSE_COVARIANCE(slsState.cov, cov, 1e-6);
  BOOST_CHECK_GT(sls.position(slsState).norm(), newPos.norm());
  CHECK_CLOSE_ABS(sls.direction(slsState), newMom.normalized(), 1e-6);
  CHECK_CLOSE_ABS(sls.absoluteMomentum(slsState), newMom.norm(), 1e-6);
  CHECK_CLOSE_ABS(sls.charge(slsState), charge, 1e-6);
  BOOST_CHECK_LT(sls.time(slsState), newTime);
  BOOST_CHECK_EQUAL(slsState.derivative, FreeVector::Zero());
  BOOST_CHECK_EQUAL(slsState.jacTransport, FreeMatrix::Identity());

  slsState.covTransport = true;
  double h2 = sls.step(slsState, navDir, nullptr).value();
  BOOST_CHECK_EQUAL(slsState.stepSize.value(), stepSize);
  BOOST_CHECK_EQUAL(h2, h);
  CHECK_CLOSE_COVARIANCE(slsState.cov, cov, 1e-6);
  BOOST_CHECK_GT(sls.position(slsState).norm(), newPos.norm());
  CHECK_CLOSE_ABS(sls.direction(slsState), newMom.normalized(), 1e-6);
  CHECK_CLOSE_ABS(sls.absoluteMomentum(slsState), newMom.norm(), 1e-6);
  CHECK_CLOSE_ABS(sls.charge(slsState), charge, 1e-6);
  BOOST_CHECK_LT(sls.time(slsState), newTime);
  BOOST_CHECK_NE(slsState.derivative, FreeVector::Zero());
  BOOST_CHECK_NE(slsState.jacTransport, FreeMatrix::Identity());

  /// Test the state reset
  // Construct the parameters
  Vector3 pos2(1.5, -2.5, 3.5);
  Vector3 dir2 = Vector3(4.5, -5.5, 6.5).normalized();
  double time2 = 7.5;
  double absMom2 = 8.5;
  double charge2 = 1.;
  BoundSquareMatrix cov2 = 8.5 * Covariance::Identity();
  BoundTrackParameters cp2 = BoundTrackParameters::makeCurvilinear(
      makeVector4(pos2, time2), dir2, charge2 / absMom2, cov2,
      ParticleHypothesis::pion());
  BOOST_CHECK(cp2.covariance().has_value());
  FreeVector freeParams = transformBoundToFreeParameters(
      cp2.referenceSurface(), tgContext, cp2.parameters());
  navDir = Direction::Forward();

  // Reset all possible parameters
  StraightLineStepper::State slsStateCopy = slsState;
  sls.initialize(slsStateCopy, cp2.parameters(), cp2.covariance(),
                 cp2.particleHypothesis(), cp2.referenceSurface());
  // Test all components
  BOOST_CHECK_NE(slsStateCopy.jacToGlobal, BoundToFreeMatrix::Zero());
  BOOST_CHECK_NE(slsStateCopy.jacToGlobal, slsState.jacToGlobal);
  BOOST_CHECK_EQUAL(slsStateCopy.jacTransport, FreeMatrix::Identity());
  BOOST_CHECK_EQUAL(slsStateCopy.derivative, FreeVector::Zero());
  BOOST_CHECK(slsStateCopy.covTransport);
  BOOST_CHECK_EQUAL(slsStateCopy.cov, cov2);
  CHECK_CLOSE_ABS(sls.position(slsStateCopy),
                  freeParams.template segment<3>(eFreePos0), 1e-6);
  CHECK_CLOSE_ABS(sls.direction(slsStateCopy),
                  freeParams.template segment<3>(eFreeDir0).normalized(), 1e-6);
  CHECK_CLOSE_ABS(sls.absoluteMomentum(slsStateCopy),
                  std::abs(1. / freeParams[eFreeQOverP]), 1e-6);
  CHECK_CLOSE_ABS(sls.charge(slsStateCopy), -sls.charge(slsState), 1e-6);
  CHECK_CLOSE_ABS(sls.time(slsStateCopy), freeParams[eFreeTime], 1e-6);
  BOOST_CHECK_EQUAL(slsStateCopy.pathAccumulated, 0.);
  BOOST_CHECK_EQUAL(slsStateCopy.stepSize.value(), stepSize);
  BOOST_CHECK_EQUAL(slsStateCopy.previousStepSize, 0.);

  /// Repeat with surface related methods
  auto plane = CurvilinearSurface(pos, dir).planeSurface();
  auto bp = BoundTrackParameters::create(
                plane, tgContext, makeVector4(pos, time), dir, charge / absMom,
                cov, ParticleHypothesis::pion())
                .value();
  slsState = sls.makeState(options);
  sls.initialize(slsState, bp);

  // Test the intersection in the context of a surface
  auto targetSurface =
      CurvilinearSurface(pos + navDir * 2. * dir, dir).planeSurface();
  sls.updateSurfaceStatus(slsState, *targetSurface, 0, navDir,
                          BoundaryTolerance::Infinite(), s_onSurfaceTolerance,
                          ConstrainedStep::Type::Navigator);
  CHECK_CLOSE_ABS(slsState.stepSize.value(ConstrainedStep::Type::Navigator),
                  navDir * 2., 1e-6);

  // Test the step size modification in the context of a surface
  sls.updateStepSize(slsState,
                     targetSurface
                         ->intersect(tgContext, sls.position(slsState),
                                     navDir * sls.direction(slsState),
                                     BoundaryTolerance::Infinite())
                         .closest(),
                     navDir, ConstrainedStep::Type::Navigator);
  CHECK_CLOSE_ABS(slsState.stepSize.value(), 2, 1e-6);
  slsState.stepSize.setUser(navDir * stepSize);
  sls.releaseStepSize(slsState, ConstrainedStep::Type::Navigator);
  sls.updateStepSize(slsState,
                     targetSurface
                         ->intersect(tgContext, sls.position(slsState),
                                     navDir * sls.direction(slsState),
                                     BoundaryTolerance::Infinite())
                         .closest(),
                     navDir, ConstrainedStep::Type::Navigator);
  CHECK_CLOSE_ABS(slsState.stepSize.value(), 2, 1e-6);

  // Test the bound state construction
  FreeToBoundCorrection freeToBoundCorrection(false);
  auto boundState =
      sls.boundState(slsState, *plane, true, freeToBoundCorrection).value();
  auto boundPars = std::get<0>(boundState);
  CHECK_CLOSE_ABS(boundPars.position(tgContext), bp.position(tgContext), 1e-6);
  CHECK_CLOSE_ABS(boundPars.momentum(), bp.momentum(), 1e-6);
  CHECK_CLOSE_ABS(boundPars.charge(), bp.charge(), 1e-6);
  CHECK_CLOSE_ABS(boundPars.time(), bp.time(), 1e-6);
  BOOST_CHECK(boundPars.covariance().has_value());
  BOOST_CHECK_NE(*boundPars.covariance(), cov);
  CHECK_CLOSE_COVARIANCE(std::get<1>(boundState),
                         BoundMatrix(BoundMatrix::Identity()), 1e-6);
  CHECK_CLOSE_ABS(std::get<2>(boundState), 0., 1e-6);

  // Transport the covariance in the context of a surface
  sls.transportCovarianceToBound(slsState, *plane, freeToBoundCorrection);
  BOOST_CHECK_NE(slsState.cov, cov);
  BOOST_CHECK_NE(slsState.jacToGlobal, BoundToFreeMatrix::Zero());
  BOOST_CHECK_EQUAL(slsState.jacTransport, FreeMatrix::Identity());
  BOOST_CHECK_EQUAL(slsState.derivative, FreeVector::Zero());

  // Update in context of a surface
  freeParams = transformBoundToFreeParameters(bp.referenceSurface(), tgContext,
                                              bp.parameters());

  BOOST_CHECK(bp.covariance().has_value());
  sls.update(slsState, freeParams, bp.parameters(), 2 * (*bp.covariance()),
             *plane);
  CHECK_CLOSE_OR_SMALL(sls.position(slsState), pos, eps, eps);
  BOOST_CHECK_EQUAL(sls.charge(slsState), charge);
  CHECK_CLOSE_OR_SMALL(sls.time(slsState), time, eps, eps);
  CHECK_CLOSE_COVARIANCE(slsState.cov, Covariance(2. * cov), 1e-6);
}

}  // namespace Acts::Test<|MERGE_RESOLUTION|>--- conflicted
+++ resolved
@@ -80,29 +80,17 @@
   BOOST_CHECK_EQUAL(slsState.previousStepSize, 0.);
 
   // Test without charge and covariance matrix
-<<<<<<< HEAD
   BoundTrackParameters ncp = BoundTrackParameters::makeCurvilinear(
       makeVector4(pos, time), dir, 1 / absMom, std::nullopt,
       ParticleHypothesis::pion0());
-  slsState = sls.makeState(slsOptions, ncp);
+  sls.initialize(slsState, ncp);
 
   // Test with covariance matrix
   Covariance cov = 8. * Covariance::Identity();
   ncp = BoundTrackParameters::makeCurvilinear(makeVector4(pos, time), dir,
                                               1 / absMom, cov,
                                               ParticleHypothesis::pion0());
-  slsState = sls.makeState(slsOptions, ncp);
-=======
-  CurvilinearTrackParameters ncp(makeVector4(pos, time), dir, 1 / absMom,
-                                 std::nullopt, ParticleHypothesis::pion0());
   sls.initialize(slsState, ncp);
-
-  // Test with covariance matrix
-  Covariance cov = 8. * Covariance::Identity();
-  ncp = CurvilinearTrackParameters(makeVector4(pos, time), dir, 1 / absMom, cov,
-                                   ParticleHypothesis::pion0());
-  sls.initialize(slsState, ncp);
->>>>>>> a26016a8
   BOOST_CHECK_NE(slsState.jacToGlobal, BoundToFreeMatrix::Zero());
   BOOST_CHECK(slsState.covTransport);
   BOOST_CHECK_EQUAL(slsState.cov, cov);
