// This file is part of the ACTS project.
//
// Copyright (C) 2016 CERN for the benefit of the ACTS project
//
// This Source Code Form is subject to the terms of the Mozilla Public
// License, v. 2.0. If a copy of the MPL was not distributed with this
// file, You can obtain one at https://mozilla.org/MPL/2.0/.

#include <boost/test/unit_test.hpp>

#include "Acts/Definitions/Algebra.hpp"
#include "Acts/Definitions/Direction.hpp"
#include "Acts/Definitions/Tolerance.hpp"
#include "Acts/Definitions/TrackParametrization.hpp"
#include "Acts/EventData/GenericBoundTrackParameters.hpp"
#include "Acts/EventData/GenericCurvilinearTrackParameters.hpp"
#include "Acts/EventData/TrackParameters.hpp"
#include "Acts/EventData/TransformationHelpers.hpp"
#include "Acts/EventData/detail/CorrectedTransformationFreeToBound.hpp"
#include "Acts/Geometry/GeometryContext.hpp"
#include "Acts/MagneticField/MagneticFieldContext.hpp"
#include "Acts/Propagator/ConstrainedStep.hpp"
#include "Acts/Propagator/StraightLineStepper.hpp"
#include "Acts/Surfaces/BoundaryTolerance.hpp"
#include "Acts/Surfaces/CurvilinearSurface.hpp"
#include "Acts/Surfaces/PlaneSurface.hpp"
#include "Acts/Tests/CommonHelpers/FloatComparisons.hpp"
#include "Acts/Utilities/Result.hpp"

#include <limits>
#include <memory>
#include <optional>
#include <string>
#include <utility>

using Acts::VectorHelpers::makeVector4;

namespace Acts::Test {

using Covariance = BoundSquareMatrix;

/// @brief Simplified propagator state
struct PropState {
  /// @brief Constructor
  PropState(Direction direction, StraightLineStepper::State sState)
      : stepping(std::move(sState)) {
    options.direction = direction;
  }
  /// State of the straight line stepper
  StraightLineStepper::State stepping;
  /// Propagator options which only carry the particle's mass
  struct {
    Direction direction = Direction::Forward;
  } options;
};

struct MockNavigator {};

static constexpr MockNavigator mockNavigator;

static constexpr auto eps = 2 * std::numeric_limits<double>::epsilon();

/// These tests are aiming to test whether the state setup is working properly
BOOST_AUTO_TEST_CASE(straight_line_stepper_state_test) {
  // Set up some variables
  GeometryContext tgContext = GeometryContext();
  MagneticFieldContext mfContext = MagneticFieldContext();
  double stepSize = 123.;

  Vector3 pos(1., 2., 3.);
  Vector3 dir(4., 5., 6.);
  double time = 7.;
  double absMom = 8.;
  double charge = -1.;

  StraightLineStepper::Options slsOptions(tgContext, mfContext);
  slsOptions.maxStepSize = stepSize;

  // Test charged parameters without covariance matrix
  CurvilinearTrackParameters cp(makeVector4(pos, time), dir, charge / absMom,
                                std::nullopt, ParticleHypothesis::pion());

  StraightLineStepper sls;
  StraightLineStepper::State slsState = sls.makeState(slsOptions, cp);

  // Test the result & compare with the input/test for reasonable members
  BOOST_CHECK_EQUAL(slsState.jacToGlobal, BoundToFreeMatrix::Zero());
  BOOST_CHECK_EQUAL(slsState.jacTransport, FreeMatrix::Identity());
  BOOST_CHECK_EQUAL(slsState.derivative, FreeVector::Zero());
  BOOST_CHECK(!slsState.covTransport);
  BOOST_CHECK_EQUAL(slsState.cov, Covariance::Zero());
  CHECK_CLOSE_OR_SMALL(sls.position(slsState), pos, eps, eps);
  CHECK_CLOSE_OR_SMALL(sls.direction(slsState), dir.normalized(), eps, eps);
  CHECK_CLOSE_REL(sls.absoluteMomentum(slsState), absMom, eps);
  BOOST_CHECK_EQUAL(sls.charge(slsState), charge);
  CHECK_CLOSE_OR_SMALL(sls.time(slsState), time, eps, eps);
  BOOST_CHECK_EQUAL(slsState.pathAccumulated, 0.);
  BOOST_CHECK_EQUAL(slsState.stepSize.value(), stepSize);
  BOOST_CHECK_EQUAL(slsState.previousStepSize, 0.);

  // Test without charge and covariance matrix
  CurvilinearTrackParameters ncp(makeVector4(pos, time), dir, 1 / absMom,
                                 std::nullopt, ParticleHypothesis::pion0());
  slsState = sls.makeState(slsOptions, ncp);

  // Test with covariance matrix
  Covariance cov = 8. * Covariance::Identity();
  ncp = CurvilinearTrackParameters(makeVector4(pos, time), dir, 1 / absMom, cov,
                                   ParticleHypothesis::pion0());
  slsState = sls.makeState(slsOptions, ncp);
  BOOST_CHECK_NE(slsState.jacToGlobal, BoundToFreeMatrix::Zero());
  BOOST_CHECK(slsState.covTransport);
  BOOST_CHECK_EQUAL(slsState.cov, cov);
}

/// These tests are aiming to test the functions of the StraightLineStepper
/// The numerical correctness of the stepper is tested in the integration tests
BOOST_AUTO_TEST_CASE(straight_line_stepper_test) {
  // Set up some variables for the state
  GeometryContext tgContext = GeometryContext();
  MagneticFieldContext mfContext = MagneticFieldContext();
  Direction navDir = Direction::Backward;
  double stepSize = 123.;

  // Construct the parameters
  Vector3 pos(1., 2., 3.);
  Vector3 dir = Vector3(4., 5., 6.).normalized();
  double time = 7.;
  double absMom = 8.;
  double charge = -1.;
  Covariance cov = 8. * Covariance::Identity();
  CurvilinearTrackParameters cp(makeVector4(pos, time), dir, charge / absMom,
                                cov, ParticleHypothesis::pion());

  StraightLineStepper::Options options(tgContext, mfContext);
  options.maxStepSize = stepSize;

  // Build the stepper and the state
  StraightLineStepper sls;
  StraightLineStepper::State slsState = sls.makeState(options, cp);

  // Test the getters
  CHECK_CLOSE_ABS(sls.position(slsState), pos, 1e-6);
  CHECK_CLOSE_ABS(sls.direction(slsState), dir, 1e-6);
  CHECK_CLOSE_ABS(sls.absoluteMomentum(slsState), absMom, 1e-6);
  BOOST_CHECK_EQUAL(sls.charge(slsState), charge);
  BOOST_CHECK_EQUAL(sls.time(slsState), time);

  // Step size modifies
  const std::string originalStepSize = slsState.stepSize.toString();

<<<<<<< HEAD
  sls.updateStepSize(slsState, -1337., ConstrainedStep::navigator);
=======
  sls.updateStepSize(slsState, -1337., ConstrainedStep::actor, true);
>>>>>>> c2db1a44
  BOOST_CHECK_EQUAL(slsState.previousStepSize, stepSize);
  BOOST_CHECK_EQUAL(slsState.stepSize.value(), -1337.);

  sls.releaseStepSize(slsState, ConstrainedStep::navigator);
  BOOST_CHECK_EQUAL(slsState.stepSize.value(), stepSize);
  BOOST_CHECK_EQUAL(sls.outputStepSize(slsState), originalStepSize);

  // Test the curvilinear state construction
  auto curvState = sls.curvilinearState(slsState);
  auto curvPars = std::get<0>(curvState);
  CHECK_CLOSE_ABS(curvPars.position(tgContext), cp.position(tgContext), 1e-6);
  CHECK_CLOSE_ABS(curvPars.absoluteMomentum(), cp.absoluteMomentum(), 1e-6);
  CHECK_CLOSE_ABS(curvPars.charge(), cp.charge(), 1e-6);
  CHECK_CLOSE_ABS(curvPars.time(), cp.time(), 1e-6);
  BOOST_CHECK(curvPars.covariance().has_value());
  BOOST_CHECK_NE(*curvPars.covariance(), cov);
  CHECK_CLOSE_COVARIANCE(std::get<1>(curvState),
                         BoundMatrix(BoundMatrix::Identity()), 1e-6);
  CHECK_CLOSE_ABS(std::get<2>(curvState), 0., 1e-6);

  // Test the update method
  Vector3 newPos(2., 4., 8.);
  Vector3 newMom(3., 9., 27.);
  double newTime(321.);
  sls.update(slsState, newPos, newMom.normalized(), charge / newMom.norm(),
             newTime);
  CHECK_CLOSE_ABS(sls.position(slsState), newPos, 1e-6);
  CHECK_CLOSE_ABS(sls.direction(slsState), newMom.normalized(), 1e-6);
  CHECK_CLOSE_ABS(sls.absoluteMomentum(slsState), newMom.norm(), 1e-6);
  BOOST_CHECK_EQUAL(sls.charge(slsState), charge);
  BOOST_CHECK_EQUAL(sls.time(slsState), newTime);

  // The covariance transport
  slsState.cov = cov;
  sls.transportCovarianceToCurvilinear(slsState);
  BOOST_CHECK_NE(slsState.cov, cov);
  BOOST_CHECK_NE(slsState.jacToGlobal, BoundToFreeMatrix::Zero());
  BOOST_CHECK_EQUAL(slsState.jacTransport, FreeMatrix::Identity());
  BOOST_CHECK_EQUAL(slsState.derivative, FreeVector::Zero());

  // Perform a step without and with covariance transport
  slsState.cov = cov;
  PropState ps(navDir, slsState);

  ps.stepping.covTransport = false;
  double h = sls.step(ps, mockNavigator).value();
  BOOST_CHECK_EQUAL(ps.stepping.stepSize.value(), stepSize);
  BOOST_CHECK_EQUAL(ps.stepping.stepSize.value(), h * navDir);
  CHECK_CLOSE_COVARIANCE(ps.stepping.cov, cov, 1e-6);
  BOOST_CHECK_GT(sls.position(ps.stepping).norm(), newPos.norm());
  CHECK_CLOSE_ABS(sls.direction(ps.stepping), newMom.normalized(), 1e-6);
  CHECK_CLOSE_ABS(sls.absoluteMomentum(ps.stepping), newMom.norm(), 1e-6);
  CHECK_CLOSE_ABS(sls.charge(ps.stepping), charge, 1e-6);
  BOOST_CHECK_LT(sls.time(ps.stepping), newTime);
  BOOST_CHECK_EQUAL(ps.stepping.derivative, FreeVector::Zero());
  BOOST_CHECK_EQUAL(ps.stepping.jacTransport, FreeMatrix::Identity());

  ps.stepping.covTransport = true;
  double h2 = sls.step(ps, mockNavigator).value();
  BOOST_CHECK_EQUAL(ps.stepping.stepSize.value(), stepSize);
  BOOST_CHECK_EQUAL(h2, h);
  CHECK_CLOSE_COVARIANCE(ps.stepping.cov, cov, 1e-6);
  BOOST_CHECK_GT(sls.position(ps.stepping).norm(), newPos.norm());
  CHECK_CLOSE_ABS(sls.direction(ps.stepping), newMom.normalized(), 1e-6);
  CHECK_CLOSE_ABS(sls.absoluteMomentum(ps.stepping), newMom.norm(), 1e-6);
  CHECK_CLOSE_ABS(sls.charge(ps.stepping), charge, 1e-6);
  BOOST_CHECK_LT(sls.time(ps.stepping), newTime);
  BOOST_CHECK_NE(ps.stepping.derivative, FreeVector::Zero());
  BOOST_CHECK_NE(ps.stepping.jacTransport, FreeMatrix::Identity());

  /// Test the state reset
  // Construct the parameters
  Vector3 pos2(1.5, -2.5, 3.5);
  Vector3 dir2 = Vector3(4.5, -5.5, 6.5).normalized();
  double time2 = 7.5;
  double absMom2 = 8.5;
  double charge2 = 1.;
  BoundSquareMatrix cov2 = 8.5 * Covariance::Identity();
  CurvilinearTrackParameters cp2(makeVector4(pos2, time2), dir2,
                                 charge2 / absMom2, cov2,
                                 ParticleHypothesis::pion());
  BOOST_CHECK(cp2.covariance().has_value());
  FreeVector freeParams = transformBoundToFreeParameters(
      cp2.referenceSurface(), tgContext, cp2.parameters());
  navDir = Direction::Forward;
  double stepSize2 = -2. * stepSize;

  // Reset all possible parameters
  StraightLineStepper::State slsStateCopy = ps.stepping;
  sls.resetState(slsStateCopy, cp2.parameters(), *cp2.covariance(),
                 cp2.referenceSurface(), stepSize2);
  // Test all components
  BOOST_CHECK_NE(slsStateCopy.jacToGlobal, BoundToFreeMatrix::Zero());
  BOOST_CHECK_NE(slsStateCopy.jacToGlobal, ps.stepping.jacToGlobal);
  BOOST_CHECK_EQUAL(slsStateCopy.jacTransport, FreeMatrix::Identity());
  BOOST_CHECK_EQUAL(slsStateCopy.derivative, FreeVector::Zero());
  BOOST_CHECK(slsStateCopy.covTransport);
  BOOST_CHECK_EQUAL(slsStateCopy.cov, cov2);
  CHECK_CLOSE_ABS(sls.position(slsStateCopy),
                  freeParams.template segment<3>(eFreePos0), 1e-6);
  CHECK_CLOSE_ABS(sls.direction(slsStateCopy),
                  freeParams.template segment<3>(eFreeDir0).normalized(), 1e-6);
  CHECK_CLOSE_ABS(sls.absoluteMomentum(slsStateCopy),
                  std::abs(1. / freeParams[eFreeQOverP]), 1e-6);
  CHECK_CLOSE_ABS(sls.charge(slsStateCopy), -sls.charge(ps.stepping), 1e-6);
  CHECK_CLOSE_ABS(sls.time(slsStateCopy), freeParams[eFreeTime], 1e-6);
  BOOST_CHECK_EQUAL(slsStateCopy.pathAccumulated, 0.);
  BOOST_CHECK_EQUAL(slsStateCopy.stepSize.value(), navDir * stepSize2);
  BOOST_CHECK_EQUAL(slsStateCopy.previousStepSize,
                    ps.stepping.previousStepSize);

  // Reset all possible parameters except the step size
  slsStateCopy = ps.stepping;
  sls.resetState(slsStateCopy, cp2.parameters(), *cp2.covariance(),
                 cp2.referenceSurface());
  // Test all components
  BOOST_CHECK_NE(slsStateCopy.jacToGlobal, BoundToFreeMatrix::Zero());
  BOOST_CHECK_NE(slsStateCopy.jacToGlobal, ps.stepping.jacToGlobal);
  BOOST_CHECK_EQUAL(slsStateCopy.jacTransport, FreeMatrix::Identity());
  BOOST_CHECK_EQUAL(slsStateCopy.derivative, FreeVector::Zero());
  BOOST_CHECK(slsStateCopy.covTransport);
  BOOST_CHECK_EQUAL(slsStateCopy.cov, cov2);
  CHECK_CLOSE_ABS(sls.position(slsStateCopy),
                  freeParams.template segment<3>(eFreePos0), 1e-6);
  CHECK_CLOSE_ABS(sls.direction(slsStateCopy),
                  freeParams.template segment<3>(eFreeDir0), 1e-6);
  CHECK_CLOSE_ABS(sls.absoluteMomentum(slsStateCopy),
                  std::abs(1. / freeParams[eFreeQOverP]), 1e-6);
  CHECK_CLOSE_ABS(sls.charge(slsStateCopy), -sls.charge(ps.stepping), 1e-6);
  CHECK_CLOSE_ABS(sls.time(slsStateCopy), freeParams[eFreeTime], 1e-6);
  BOOST_CHECK_EQUAL(slsStateCopy.pathAccumulated, 0.);
  BOOST_CHECK_EQUAL(slsStateCopy.stepSize.value(),
                    std::numeric_limits<double>::max());
  BOOST_CHECK_EQUAL(slsStateCopy.previousStepSize,
                    ps.stepping.previousStepSize);

  // Reset the least amount of parameters
  slsStateCopy = ps.stepping;
  sls.resetState(slsStateCopy, cp2.parameters(), *cp2.covariance(),
                 cp2.referenceSurface());
  // Test all components
  BOOST_CHECK_NE(slsStateCopy.jacToGlobal, BoundToFreeMatrix::Zero());
  BOOST_CHECK_NE(slsStateCopy.jacToGlobal, ps.stepping.jacToGlobal);
  BOOST_CHECK_EQUAL(slsStateCopy.jacTransport, FreeMatrix::Identity());
  BOOST_CHECK_EQUAL(slsStateCopy.derivative, FreeVector::Zero());
  BOOST_CHECK(slsStateCopy.covTransport);
  BOOST_CHECK_EQUAL(slsStateCopy.cov, cov2);
  CHECK_CLOSE_ABS(sls.position(slsStateCopy),
                  freeParams.template segment<3>(eFreePos0), 1e-6);
  CHECK_CLOSE_ABS(sls.direction(slsStateCopy),
                  freeParams.template segment<3>(eFreeDir0).normalized(), 1e-6);
  CHECK_CLOSE_ABS(sls.absoluteMomentum(slsStateCopy),
                  std::abs(1. / freeParams[eFreeQOverP]), 1e-6);
  CHECK_CLOSE_ABS(sls.charge(slsStateCopy), -sls.charge(ps.stepping), 1e-6);
  CHECK_CLOSE_ABS(sls.time(slsStateCopy), freeParams[eFreeTime], 1e-6);
  BOOST_CHECK_EQUAL(slsStateCopy.pathAccumulated, 0.);
  BOOST_CHECK_EQUAL(slsStateCopy.stepSize.value(),
                    std::numeric_limits<double>::max());
  BOOST_CHECK_EQUAL(slsStateCopy.previousStepSize,
                    ps.stepping.previousStepSize);

  /// Repeat with surface related methods
  auto plane = CurvilinearSurface(pos, dir).planeSurface();
  auto bp = BoundTrackParameters::create(
                plane, tgContext, makeVector4(pos, time), dir, charge / absMom,
                cov, ParticleHypothesis::pion())
                .value();
  slsState = sls.makeState(options, bp);

  // Test the intersection in the context of a surface
  auto targetSurface =
      CurvilinearSurface(pos + navDir * 2. * dir, dir).planeSurface();
  sls.updateSurfaceStatus(slsState, *targetSurface, 0, navDir,
<<<<<<< HEAD
                          BoundaryTolerance::Infinite(), s_onSurfaceTolerance,
                          ConstrainedStep::navigator);
  CHECK_CLOSE_ABS(slsState.stepSize.value(ConstrainedStep::navigator),
                  navDir * 2., 1e-6);

  // Test the step size modification in the context of a surface
  sls.updateStepSize(
      slsState,
      targetSurface
          ->intersect(slsState.geoContext, sls.position(slsState),
                      navDir * sls.direction(slsState),
                      BoundaryTolerance::Infinite())
          .closest(),
      navDir, ConstrainedStep::navigator);
  CHECK_CLOSE_ABS(slsState.stepSize.value(), 2, 1e-6);
  slsState.stepSize.setUser(navDir * stepSize);
  sls.releaseStepSize(slsState, ConstrainedStep::navigator);
  sls.updateStepSize(
      slsState,
      targetSurface
          ->intersect(slsState.geoContext, sls.position(slsState),
                      navDir * sls.direction(slsState),
                      BoundaryTolerance::Infinite())
          .closest(),
      navDir, ConstrainedStep::navigator);
=======
                          BoundaryTolerance::Infinite(), s_onSurfaceTolerance);
  CHECK_CLOSE_ABS(slsState.stepSize.value(ConstrainedStep::actor), navDir * 2.,
                  1e-6);

  // Test the step size modification in the context of a surface
  sls.updateStepSize(slsState,
                     targetSurface
                         ->intersect(tgContext, sls.position(slsState),
                                     navDir * sls.direction(slsState),
                                     BoundaryTolerance::Infinite())
                         .closest(),
                     navDir);
  CHECK_CLOSE_ABS(slsState.stepSize.value(), 2, 1e-6);
  slsState.stepSize.setUser(navDir * stepSize);
  sls.updateStepSize(slsState,
                     targetSurface
                         ->intersect(tgContext, sls.position(slsState),
                                     navDir * sls.direction(slsState),
                                     BoundaryTolerance::Infinite())
                         .closest(),
                     navDir);
>>>>>>> c2db1a44
  CHECK_CLOSE_ABS(slsState.stepSize.value(), 2, 1e-6);

  // Test the bound state construction
  FreeToBoundCorrection freeToBoundCorrection(false);
  auto boundState =
      sls.boundState(slsState, *plane, true, freeToBoundCorrection).value();
  auto boundPars = std::get<0>(boundState);
  CHECK_CLOSE_ABS(boundPars.position(tgContext), bp.position(tgContext), 1e-6);
  CHECK_CLOSE_ABS(boundPars.momentum(), bp.momentum(), 1e-6);
  CHECK_CLOSE_ABS(boundPars.charge(), bp.charge(), 1e-6);
  CHECK_CLOSE_ABS(boundPars.time(), bp.time(), 1e-6);
  BOOST_CHECK(boundPars.covariance().has_value());
  BOOST_CHECK_NE(*boundPars.covariance(), cov);
  CHECK_CLOSE_COVARIANCE(std::get<1>(boundState),
                         BoundMatrix(BoundMatrix::Identity()), 1e-6);
  CHECK_CLOSE_ABS(std::get<2>(boundState), 0., 1e-6);

  // Transport the covariance in the context of a surface
  sls.transportCovarianceToBound(slsState, *plane, freeToBoundCorrection);
  BOOST_CHECK_NE(slsState.cov, cov);
  BOOST_CHECK_NE(slsState.jacToGlobal, BoundToFreeMatrix::Zero());
  BOOST_CHECK_EQUAL(slsState.jacTransport, FreeMatrix::Identity());
  BOOST_CHECK_EQUAL(slsState.derivative, FreeVector::Zero());

  // Update in context of a surface
  freeParams = transformBoundToFreeParameters(bp.referenceSurface(), tgContext,
                                              bp.parameters());

  BOOST_CHECK(bp.covariance().has_value());
  sls.update(slsState, freeParams, bp.parameters(), 2 * (*bp.covariance()),
             *plane);
  CHECK_CLOSE_OR_SMALL(sls.position(slsState), pos, eps, eps);
  BOOST_CHECK_EQUAL(sls.charge(slsState), charge);
  CHECK_CLOSE_OR_SMALL(sls.time(slsState), time, eps, eps);
  CHECK_CLOSE_COVARIANCE(slsState.cov, Covariance(2. * cov), 1e-6);
}

}  // namespace Acts::Test<|MERGE_RESOLUTION|>--- conflicted
+++ resolved
@@ -149,11 +149,7 @@
   // Step size modifies
   const std::string originalStepSize = slsState.stepSize.toString();
 
-<<<<<<< HEAD
   sls.updateStepSize(slsState, -1337., ConstrainedStep::navigator);
-=======
-  sls.updateStepSize(slsState, -1337., ConstrainedStep::actor, true);
->>>>>>> c2db1a44
   BOOST_CHECK_EQUAL(slsState.previousStepSize, stepSize);
   BOOST_CHECK_EQUAL(slsState.stepSize.value(), -1337.);
 
@@ -327,36 +323,10 @@
   auto targetSurface =
       CurvilinearSurface(pos + navDir * 2. * dir, dir).planeSurface();
   sls.updateSurfaceStatus(slsState, *targetSurface, 0, navDir,
-<<<<<<< HEAD
                           BoundaryTolerance::Infinite(), s_onSurfaceTolerance,
                           ConstrainedStep::navigator);
   CHECK_CLOSE_ABS(slsState.stepSize.value(ConstrainedStep::navigator),
                   navDir * 2., 1e-6);
-
-  // Test the step size modification in the context of a surface
-  sls.updateStepSize(
-      slsState,
-      targetSurface
-          ->intersect(slsState.geoContext, sls.position(slsState),
-                      navDir * sls.direction(slsState),
-                      BoundaryTolerance::Infinite())
-          .closest(),
-      navDir, ConstrainedStep::navigator);
-  CHECK_CLOSE_ABS(slsState.stepSize.value(), 2, 1e-6);
-  slsState.stepSize.setUser(navDir * stepSize);
-  sls.releaseStepSize(slsState, ConstrainedStep::navigator);
-  sls.updateStepSize(
-      slsState,
-      targetSurface
-          ->intersect(slsState.geoContext, sls.position(slsState),
-                      navDir * sls.direction(slsState),
-                      BoundaryTolerance::Infinite())
-          .closest(),
-      navDir, ConstrainedStep::navigator);
-=======
-                          BoundaryTolerance::Infinite(), s_onSurfaceTolerance);
-  CHECK_CLOSE_ABS(slsState.stepSize.value(ConstrainedStep::actor), navDir * 2.,
-                  1e-6);
 
   // Test the step size modification in the context of a surface
   sls.updateStepSize(slsState,
@@ -365,17 +335,17 @@
                                      navDir * sls.direction(slsState),
                                      BoundaryTolerance::Infinite())
                          .closest(),
-                     navDir);
+                     navDir, ConstrainedStep::navigator);
   CHECK_CLOSE_ABS(slsState.stepSize.value(), 2, 1e-6);
   slsState.stepSize.setUser(navDir * stepSize);
+  sls.releaseStepSize(slsState, ConstrainedStep::navigator);
   sls.updateStepSize(slsState,
                      targetSurface
                          ->intersect(tgContext, sls.position(slsState),
                                      navDir * sls.direction(slsState),
                                      BoundaryTolerance::Infinite())
                          .closest(),
-                     navDir);
->>>>>>> c2db1a44
+                     navDir, ConstrainedStep::navigator);
   CHECK_CLOSE_ABS(slsState.stepSize.value(), 2, 1e-6);
 
   // Test the bound state construction
