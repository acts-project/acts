// This file is part of the ACTS project.
//
// Copyright (C) 2016 CERN for the benefit of the ACTS project
//
// This Source Code Form is subject to the terms of the Mozilla Public
// License, v. 2.0. If a copy of the MPL was not distributed with this
// file, You can obtain one at https://mozilla.org/MPL/2.0/.

#include <boost/test/unit_test.hpp>

#include "Acts/Propagator/ConstrainedStep.hpp"

#include <limits>

namespace Acts::Test {

// This tests the implementation of the AbortList
// and the standard aborters
BOOST_AUTO_TEST_CASE(ConstrainedStepTest) {
  // forward stepping test
  ConstrainedStep stepSize_p(0.25);

  // All of the types should be 0.25 now
  BOOST_CHECK_EQUAL(stepSize_p.accuracy(), std::numeric_limits<double>::max());
  BOOST_CHECK_EQUAL(stepSize_p.value(ConstrainedStep::navigator),
                    std::numeric_limits<double>::max());
  BOOST_CHECK_EQUAL(stepSize_p.value(ConstrainedStep::actor),
                    std::numeric_limits<double>::max());
  BOOST_CHECK_EQUAL(stepSize_p.value(ConstrainedStep::user), 0.25);

  // Check the cast operation to double
  BOOST_CHECK_EQUAL(stepSize_p.value(), 0.25);

  // now we set the accuracy
  stepSize_p.setAccuracy(0.1);
  BOOST_CHECK_EQUAL(stepSize_p.value(), 0.1);

  // now we update the actor to smaller
  stepSize_p.update(0.05, ConstrainedStep::navigator);
  BOOST_CHECK_EQUAL(stepSize_p.value(), 0.05);
  // we increase the actor, but do not release the step size
<<<<<<< HEAD
  stepSize_p.update(0.15, ConstrainedStep::navigator, false);
  BOOST_CHECK_EQUAL(stepSize_p.value(), 0.05);
  // we increase the actor, but now DO release the step size
  // it falls back to the accuracy
  stepSize_p.update(0.15, ConstrainedStep::navigator, true);
=======
  stepSize_p.update(0.15, ConstrainedStep::navigator);
  BOOST_CHECK_EQUAL(stepSize_p.value(), 0.05);
  // we increase the actor, but now DO release the step size
  // it falls back to the accuracy
  stepSize_p.release(ConstrainedStep::navigator);
  stepSize_p.update(0.15, ConstrainedStep::navigator);
>>>>>>> 567db0c7
  BOOST_CHECK_EQUAL(stepSize_p.value(), 0.1);

  // now set two and update them
  stepSize_p.update(0.05, ConstrainedStep::user);
  stepSize_p.setAccuracy(0.03);
  BOOST_CHECK_EQUAL(stepSize_p.value(), 0.03);

  // now we release the accuracy - to the highest available value
  stepSize_p.releaseAccuracy();
  BOOST_CHECK_EQUAL(stepSize_p.accuracy(), std::numeric_limits<double>::max());
  BOOST_CHECK_EQUAL(stepSize_p.value(), 0.05);
}

}  // namespace Acts::Test<|MERGE_RESOLUTION|>--- conflicted
+++ resolved
@@ -39,20 +39,12 @@
   stepSize_p.update(0.05, ConstrainedStep::navigator);
   BOOST_CHECK_EQUAL(stepSize_p.value(), 0.05);
   // we increase the actor, but do not release the step size
-<<<<<<< HEAD
-  stepSize_p.update(0.15, ConstrainedStep::navigator, false);
-  BOOST_CHECK_EQUAL(stepSize_p.value(), 0.05);
-  // we increase the actor, but now DO release the step size
-  // it falls back to the accuracy
-  stepSize_p.update(0.15, ConstrainedStep::navigator, true);
-=======
   stepSize_p.update(0.15, ConstrainedStep::navigator);
   BOOST_CHECK_EQUAL(stepSize_p.value(), 0.05);
   // we increase the actor, but now DO release the step size
   // it falls back to the accuracy
   stepSize_p.release(ConstrainedStep::navigator);
   stepSize_p.update(0.15, ConstrainedStep::navigator);
->>>>>>> 567db0c7
   BOOST_CHECK_EQUAL(stepSize_p.value(), 0.1);
 
   // now set two and update them
