--- conflicted
+++ resolved
@@ -585,11 +585,7 @@
 
   Stepper::State state = stepper.makeState(options, cp);
 
-<<<<<<< HEAD
-  stepper.updateStepSize(state, -5_cm, ConstrainedStep::navigator, true);
-=======
   stepper.updateStepSize(state, -5_cm, ConstrainedStep::navigator);
->>>>>>> 567db0c7
   BOOST_CHECK_EQUAL(state.previousStepSize, stepSize);
   BOOST_CHECK_EQUAL(state.stepSize.value(), -5_cm);
 
@@ -613,15 +609,9 @@
   auto target = CurvilinearSurface(pos + navDir * distance * unitDir, unitDir)
                     .planeSurface();
 
-<<<<<<< HEAD
-  stepper.updateSurfaceStatus(
-      state, *target, 0, navDir, BoundaryTolerance::Infinite(),
-      s_onSurfaceTolerance, ConstrainedStep::navigator, true);
-=======
   stepper.updateSurfaceStatus(state, *target, 0, navDir,
                               BoundaryTolerance::Infinite(),
                               s_onSurfaceTolerance, ConstrainedStep::navigator);
->>>>>>> 567db0c7
   BOOST_CHECK_EQUAL(state.stepSize.value(ConstrainedStep::navigator), distance);
 
   // test the step size modification in the context of a surface
@@ -631,30 +621,19 @@
                                          navDir * stepper.direction(state),
                                          BoundaryTolerance::Infinite())
                              .closest(),
-<<<<<<< HEAD
-                         navDir, ConstrainedStep::navigator, false);
-=======
                          navDir, ConstrainedStep::navigator);
->>>>>>> 567db0c7
   BOOST_CHECK_EQUAL(state.stepSize.value(), distance);
 
   // start with a different step size
   state.stepSize.setUser(navDir * stepSize);
-<<<<<<< HEAD
-=======
   stepper.releaseStepSize(state, ConstrainedStep::navigator);
->>>>>>> 567db0c7
   stepper.updateStepSize(state,
                          target
                              ->intersect(geoCtx, stepper.position(state),
                                          navDir * stepper.direction(state),
                                          BoundaryTolerance::Infinite())
                              .closest(),
-<<<<<<< HEAD
-                         navDir, ConstrainedStep::navigator, true);
-=======
                          navDir, ConstrainedStep::navigator);
->>>>>>> 567db0c7
   BOOST_CHECK_EQUAL(state.stepSize.value(), navDir * stepSize);
 }
 
