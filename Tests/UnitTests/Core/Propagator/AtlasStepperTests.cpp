// This file is part of the ACTS project.
//
// Copyright (C) 2016 CERN for the benefit of the ACTS project
//
// This Source Code Form is subject to the terms of the Mozilla Public
// License, v. 2.0. If a copy of the MPL was not distributed with this
// file, You can obtain one at https://mozilla.org/MPL/2.0/.

#include <boost/test/test_tools.hpp>
#include <boost/test/unit_test.hpp>

#include "Acts/Definitions/Algebra.hpp"
#include "Acts/Definitions/Common.hpp"
#include "Acts/Definitions/Direction.hpp"
#include "Acts/Definitions/Tolerance.hpp"
#include "Acts/Definitions/TrackParametrization.hpp"
#include "Acts/Definitions/Units.hpp"
#include "Acts/EventData/GenericBoundTrackParameters.hpp"
#include "Acts/EventData/GenericCurvilinearTrackParameters.hpp"
#include "Acts/EventData/ParticleHypothesis.hpp"
#include "Acts/EventData/TrackParameters.hpp"
#include "Acts/EventData/TransformationHelpers.hpp"
#include "Acts/Geometry/GeometryContext.hpp"
#include "Acts/MagneticField/ConstantBField.hpp"
#include "Acts/MagneticField/MagneticFieldContext.hpp"
#include "Acts/MagneticField/MagneticFieldProvider.hpp"
#include "Acts/Propagator/AtlasStepper.hpp"
#include "Acts/Propagator/ConstrainedStep.hpp"
#include "Acts/Surfaces/BoundaryTolerance.hpp"
#include "Acts/Surfaces/CurvilinearSurface.hpp"
#include "Acts/Surfaces/DiscSurface.hpp"
#include "Acts/Surfaces/PerigeeSurface.hpp"
#include "Acts/Surfaces/PlaneSurface.hpp"
#include "Acts/Surfaces/StrawSurface.hpp"
#include "Acts/Surfaces/Surface.hpp"
#include "Acts/Tests/CommonHelpers/Assertions.hpp"
#include "Acts/Tests/CommonHelpers/FloatComparisons.hpp"
#include "Acts/Utilities/Result.hpp"

#include <algorithm>
#include <array>
#include <iterator>
#include <limits>
#include <memory>
#include <optional>
#include <type_traits>
#include <utility>

using namespace Acts::UnitLiterals;

namespace Acts::Test {

using Acts::VectorHelpers::makeVector4;
using Covariance = BoundSquareMatrix;
using Jacobian = BoundMatrix;
using Stepper = Acts::AtlasStepper;

// epsilon for floating point comparisons
static constexpr auto eps = 1024 * std::numeric_limits<double>::epsilon();

// propagation settings
static constexpr auto stepSize = 10_mm;
static constexpr Direction navDir = Direction::Backward();
static auto magneticField =
    std::make_shared<ConstantBField>(Vector3(0.1_T, -0.2_T, 2_T));

// initial parameter state
static const Vector4 pos4(1_mm, -1_mm, 2_mm, 2_ns);
static const Vector3 pos = pos4.segment<3>(ePos0);
static const auto time = pos4[eTime];
static const Vector3 unitDir = Vector3(-2, 2, 1).normalized();
static constexpr auto absMom = 1_GeV;
static constexpr auto charge = -1_e;
static const auto particleHypothesis = ParticleHypothesis::pion();
static const Covariance cov = Covariance::Identity();

// context objects
static const GeometryContext geoCtx;
static const MagneticFieldContext magCtx;

BOOST_AUTO_TEST_SUITE(AtlasStepper)

// test state construction from parameters w/o covariance
BOOST_AUTO_TEST_CASE(ConstructState) {
  CurvilinearTrackParameters cp(pos4, unitDir, charge / absMom, std::nullopt,
                                particleHypothesis);

  Stepper stepper(magneticField);

  Stepper::Options options(geoCtx, magCtx);
  options.maxStepSize = stepSize;

  Stepper::State state = stepper.makeState(options);
  stepper.initialize(state, cp);

  BOOST_CHECK(!state.covTransport);
  BOOST_CHECK_EQUAL(state.covariance, nullptr);
  BOOST_CHECK_EQUAL(state.pVector[0], pos.x());
  BOOST_CHECK_EQUAL(state.pVector[1], pos.y());
  BOOST_CHECK_EQUAL(state.pVector[2], pos.z());
  BOOST_CHECK_EQUAL(state.pVector[3], time);
  CHECK_CLOSE_ABS(state.pVector[4], unitDir.x(), eps);
  CHECK_CLOSE_ABS(state.pVector[5], unitDir.y(), eps);
  CHECK_CLOSE_ABS(state.pVector[6], unitDir.z(), eps);
  BOOST_CHECK_EQUAL(state.pVector[7], charge / absMom);
  BOOST_CHECK_EQUAL(state.pathAccumulated, 0.);
  BOOST_CHECK_EQUAL(state.stepSize.value(), stepSize);
  BOOST_CHECK_EQUAL(state.previousStepSize, 0.);
}

// test state construction from parameters w/ covariance
BOOST_AUTO_TEST_CASE(ConstructStateWithCovariance) {
  CurvilinearTrackParameters cp(pos4, unitDir, charge / absMom, cov,
                                particleHypothesis);

  Stepper stepper(magneticField);

  Stepper::Options options(geoCtx, magCtx);
  options.maxStepSize = stepSize;

  Stepper::State state = stepper.makeState(options);
  stepper.initialize(state, cp);

  BOOST_CHECK(state.covTransport);
  BOOST_CHECK_EQUAL(*state.covariance, cov);
  BOOST_CHECK_EQUAL(state.pVector[0], pos.x());
  BOOST_CHECK_EQUAL(state.pVector[1], pos.y());
  BOOST_CHECK_EQUAL(state.pVector[2], pos.z());
  BOOST_CHECK_EQUAL(state.pVector[3], time);
  CHECK_CLOSE_ABS(state.pVector[4], unitDir.x(), eps);
  CHECK_CLOSE_ABS(state.pVector[5], unitDir.y(), eps);
  CHECK_CLOSE_ABS(state.pVector[6], unitDir.z(), eps);
  BOOST_CHECK_EQUAL(state.pVector[7], charge / absMom);
  BOOST_CHECK_EQUAL(state.pathAccumulated, 0.);
  BOOST_CHECK_EQUAL(state.stepSize.value(), stepSize);
  BOOST_CHECK_EQUAL(state.previousStepSize, 0.);
}

// test stepper getters for particle state
BOOST_AUTO_TEST_CASE(Getters) {
  CurvilinearTrackParameters cp(pos4, unitDir, charge / absMom, cov,
                                particleHypothesis);

  Stepper stepper(magneticField);

  Stepper::Options options(geoCtx, magCtx);
  options.maxStepSize = stepSize;

  Stepper::State state = stepper.makeState(options);
  stepper.initialize(state, cp);

  CHECK_CLOSE_ABS(stepper.position(state), pos, eps);
  CHECK_CLOSE_ABS(stepper.time(state), time, eps);
  CHECK_CLOSE_ABS(stepper.direction(state), unitDir, eps);
  CHECK_CLOSE_ABS(stepper.absoluteMomentum(state), absMom, eps);
  BOOST_CHECK_EQUAL(stepper.charge(state), charge);
}

// test stepper update methods with bound state as input
BOOST_AUTO_TEST_CASE(UpdateFromBound) {
  CurvilinearTrackParameters cp(pos4, unitDir, charge / absMom, cov,
                                particleHypothesis);

  Stepper stepper(magneticField);

  Stepper::Options options(geoCtx, magCtx);
  options.maxStepSize = stepSize;

  Stepper::State state = stepper.makeState(options);
  stepper.initialize(state, cp);

  auto newPos4 = (pos4 + Vector4(1_mm, 2_mm, 3_mm, 20_ns)).eval();
  auto newPos = newPos4.segment<3>(ePos0);
  auto newTime = newPos4[eTime];
  auto newUnitDir = (unitDir + Vector3(1, -1, -1)).normalized();
  auto newAbsMom = 0.9 * absMom;

  // example surface and bound parameters at the updated position
  auto plane = CurvilinearSurface(newPos, newUnitDir).planeSurface();
  auto params =
      BoundTrackParameters::create(plane, geoCtx, newPos4, newUnitDir,
                                   charge / absMom, cov, particleHypothesis)
          .value();
  FreeVector freeParams;
  freeParams[eFreePos0] = newPos4[ePos0];
  freeParams[eFreePos1] = newPos4[ePos1];
  freeParams[eFreePos2] = newPos4[ePos2];
  freeParams[eFreeTime] = newPos4[eTime];
  freeParams[eFreeDir0] = newUnitDir[eMom0];
  freeParams[eFreeDir1] = newUnitDir[eMom1];
  freeParams[eFreeDir2] = newUnitDir[eMom2];
  freeParams[eFreeQOverP] = charge / newAbsMom;

  // WARNING for some reason there seems to be an additional flag that makes
  //         the update method not do anything when it is set. Why?
  state.state_ready = false;
  BOOST_CHECK(params.covariance().has_value());
  stepper.update(state, freeParams, params.parameters(), *params.covariance(),
                 *plane);
  CHECK_CLOSE_ABS(stepper.position(state), newPos, eps);
  CHECK_CLOSE_ABS(stepper.time(state), newTime, eps);
  CHECK_CLOSE_ABS(stepper.direction(state), newUnitDir, eps);
  CHECK_CLOSE_ABS(stepper.absoluteMomentum(state), newAbsMom, eps);
  BOOST_CHECK_EQUAL(stepper.charge(state), charge);
}

// test stepper update methods with individual components as input
BOOST_AUTO_TEST_CASE(UpdateFromComponents) {
  CurvilinearTrackParameters cp(pos4, unitDir, charge / absMom, cov,
                                particleHypothesis);

  Stepper stepper(magneticField);

  Stepper::Options options(geoCtx, magCtx);
  options.maxStepSize = stepSize;

  Stepper::State state = stepper.makeState(options);
  stepper.initialize(state, cp);

  auto newPos = (pos + Vector3(1_mm, 2_mm, 3_mm)).eval();
  auto newTime = time + 20_ns;
  auto newUnitDir = (unitDir + Vector3(1, -1, -1)).normalized();
  auto newAbsMom = 0.9 * absMom;

  stepper.update(state, newPos, newUnitDir, charge / newAbsMom, newTime);
  CHECK_CLOSE_ABS(stepper.position(state), newPos, eps);
  CHECK_CLOSE_ABS(stepper.time(state), newTime, eps);
  CHECK_CLOSE_ABS(stepper.direction(state), newUnitDir, eps);
  CHECK_CLOSE_ABS(stepper.absoluteMomentum(state), newAbsMom, eps);
  BOOST_CHECK_EQUAL(stepper.charge(state), charge);
}

// test building a bound state object from the stepper state
BOOST_AUTO_TEST_CASE(BuildBound) {
  CurvilinearTrackParameters cp(pos4, unitDir, charge / absMom, cov,
                                particleHypothesis);

  Stepper stepper(magneticField);

  Stepper::Options options(geoCtx, magCtx);
  options.maxStepSize = stepSize;

  Stepper::State state = stepper.makeState(options);
  stepper.initialize(state, cp);

  // example surface at the current state position
  auto plane = CurvilinearSurface(pos, unitDir).planeSurface();

  auto&& [pars, jac, pathLength] = stepper.boundState(state, *plane).value();
  // check parameters
  CHECK_CLOSE_ABS(pars.position(geoCtx), pos, eps);
  CHECK_CLOSE_ABS(pars.time(), time, eps);
  CHECK_CLOSE_ABS(pars.momentum(), absMom * unitDir, eps);
  BOOST_CHECK_EQUAL(pars.charge(), charge);
  BOOST_CHECK(pars.covariance().has_value());
  BOOST_CHECK_NE(*pars.covariance(), cov);
  // check Jacobian. should be identity since there was no propagation yet
  CHECK_CLOSE_ABS(jac, Jacobian(Jacobian::Identity()), eps);
  // check propagation length
  CHECK_CLOSE_ABS(pathLength, 0., eps);
}

// test building a curvilinear state object from the stepper state
BOOST_AUTO_TEST_CASE(BuildCurvilinear) {
  CurvilinearTrackParameters cp(pos4, unitDir, charge / absMom, cov,
                                particleHypothesis);

  Stepper stepper(magneticField);

  Stepper::Options options(geoCtx, magCtx);
  options.maxStepSize = stepSize;

  Stepper::State state = stepper.makeState(options);
  stepper.initialize(state, cp);

  auto&& [pars, jac, pathLength] = stepper.curvilinearState(state);
  // check parameters
  CHECK_CLOSE_ABS(pars.position(geoCtx), pos, eps);
  CHECK_CLOSE_ABS(pars.time(), time, eps);
  CHECK_CLOSE_ABS(pars.momentum(), absMom * unitDir, eps);
  BOOST_CHECK_EQUAL(pars.charge(), charge);
  BOOST_CHECK(pars.covariance().has_value());
  BOOST_CHECK_NE(*pars.covariance(), cov);
  // check Jacobian. should be identity since there was no propagation yet
  CHECK_CLOSE_ABS(jac, Jacobian(Jacobian::Identity()), eps);
  // check propagation length
  CHECK_CLOSE_ABS(pathLength, 0., eps);
}

// test step method without covariance transport
BOOST_AUTO_TEST_CASE(Step) {
  CurvilinearTrackParameters cp(pos4, unitDir, charge / absMom, cov,
                                particleHypothesis);

  Stepper stepper(magneticField);

  Stepper::Options options(geoCtx, magCtx);
  options.maxStepSize = stepSize;

<<<<<<< HEAD
  auto state = stepper.makeState(options, cp);
  state.covTransport = false;
=======
  MockPropagatorState state(stepper.makeState(options));
  stepper.initialize(state.stepping, cp);
  state.stepping.covTransport = false;
>>>>>>> 3d741444

  // ensure step does not result in an error
  auto res = stepper.step(state, Direction::Backward(), nullptr);
  BOOST_CHECK(res.ok());

  // extract the actual step size
  auto h = res.value();
  BOOST_CHECK_EQUAL(state.stepSize.value(), stepSize);
  BOOST_CHECK_EQUAL(state.stepSize.value(), h * navDir);

  // check that the position has moved
  auto deltaPos = (stepper.position(state) - pos).eval();
  BOOST_CHECK_LT(0, deltaPos.norm());
  // check that time has changed
  auto deltaTime = stepper.time(state) - time;
  BOOST_CHECK_LT(0, std::abs(deltaTime));
  // check that the direction was rotated
  auto projDir = stepper.direction(state).dot(unitDir);
  BOOST_CHECK_LT(projDir, 1);

  // momentum and charge should not change
  CHECK_CLOSE_ABS(stepper.absoluteMomentum(state), absMom, eps);
  BOOST_CHECK_EQUAL(stepper.charge(state), charge);
}

// test step method with covariance transport
BOOST_AUTO_TEST_CASE(StepWithCovariance) {
  CurvilinearTrackParameters cp(pos4, unitDir, charge / absMom, cov,
                                particleHypothesis);

  Stepper stepper(magneticField);

  Stepper::Options options(geoCtx, magCtx);
  options.maxStepSize = stepSize;

<<<<<<< HEAD
  auto state = stepper.makeState(options, cp);
  state.covTransport = true;
=======
  MockPropagatorState state(stepper.makeState(options));
  stepper.initialize(state.stepping, cp);
  state.stepping.covTransport = true;
>>>>>>> 3d741444

  // ensure step does not result in an error
  auto res = stepper.step(state, Direction::Backward(), nullptr);
  BOOST_CHECK(res.ok());

  // extract the actual step size
  auto h = res.value();
  BOOST_CHECK_EQUAL(state.stepSize.value(), stepSize);
  BOOST_CHECK_EQUAL(state.stepSize.value(), h * navDir);

  // check that the position has moved
  auto deltaPos = (stepper.position(state) - pos).eval();
  BOOST_CHECK_LT(0, deltaPos.norm());
  // check that time has changed
  auto deltaTime = stepper.time(state) - time;
  BOOST_CHECK_LT(0, std::abs(deltaTime));
  // check that the direction was rotated
  auto projDir = stepper.direction(state).dot(unitDir);
  BOOST_CHECK_LT(projDir, 1);

  // momentum and charge should not change
  CHECK_CLOSE_ABS(stepper.absoluteMomentum(state), absMom, eps);
  BOOST_CHECK_EQUAL(stepper.charge(state), charge);

  stepper.transportCovarianceToCurvilinear(state);
  BOOST_CHECK_NE(state.cov, cov);
}

// test state reset method
BOOST_AUTO_TEST_CASE(Reset) {
  CurvilinearTrackParameters cp(pos4, unitDir, charge / absMom, cov,
                                particleHypothesis);

  Stepper stepper(magneticField);

  Stepper::Options options(geoCtx, magCtx);
  options.maxStepSize = stepSize;

<<<<<<< HEAD
  auto state = stepper.makeState(options, cp);
  state.covTransport = true;
=======
  MockPropagatorState state(stepper.makeState(options));
  stepper.initialize(state.stepping, cp);
  state.stepping.covTransport = true;
>>>>>>> 3d741444

  // ensure step does not result in an error
  stepper.step(state, Direction::Backward(), nullptr);

  // Construct the parameters
  Vector3 newPos(1.5, -2.5, 3.5);
  auto newAbsMom = 4.2 * absMom;
  double newTime = 7.5;
  double newCharge = 1.;
  BoundSquareMatrix newCov = 8.5 * Covariance::Identity();
  cp = CurvilinearTrackParameters(makeVector4(newPos, newTime), unitDir,
                                  newCharge / newAbsMom, newCov,
                                  particleHypothesis);
  FreeVector freeParams = transformBoundToFreeParameters(
      cp.referenceSurface(), geoCtx, cp.parameters());

  auto copyState = [&](auto& field, const auto& other) {
    using field_t = std::decay_t<decltype(field)>;
    std::decay_t<decltype(other)> copy = stepper.makeState(options);
    stepper.initialize(state.stepping, cp);

    copy.state_ready = other.state_ready;
    copy.useJacobian = other.useJacobian;
    copy.step = other.step;
    copy.maxPathLength = other.maxPathLength;
    copy.mcondition = other.mcondition;
    copy.needgradient = other.needgradient;
    copy.newfield = other.newfield;
    copy.field = other.field;
    copy.pVector = other.pVector;
    std::copy(std::begin(other.parameters), std::end(other.parameters),
              std::begin(copy.parameters));
    copy.covariance = other.covariance;
    copy.covTransport = other.covTransport;
    std::copy(std::begin(other.jacobian), std::end(other.jacobian),
              std::begin(copy.jacobian));
    copy.pathAccumulated = other.pathAccumulated;
    copy.stepSize = other.stepSize;
    copy.previousStepSize = other.previousStepSize;

    copy.fieldCache = MagneticFieldProvider::Cache(
        std::in_place_type<typename field_t::Cache>,
        other.fieldCache.template as<typename field_t::Cache>());

    copy.debug = other.debug;
    copy.debugString = other.debugString;
    copy.debugPfxWidth = other.debugPfxWidth;
    copy.debugMsgWidth = other.debugMsgWidth;

    return copy;
  };

  // Reset all possible parameters
  Stepper::State stateCopy = copyState(*magneticField, state);
  BOOST_CHECK(cp.covariance().has_value());
  stepper.initialize(stateCopy, cp.parameters(), *cp.covariance(),
                     cp.particleHypothesis(), cp.referenceSurface());
  // Test all components
  BOOST_CHECK(stateCopy.covTransport);
  BOOST_CHECK_EQUAL(*stateCopy.covariance, newCov);
  BOOST_CHECK_EQUAL(stepper.position(stateCopy),
                    freeParams.template segment<3>(eFreePos0));
  BOOST_CHECK_EQUAL(stepper.direction(stateCopy),
                    freeParams.template segment<3>(eFreeDir0).normalized());
  BOOST_CHECK_EQUAL(stepper.absoluteMomentum(stateCopy),
                    std::abs(1. / freeParams[eFreeQOverP]));
  BOOST_CHECK_EQUAL(stepper.charge(stateCopy), stepper.charge(state));
  BOOST_CHECK_EQUAL(stepper.time(stateCopy), freeParams[eFreeTime]);
  BOOST_CHECK_EQUAL(stateCopy.pathAccumulated, 0.);
<<<<<<< HEAD
  BOOST_CHECK_EQUAL(stateCopy.stepSize.value(), navDir * stepSize);
  BOOST_CHECK_EQUAL(stateCopy.previousStepSize, state.previousStepSize);

  // Reset all possible parameters except the step size
  stateCopy = copyState(*magneticField, state);
  stepper.resetState(stateCopy, cp.parameters(), *cp.covariance(),
                     cp.referenceSurface());
  // Test all components
  BOOST_CHECK(stateCopy.covTransport);
  BOOST_CHECK_EQUAL(*stateCopy.covariance, newCov);
  BOOST_CHECK_EQUAL(stepper.position(stateCopy),
                    freeParams.template segment<3>(eFreePos0));
  BOOST_CHECK_EQUAL(stepper.direction(stateCopy),
                    freeParams.template segment<3>(eFreeDir0).normalized());
  BOOST_CHECK_EQUAL(stepper.absoluteMomentum(stateCopy),
                    std::abs(1. / freeParams[eFreeQOverP]));
  BOOST_CHECK_EQUAL(stepper.charge(stateCopy), stepper.charge(state));
  BOOST_CHECK_EQUAL(stepper.time(stateCopy), freeParams[eFreeTime]);
  BOOST_CHECK_EQUAL(stateCopy.pathAccumulated, 0.);
  BOOST_CHECK_EQUAL(stateCopy.stepSize.value(),
                    std::numeric_limits<double>::max());
  BOOST_CHECK_EQUAL(stateCopy.previousStepSize, state.previousStepSize);

  // Reset the least amount of parameters
  stateCopy = copyState(*magneticField, state);
  stepper.resetState(stateCopy, cp.parameters(), *cp.covariance(),
                     cp.referenceSurface());
  // Test all components
  BOOST_CHECK(stateCopy.covTransport);
  BOOST_CHECK_EQUAL(*stateCopy.covariance, newCov);
  BOOST_CHECK_EQUAL(stepper.position(stateCopy),
                    freeParams.template segment<3>(eFreePos0));
  BOOST_CHECK_EQUAL(stepper.direction(stateCopy),
                    freeParams.template segment<3>(eFreeDir0).normalized());
  BOOST_CHECK_EQUAL(stepper.absoluteMomentum(stateCopy),
                    std::abs(1. / freeParams[eFreeQOverP]));
  BOOST_CHECK_EQUAL(stepper.charge(stateCopy), stepper.charge(state));
  BOOST_CHECK_EQUAL(stepper.time(stateCopy), freeParams[eFreeTime]);
  BOOST_CHECK_EQUAL(stateCopy.pathAccumulated, 0.);
  BOOST_CHECK_EQUAL(stateCopy.stepSize.value(),
                    std::numeric_limits<double>::max());
  BOOST_CHECK_EQUAL(stateCopy.previousStepSize, state.previousStepSize);
=======
  BOOST_CHECK_EQUAL(stateCopy.stepSize.value(), stepSize);
  BOOST_CHECK_EQUAL(stateCopy.previousStepSize,
                    state.stepping.previousStepSize);
>>>>>>> 3d741444

  // Reset using different surface shapes
  // 1) Disc surface
  // Setting some parameters
  newPos << 0.5, -1.5, 0.;
  newAbsMom *= 1.23;
  newTime = 8.4;
  newCharge = -1.;
  newCov = 10.9 * Covariance::Identity();
  Transform3 trafo = Transform3::Identity();
  auto disc = Surface::makeShared<DiscSurface>(trafo);
  auto boundDisc = BoundTrackParameters::create(
                       disc, geoCtx, makeVector4(newPos, newTime), unitDir,
                       newCharge / newAbsMom, newCov, particleHypothesis)
                       .value();

  // Reset the state and test
  Stepper::State stateDisc = copyState(*magneticField, state);
  BOOST_CHECK(boundDisc.covariance().has_value());
  stepper.initialize(stateDisc, boundDisc.parameters(), *boundDisc.covariance(),
                     cp.particleHypothesis(), boundDisc.referenceSurface());

  CHECK_NE_COLLECTIONS(stateDisc.pVector, stateCopy.pVector);
  CHECK_NE_COLLECTIONS(stateDisc.pVector, state.pVector);

  // 2) Perigee surface
  // Setting some parameters
  newPos << -2.06155, -2.06155, 3.5;
  newAbsMom *= 0.45;
  newTime = 2.3;
  newCharge = 1.;
  newCov = 8.7 * Covariance::Identity();
  auto perigee = Surface::makeShared<PerigeeSurface>(trafo);
  auto boundPerigee =
      BoundTrackParameters::create(
          perigee, geoCtx, makeVector4(newPos, newTime), unitDir,
          newCharge / newAbsMom, newCov, particleHypothesis)
          .value();

  // Reset the state and test
  Stepper::State statePerigee = copyState(*magneticField, state);
  BOOST_CHECK(boundPerigee.covariance().has_value());
  stepper.initialize(statePerigee, boundPerigee.parameters(),
                     *boundPerigee.covariance(), cp.particleHypothesis(),
                     boundPerigee.referenceSurface());
  CHECK_NE_COLLECTIONS(statePerigee.pVector, stateCopy.pVector);
  CHECK_NE_COLLECTIONS(statePerigee.pVector, state.pVector);
  CHECK_NE_COLLECTIONS(statePerigee.pVector, stateDisc.pVector);

  // 3) Straw surface
  // Use the same parameters as for previous Perigee surface
  auto straw = Surface::makeShared<StrawSurface>(trafo);
  auto boundStraw = BoundTrackParameters::create(
                        straw, geoCtx, makeVector4(newPos, newTime), unitDir,
                        newCharge / newAbsMom, newCov, particleHypothesis)
                        .value();

  // Reset the state and test
  Stepper::State stateStraw = copyState(*magneticField, state);
  BOOST_CHECK(boundStraw.covariance().has_value());
  stepper.initialize(stateStraw, boundStraw.parameters(),
                     *boundStraw.covariance(), cp.particleHypothesis(),
                     boundStraw.referenceSurface());
  CHECK_NE_COLLECTIONS(stateStraw.pVector, stateCopy.pVector);
  CHECK_NE_COLLECTIONS(stateStraw.pVector, state.pVector);
  CHECK_NE_COLLECTIONS(stateStraw.pVector, stateDisc.pVector);
  BOOST_CHECK_EQUAL_COLLECTIONS(
      stateStraw.pVector.begin(), stateStraw.pVector.end(),
      statePerigee.pVector.begin(), statePerigee.pVector.end());
}

BOOST_AUTO_TEST_CASE(StepSize) {
  CurvilinearTrackParameters cp(pos4, unitDir, charge / absMom, cov,
                                particleHypothesis);

  Stepper stepper(magneticField);

  Stepper::Options options(geoCtx, magCtx);
  options.maxStepSize = stepSize;

  Stepper::State state = stepper.makeState(options);
  stepper.initialize(state, cp);

  stepper.updateStepSize(state, -5_cm, ConstrainedStep::Type::Navigator);
  BOOST_CHECK_EQUAL(state.previousStepSize, stepSize);
  BOOST_CHECK_EQUAL(state.stepSize.value(), -5_cm);

  stepper.releaseStepSize(state, ConstrainedStep::Type::Navigator);
  BOOST_CHECK_EQUAL(state.stepSize.value(), stepSize);
}

// test step size modification with target surfaces
BOOST_AUTO_TEST_CASE(StepSizeSurface) {
  CurvilinearTrackParameters cp(pos4, unitDir, charge / absMom, cov,
                                particleHypothesis);

  Stepper stepper(magneticField);

  Stepper::Options options(geoCtx, magCtx);
  options.maxStepSize = stepSize;

  Stepper::State state = stepper.makeState(options);
  stepper.initialize(state, cp);

  auto distance = 10_mm;
  auto target = CurvilinearSurface(pos + navDir * distance * unitDir, unitDir)
                    .planeSurface();

  stepper.updateSurfaceStatus(
      state, *target, 0, navDir, BoundaryTolerance::Infinite(),
      s_onSurfaceTolerance, ConstrainedStep::Type::Navigator);
  BOOST_CHECK_EQUAL(state.stepSize.value(ConstrainedStep::Type::Navigator),
                    distance);

  // test the step size modification in the context of a surface
  stepper.updateStepSize(state,
                         target
                             ->intersect(geoCtx, stepper.position(state),
                                         navDir * stepper.direction(state),
                                         BoundaryTolerance::Infinite())
                             .closest(),
                         navDir, ConstrainedStep::Type::Navigator);
  BOOST_CHECK_EQUAL(state.stepSize.value(), distance);

  // start with a different step size
  state.stepSize.setUser(navDir * stepSize);
  stepper.releaseStepSize(state, ConstrainedStep::Type::Navigator);
  stepper.updateStepSize(state,
                         target
                             ->intersect(geoCtx, stepper.position(state),
                                         navDir * stepper.direction(state),
                                         BoundaryTolerance::Infinite())
                             .closest(),
                         navDir, ConstrainedStep::Type::Navigator);
  BOOST_CHECK_EQUAL(state.stepSize.value(), navDir * stepSize);
}

BOOST_AUTO_TEST_SUITE_END()

}  // namespace Acts::Test<|MERGE_RESOLUTION|>--- conflicted
+++ resolved
@@ -297,14 +297,9 @@
   Stepper::Options options(geoCtx, magCtx);
   options.maxStepSize = stepSize;
 
-<<<<<<< HEAD
-  auto state = stepper.makeState(options, cp);
+  auto state = stepper.makeState(options);
+  stepper.initialize(state, cp);
   state.covTransport = false;
-=======
-  MockPropagatorState state(stepper.makeState(options));
-  stepper.initialize(state.stepping, cp);
-  state.stepping.covTransport = false;
->>>>>>> 3d741444
 
   // ensure step does not result in an error
   auto res = stepper.step(state, Direction::Backward(), nullptr);
@@ -340,14 +335,9 @@
   Stepper::Options options(geoCtx, magCtx);
   options.maxStepSize = stepSize;
 
-<<<<<<< HEAD
-  auto state = stepper.makeState(options, cp);
+  auto state = stepper.makeState(options);
+  stepper.initialize(state, cp);
   state.covTransport = true;
-=======
-  MockPropagatorState state(stepper.makeState(options));
-  stepper.initialize(state.stepping, cp);
-  state.stepping.covTransport = true;
->>>>>>> 3d741444
 
   // ensure step does not result in an error
   auto res = stepper.step(state, Direction::Backward(), nullptr);
@@ -386,14 +376,9 @@
   Stepper::Options options(geoCtx, magCtx);
   options.maxStepSize = stepSize;
 
-<<<<<<< HEAD
-  auto state = stepper.makeState(options, cp);
+  auto state = stepper.makeState(options);
+  stepper.initialize(state, cp);
   state.covTransport = true;
-=======
-  MockPropagatorState state(stepper.makeState(options));
-  stepper.initialize(state.stepping, cp);
-  state.stepping.covTransport = true;
->>>>>>> 3d741444
 
   // ensure step does not result in an error
   stepper.step(state, Direction::Backward(), nullptr);
@@ -413,7 +398,7 @@
   auto copyState = [&](auto& field, const auto& other) {
     using field_t = std::decay_t<decltype(field)>;
     std::decay_t<decltype(other)> copy = stepper.makeState(options);
-    stepper.initialize(state.stepping, cp);
+    stepper.initialize(state, cp);
 
     copy.state_ready = other.state_ready;
     copy.useJacobian = other.useJacobian;
@@ -463,54 +448,8 @@
   BOOST_CHECK_EQUAL(stepper.charge(stateCopy), stepper.charge(state));
   BOOST_CHECK_EQUAL(stepper.time(stateCopy), freeParams[eFreeTime]);
   BOOST_CHECK_EQUAL(stateCopy.pathAccumulated, 0.);
-<<<<<<< HEAD
-  BOOST_CHECK_EQUAL(stateCopy.stepSize.value(), navDir * stepSize);
+  BOOST_CHECK_EQUAL(stateCopy.stepSize.value(), stepSize);
   BOOST_CHECK_EQUAL(stateCopy.previousStepSize, state.previousStepSize);
-
-  // Reset all possible parameters except the step size
-  stateCopy = copyState(*magneticField, state);
-  stepper.resetState(stateCopy, cp.parameters(), *cp.covariance(),
-                     cp.referenceSurface());
-  // Test all components
-  BOOST_CHECK(stateCopy.covTransport);
-  BOOST_CHECK_EQUAL(*stateCopy.covariance, newCov);
-  BOOST_CHECK_EQUAL(stepper.position(stateCopy),
-                    freeParams.template segment<3>(eFreePos0));
-  BOOST_CHECK_EQUAL(stepper.direction(stateCopy),
-                    freeParams.template segment<3>(eFreeDir0).normalized());
-  BOOST_CHECK_EQUAL(stepper.absoluteMomentum(stateCopy),
-                    std::abs(1. / freeParams[eFreeQOverP]));
-  BOOST_CHECK_EQUAL(stepper.charge(stateCopy), stepper.charge(state));
-  BOOST_CHECK_EQUAL(stepper.time(stateCopy), freeParams[eFreeTime]);
-  BOOST_CHECK_EQUAL(stateCopy.pathAccumulated, 0.);
-  BOOST_CHECK_EQUAL(stateCopy.stepSize.value(),
-                    std::numeric_limits<double>::max());
-  BOOST_CHECK_EQUAL(stateCopy.previousStepSize, state.previousStepSize);
-
-  // Reset the least amount of parameters
-  stateCopy = copyState(*magneticField, state);
-  stepper.resetState(stateCopy, cp.parameters(), *cp.covariance(),
-                     cp.referenceSurface());
-  // Test all components
-  BOOST_CHECK(stateCopy.covTransport);
-  BOOST_CHECK_EQUAL(*stateCopy.covariance, newCov);
-  BOOST_CHECK_EQUAL(stepper.position(stateCopy),
-                    freeParams.template segment<3>(eFreePos0));
-  BOOST_CHECK_EQUAL(stepper.direction(stateCopy),
-                    freeParams.template segment<3>(eFreeDir0).normalized());
-  BOOST_CHECK_EQUAL(stepper.absoluteMomentum(stateCopy),
-                    std::abs(1. / freeParams[eFreeQOverP]));
-  BOOST_CHECK_EQUAL(stepper.charge(stateCopy), stepper.charge(state));
-  BOOST_CHECK_EQUAL(stepper.time(stateCopy), freeParams[eFreeTime]);
-  BOOST_CHECK_EQUAL(stateCopy.pathAccumulated, 0.);
-  BOOST_CHECK_EQUAL(stateCopy.stepSize.value(),
-                    std::numeric_limits<double>::max());
-  BOOST_CHECK_EQUAL(stateCopy.previousStepSize, state.previousStepSize);
-=======
-  BOOST_CHECK_EQUAL(stateCopy.stepSize.value(), stepSize);
-  BOOST_CHECK_EQUAL(stateCopy.previousStepSize,
-                    state.stepping.previousStepSize);
->>>>>>> 3d741444
 
   // Reset using different surface shapes
   // 1) Disc surface
