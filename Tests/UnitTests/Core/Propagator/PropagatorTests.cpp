--- conflicted
+++ resolved
@@ -1,10 +1,6 @@
 // This file is part of the ACTS project.
 //
-<<<<<<< HEAD
-// Copyright (C) 2016-2024 CERN for the benefit of the Acts project
-=======
 // Copyright (C) 2016 CERN for the benefit of the ACTS project
->>>>>>> 2f25b25c
 //
 // This Source Code Form is subject to the terms of the Mozilla Public
 // License, v. 2.0. If a copy of the MPL was not distributed with this
@@ -32,11 +28,6 @@
 #include "Acts/Propagator/NavigatorOptions.hpp"
 #include "Acts/Propagator/Propagator.hpp"
 #include "Acts/Propagator/StandardAborters.hpp"
-<<<<<<< HEAD
-#include "Acts/Propagator/StepperExtensionList.hpp"
-#include "Acts/Propagator/StepperOptions.hpp"
-=======
->>>>>>> 2f25b25c
 #include "Acts/Propagator/StraightLineStepper.hpp"
 #include "Acts/Surfaces/CurvilinearSurface.hpp"
 #include "Acts/Surfaces/CylinderBounds.hpp"
@@ -164,22 +155,10 @@
 // This tests the Options
 BOOST_AUTO_TEST_CASE(PropagatorOptions_) {
   using NullOptionsType = EigenPropagatorType::Options<>;
-<<<<<<< HEAD
-  NullOptionsType nullOptions(tgContext, mfContext);
-  // TODO write null options test
-
-  using ActionListType = ActionList<PerpendicularMeasure>;
-  using AbortConditionsType = AbortList<>;
-  using OptionsType =
-      PropagatorOptions<StepperPlainOptions, NavigatorPlainOptions,
-                        ActionListType, AbortConditionsType>;
-
-=======
   NullOptionsType null_options(tgContext, mfContext);
 
   using ActorList = ActorList<PerpendicularMeasure>;
   using OptionsType = EigenPropagatorType::Options<ActorList>;
->>>>>>> 2f25b25c
   OptionsType options(tgContext, mfContext);
 }
 
