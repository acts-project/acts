// This file is part of the Acts project.
//
// Copyright (C) 2016-2019 CERN for the benefit of the Acts project
//
// This Source Code Form is subject to the terms of the Mozilla Public
// License, v. 2.0. If a copy of the MPL was not distributed with this
// file, You can obtain one at http://mozilla.org/MPL/2.0/.

#include <boost/test/data/test_case.hpp>
#include <boost/test/unit_test.hpp>

#include "Acts/Definitions/Algebra.hpp"
#include "Acts/Definitions/Direction.hpp"
#include "Acts/Definitions/TrackParametrization.hpp"
#include "Acts/Definitions/Units.hpp"
#include "Acts/EventData/GenericBoundTrackParameters.hpp"
#include "Acts/EventData/GenericCurvilinearTrackParameters.hpp"
#include "Acts/EventData/TrackParameters.hpp"
#include "Acts/Geometry/GeometryContext.hpp"
#include "Acts/Geometry/GeometryIdentifier.hpp"
#include "Acts/MagneticField/ConstantBField.hpp"
#include "Acts/MagneticField/MagneticFieldContext.hpp"
#include "Acts/Propagator/AbortList.hpp"
#include "Acts/Propagator/ActionList.hpp"
#include "Acts/Propagator/ConstrainedStep.hpp"
#include "Acts/Propagator/DenseEnvironmentExtension.hpp"
#include "Acts/Propagator/EigenStepper.hpp"
#include "Acts/Propagator/Navigator.hpp"
#include "Acts/Propagator/Propagator.hpp"
#include "Acts/Propagator/StandardAborters.hpp"
#include "Acts/Propagator/StepperExtensionList.hpp"
#include "Acts/Propagator/StraightLineStepper.hpp"
#include "Acts/Surfaces/CylinderBounds.hpp"
#include "Acts/Surfaces/CylinderSurface.hpp"
#include "Acts/Surfaces/PlaneSurface.hpp"
#include "Acts/Surfaces/Surface.hpp"
#include "Acts/Tests/CommonHelpers/FloatComparisons.hpp"
#include "Acts/Utilities/Helpers.hpp"
#include "Acts/Utilities/Result.hpp"

#include <algorithm>
#include <array>
#include <cmath>
#include <cstddef>
#include <limits>
#include <memory>
#include <optional>
#include <random>
#include <tuple>
#include <type_traits>
#include <utility>

namespace Acts {
class Logger;
}  // namespace Acts

namespace bdata = boost::unit_test::data;
using namespace Acts::UnitLiterals;
using Acts::VectorHelpers::makeVector4;
using Acts::VectorHelpers::perp;

namespace Acts::Test {

// Create a test context
GeometryContext tgContext = GeometryContext();
MagneticFieldContext mfContext = MagneticFieldContext();

using Covariance = BoundSquareMatrix;

/// An observer that measures the perpendicular distance
struct PerpendicularMeasure {
  /// Simple result struct to be returned
  struct this_result {
    double distance = std::numeric_limits<double>::max();
  };

  using result_type = this_result;

  PerpendicularMeasure() = default;

  template <typename propagator_state_t, typename stepper_t,
            typename navigator_t>
  void operator()(propagator_state_t& state, const stepper_t& stepper,
                  const navigator_t& /*navigator*/, result_type& result) const {
    result.distance = perp(stepper.position(state.stepping));
  }
};

/// An observer that measures the perpendicular distance
template <typename Surface>
struct SurfaceObserver {
  // the surface to be intersected
  const Surface* surface = nullptr;
  // the tolerance for intersection
  double tolerance = 1.e-5;

  /// Simple result struct to be returned
  struct this_result {
    std::size_t surfaces_passed = 0;
    double surface_passed_r = std::numeric_limits<double>::max();
  };

  using result_type = this_result;

  SurfaceObserver() = default;

  template <typename propagator_state_t, typename stepper_t,
            typename navigator_t>
  void operator()(propagator_state_t& state, const stepper_t& stepper,
                  const navigator_t& /*navigator*/, result_type& result,
                  const Logger& /*logger*/) const {
    if (surface && !result.surfaces_passed) {
      // calculate the distance to the surface
      const double distance =
          surface
              ->intersect(state.geoContext, stepper.position(state.stepping),
                          stepper.direction(state.stepping),
                          BoundaryCheck(true))
              .closest()
              .pathLength();
      // Adjust the step size so that we cannot cross the target surface
      state.stepping.stepSize.update(distance * state.options.direction,
                                     ConstrainedStep::actor);
      // return true if you fall below tolerance
      if (std::abs(distance) <= tolerance) {
        ++result.surfaces_passed;
        result.surface_passed_r = perp(stepper.position(state.stepping));
        // release the step size, will be re-adjusted
        state.stepping.stepSize.release(ConstrainedStep::actor);
      }
    }
  }
};

// Global definitions
using BFieldType = ConstantBField;
using EigenStepperType = EigenStepper<>;
using EigenPropagatorType = Propagator<EigenStepperType>;

const double Bz = 2_T;
auto bField = std::make_shared<BFieldType>(Vector3{0, 0, Bz});
EigenStepperType estepper(bField);
EigenPropagatorType epropagator(std::move(estepper));

auto mCylinder = std::make_shared<CylinderBounds>(10_mm, 1000_mm);
auto mSurface =
    Surface::makeShared<CylinderSurface>(Transform3::Identity(), mCylinder);
auto cCylinder = std::make_shared<CylinderBounds>(150_mm, 1000_mm);
auto cSurface =
    Surface::makeShared<CylinderSurface>(Transform3::Identity(), cCylinder);

const int ntests = 5;

// This tests the Options
BOOST_AUTO_TEST_CASE(PropagatorOptions_) {
  using null_optionsType = PropagatorOptions<>;
  null_optionsType null_options(tgContext, mfContext);
  // todo write null options test

  using ActionListType = ActionList<PerpendicularMeasure>;
  using AbortConditionsType = AbortList<>;

  using optionsType = PropagatorOptions<ActionListType, AbortConditionsType>;

  optionsType options(tgContext, mfContext);
}

BOOST_DATA_TEST_CASE(
    cylinder_passage_observer_,
    bdata::random((bdata::engine = std::mt19937(), bdata::seed = 0,
                   bdata::distribution = std::uniform_real_distribution<double>(
                       0.4_GeV, 10_GeV))) ^
        bdata::random((bdata::engine = std::mt19937(), bdata::seed = 1,
                       bdata::distribution =
                           std::uniform_real_distribution<double>(-M_PI,
                                                                  M_PI))) ^
        bdata::random(
            (bdata::engine = std::mt19937(), bdata::seed = 2,
             bdata::distribution =
                 std::uniform_real_distribution<double>(1.0, M_PI - 1.0))) ^
        bdata::random((bdata::engine = std::mt19937(), bdata::seed = 3,
                       bdata::distribution =
                           std::uniform_int_distribution<std::uint8_t>(0, 1))) ^
        bdata::random((bdata::engine = std::mt19937(), bdata::seed = 4,
                       bdata::distribution =
                           std::uniform_real_distribution<double>(-1_ns,
                                                                  1_ns))) ^
        bdata::xrange(ntests),
    pT, phi, theta, charge, time, index) {
  double dcharge = -1 + 2 * charge;
  (void)index;

  using CylinderObserver = SurfaceObserver<CylinderSurface>;
  using ActionListType = ActionList<CylinderObserver>;
  using AbortConditionsType = AbortList<>;

  // setup propagation options
  PropagatorOptions<ActionListType, AbortConditionsType> options(tgContext,
                                                                 mfContext);

  options.pathLimit = 20_m;
  options.maxStepSize = 1_cm;

  // set the surface to be passed by
  options.actionList.get<CylinderObserver>().surface = mSurface.get();

  using so_result = typename CylinderObserver::result_type;

  // define start parameters
  double x = 0;
  double y = 0;
  double z = 0;
  double px = pT * cos(phi);
  double py = pT * sin(phi);
  double pz = pT / tan(theta);
  double q = dcharge;
  Vector3 pos(x, y, z);
  Vector3 mom(px, py, pz);
  CurvilinearTrackParameters start(makeVector4(pos, time), mom.normalized(),
                                   q / mom.norm(), std::nullopt,
                                   ParticleHypothesis::pion());
  // propagate to the cylinder surface
  const auto& result = epropagator.propagate(start, *cSurface, options).value();
  auto& sor = result.get<so_result>();

  BOOST_CHECK_EQUAL(sor.surfaces_passed, 1u);
  CHECK_CLOSE_ABS(sor.surface_passed_r, 10., 1e-5);
}

BOOST_DATA_TEST_CASE(
    curvilinear_additive_,
    bdata::random((bdata::engine = std::mt19937(), bdata::seed = 0,
                   bdata::distribution = std::uniform_real_distribution<double>(
                       0.4_GeV, 10_GeV))) ^
        bdata::random((bdata::engine = std::mt19937(), bdata::seed = 1,
                       bdata::distribution =
                           std::uniform_real_distribution<double>(-M_PI,
                                                                  M_PI))) ^
        bdata::random(
            (bdata::engine = std::mt19937(), bdata::seed = 2,
             bdata::distribution =
                 std::uniform_real_distribution<double>(1.0, M_PI - 1.0))) ^
        bdata::random((bdata::engine = std::mt19937(), bdata::seed = 3,
                       bdata::distribution =
                           std::uniform_int_distribution<std::uint8_t>(0, 1))) ^
        bdata::random((bdata::engine = std::mt19937(), bdata::seed = 4,
                       bdata::distribution =
                           std::uniform_real_distribution<double>(-1_ns,
                                                                  1_ns))) ^
        bdata::xrange(ntests),
    pT, phi, theta, charge, time, index) {
  double dcharge = -1 + 2 * charge;
  (void)index;

  // setup propagation options - the tow step options
  PropagatorOptions<> options_2s(tgContext, mfContext);
  options_2s.pathLimit = 50_cm;
  options_2s.maxStepSize = 1_cm;

  // define start parameters
  double x = 0;
  double y = 0;
  double z = 0;
  double px = pT * cos(phi);
  double py = pT * sin(phi);
  double pz = pT / tan(theta);
  double q = dcharge;
  Vector3 pos(x, y, z);
  Vector3 mom(px, py, pz);
  /// a covariance matrix to transport
  Covariance cov;
  // take some major correlations (off-diagonals)
  cov << 10_mm, 0, 0.123, 0, 0.5, 0, 0, 10_mm, 0, 0.162, 0, 0, 0.123, 0, 0.1, 0,
      0, 0, 0, 0.162, 0, 0.1, 0, 0, 0.5, 0, 0, 0, 1. / (10_GeV), 0, 0, 0, 0, 0,
      0, 0;
  CurvilinearTrackParameters start(makeVector4(pos, time), mom.normalized(),
                                   q / mom.norm(), cov,
                                   ParticleHypothesis::pion());
  // propagate to a path length of 100 with two steps of 50
  const auto& mid_parameters =
      epropagator.propagate(start, options_2s).value().endParameters;
  const auto& end_parameters_2s =
      epropagator.propagate(*mid_parameters, options_2s).value().endParameters;

  // setup propagation options - the one step options
  PropagatorOptions<> options_1s(tgContext, mfContext);
  options_1s.pathLimit = 100_cm;
  options_1s.maxStepSize = 1_cm;
  // propagate to a path length of 100 in one step
  const auto& end_parameters_1s =
      epropagator.propagate(start, options_1s).value().endParameters;

  // test that the propagation is additive
  CHECK_CLOSE_REL(end_parameters_1s->position(tgContext),
                  end_parameters_2s->position(tgContext), 0.001);

  BOOST_CHECK(end_parameters_1s->covariance().has_value());
  const auto& cov_1s = *(end_parameters_1s->covariance());
  BOOST_CHECK(end_parameters_2s->covariance().has_value());
  const auto& cov_2s = *(end_parameters_2s->covariance());

  // CHECK_CLOSE_COVARIANCE(cov_1s, cov_2s, 0.001);
  for (unsigned int i = 0; i < cov_1s.rows(); i++) {
    for (unsigned int j = 0; j < cov_1s.cols(); j++) {
      CHECK_CLOSE_OR_SMALL(cov_1s(i, j), cov_2s(i, j), 0.001, 1e-6);
    }
  }
}

BOOST_DATA_TEST_CASE(
    cylinder_additive_,
    bdata::random((bdata::engine = std::mt19937(), bdata::seed = 0,
                   bdata::distribution = std::uniform_real_distribution<double>(
                       0.4_GeV, 10_GeV))) ^
        bdata::random((bdata::engine = std::mt19937(), bdata::seed = 1,
                       bdata::distribution =
                           std::uniform_real_distribution<double>(-M_PI,
                                                                  M_PI))) ^
        bdata::random(
            (bdata::engine = std::mt19937(), bdata::seed = 2,
             bdata::distribution =
                 std::uniform_real_distribution<double>(1.0, M_PI - 1.0))) ^
        bdata::random((bdata::engine = std::mt19937(), bdata::seed = 3,
                       bdata::distribution =
                           std::uniform_int_distribution<std::uint8_t>(0, 1))) ^
        bdata::random((bdata::engine = std::mt19937(), bdata::seed = 4,
                       bdata::distribution =
                           std::uniform_real_distribution<double>(-1_ns,
                                                                  1_ns))) ^
        bdata::xrange(ntests),
    pT, phi, theta, charge, time, index) {
  double dcharge = -1 + 2 * charge;
  (void)index;

  // setup propagation options - 2 setp options
  PropagatorOptions<> options_2s(tgContext, mfContext);
  options_2s.pathLimit = 10_m;
  options_2s.maxStepSize = 1_cm;

  // define start parameters
  double x = 0;
  double y = 0;
  double z = 0;
  double px = pT * cos(phi);
  double py = pT * sin(phi);
  double pz = pT / tan(theta);
  double q = dcharge;
  Vector3 pos(x, y, z);
  Vector3 mom(px, py, pz);
  /// a covariance matrix to transport
  Covariance cov;
  // take some major correlations (off-diagonals)
  cov << 10_mm, 0, 0.123, 0, 0.5, 0, 0, 10_mm, 0, 0.162, 0, 0, 0.123, 0, 0.1, 0,
      0, 0, 0, 0.162, 0, 0.1, 0, 0, 0.5, 0, 0, 0, 1. / (10_GeV), 0, 0, 0, 0, 0,
      0, 0;
  CurvilinearTrackParameters start(makeVector4(pos, time), mom.normalized(),
                                   q / mom.norm(), cov,
                                   ParticleHypothesis::pion());
  // propagate to a final surface with one stop in between
  const auto& mid_parameters =
      epropagator.propagate(start, *mSurface, options_2s).value().endParameters;

  const auto& end_parameters_2s =
      epropagator.propagate(*mid_parameters, *cSurface, options_2s)
          .value()
          .endParameters;

  // setup propagation options - one step options
  PropagatorOptions<> options_1s(tgContext, mfContext);
  options_1s.pathLimit = 10_m;
  options_1s.maxStepSize = 1_cm;
  // propagate to a final surface in one stop
  const auto& end_parameters_1s =
      epropagator.propagate(start, *cSurface, options_1s).value().endParameters;

  // test that the propagation is additive
  CHECK_CLOSE_REL(end_parameters_1s->position(tgContext),
                  end_parameters_2s->position(tgContext), 0.001);

  BOOST_CHECK(end_parameters_1s->covariance().has_value());
  const auto& cov_1s = (*(end_parameters_1s->covariance()));
  BOOST_CHECK(end_parameters_2s->covariance().has_value());
  const auto& cov_2s = (*(end_parameters_2s->covariance()));

  // CHECK_CLOSE_COVARIANCE(cov_1s, cov_2s, 0.001);
  for (unsigned int i = 0; i < cov_1s.rows(); i++) {
    for (unsigned int j = 0; j < cov_1s.cols(); j++) {
      CHECK_CLOSE_OR_SMALL(cov_1s(i, j), cov_2s(i, j), 0.001, 1e-6);
    }
  }
}

BOOST_AUTO_TEST_CASE(BasicPropagatorInterface) {
  auto field = std::make_shared<ConstantBField>(Vector3{0, 0, 2_T});
  EigenStepper<> eigenStepper{field};
  VoidNavigator navigator{};

  auto startSurface =
      Surface::makeShared<PlaneSurface>(Vector3::Zero(), Vector3::UnitX());
  auto targetSurface = Surface::makeShared<PlaneSurface>(
      Vector3::UnitX() * 20_mm, Vector3::UnitX());

  BoundVector startPars;
  startPars << 0, 0, 0, M_PI / 2, 1 / 1_GeV, 0;

  BoundTrackParameters startParameters{startSurface, startPars, std::nullopt,
                                       ParticleHypothesis::pion()};

  CurvilinearTrackParameters startCurv{Vector4::Zero(), Vector3::UnitX(),
                                       1. / 1_GeV, std::nullopt,
                                       ParticleHypothesis::pion()};

  GeometryContext gctx;
  MagneticFieldContext mctx;
  PropagatorOptions<> options{gctx, mctx};

  {
    Propagator propagator{eigenStepper, navigator};
    static_assert(std::is_base_of_v<BasePropagator, decltype(propagator)>,
                  "Propagator does not inherit from BasePropagator");
    const BasePropagator* base =
        static_cast<const BasePropagator*>(&propagator);

    // Ensure the propagation does the same thing
    auto result =
        propagator.propagate(startParameters, *targetSurface, options);
    BOOST_REQUIRE(result.ok());
    BOOST_CHECK_EQUAL(&result.value().endParameters.value().referenceSurface(),
                      targetSurface.get());

    auto resultBase =
        base->propagateToSurface(startParameters, *targetSurface, options);

    BOOST_REQUIRE(resultBase.ok());
    BOOST_CHECK_EQUAL(&resultBase.value().referenceSurface(),
                      targetSurface.get());

    BOOST_CHECK_EQUAL(result.value().endParameters.value().parameters(),
                      resultBase.value().parameters());

    // Propagation call with curvilinear also works
    auto resultCurv =
        base->propagateToSurface(startCurv, *targetSurface, options);
    BOOST_CHECK(resultCurv.ok());
  }

  StraightLineStepper slStepper{};
  {
    Propagator propagator{slStepper, navigator};
    static_assert(std::is_base_of_v<BasePropagator, decltype(propagator)>,
                  "Propagator does not inherit from BasePropagator");
    const BasePropagator* base =
        static_cast<const BasePropagator*>(&propagator);

    // Ensure the propagation does the same thing
    auto result =
        propagator.propagate(startParameters, *targetSurface, options);
    BOOST_REQUIRE(result.ok());
    BOOST_CHECK_EQUAL(&result.value().endParameters.value().referenceSurface(),
                      targetSurface.get());

    auto resultBase =
        base->propagateToSurface(startParameters, *targetSurface, options);

    BOOST_REQUIRE(resultBase.ok());
    BOOST_CHECK_EQUAL(&resultBase.value().referenceSurface(),
                      targetSurface.get());

    BOOST_CHECK_EQUAL(result.value().endParameters.value().parameters(),
                      resultBase.value().parameters());

    // Propagation call with curvilinear also works
    auto resultCurv =
        base->propagateToSurface(startCurv, *targetSurface, options);
    BOOST_CHECK(resultCurv.ok());
  }

  EigenStepper<StepperExtensionList<DenseEnvironmentExtension>>
      denseEigenStepper{field};

  {
    Propagator propagator{denseEigenStepper, navigator};
    static_assert(!std::is_base_of_v<BasePropagator, decltype(propagator)>,
                  "Propagator unexpectedly inherits from BasePropagator");
  }
}
<<<<<<< HEAD

}  // namespace Test
}  // namespace Acts
=======
}  // namespace Acts::Test
>>>>>>> 55f03cc9
<|MERGE_RESOLUTION|>--- conflicted
+++ resolved
@@ -484,10 +484,5 @@
                   "Propagator unexpectedly inherits from BasePropagator");
   }
 }
-<<<<<<< HEAD
-
-}  // namespace Test
-}  // namespace Acts
-=======
-}  // namespace Acts::Test
->>>>>>> 55f03cc9
+
+}  // namespace Acts::Test