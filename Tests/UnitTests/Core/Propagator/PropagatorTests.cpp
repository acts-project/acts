// This file is part of the ACTS project.
//
// Copyright (C) 2016 CERN for the benefit of the ACTS project
//
// This Source Code Form is subject to the terms of the Mozilla Public
// License, v. 2.0. If a copy of the MPL was not distributed with this
// file, You can obtain one at https://mozilla.org/MPL/2.0/.

#include <boost/test/data/test_case.hpp>
#include <boost/test/unit_test.hpp>

#include "Acts/Definitions/Algebra.hpp"
#include "Acts/Definitions/TrackParametrization.hpp"
#include "Acts/Definitions/Units.hpp"
#include "Acts/EventData/GenericBoundTrackParameters.hpp"
#include "Acts/EventData/GenericCurvilinearTrackParameters.hpp"
#include "Acts/EventData/TrackParameters.hpp"
#include "Acts/Geometry/GeometryContext.hpp"
#include "Acts/Geometry/GeometryIdentifier.hpp"
#include "Acts/MagneticField/ConstantBField.hpp"
#include "Acts/MagneticField/MagneticFieldContext.hpp"
#include "Acts/Propagator/ActorList.hpp"
#include "Acts/Propagator/ConstrainedStep.hpp"
#include "Acts/Propagator/EigenStepper.hpp"
#include "Acts/Propagator/EigenStepperDenseExtension.hpp"
#include "Acts/Propagator/Propagator.hpp"
#include "Acts/Propagator/StraightLineStepper.hpp"
#include "Acts/Propagator/VoidNavigator.hpp"
#include "Acts/Surfaces/CurvilinearSurface.hpp"
#include "Acts/Surfaces/CylinderBounds.hpp"
#include "Acts/Surfaces/CylinderSurface.hpp"
#include "Acts/Surfaces/PlaneSurface.hpp"
#include "Acts/Surfaces/Surface.hpp"
#include "Acts/Tests/CommonHelpers/FloatComparisons.hpp"
#include "Acts/Utilities/Logger.hpp"
#include "Acts/Utilities/Result.hpp"

#include <cmath>
#include <cstddef>
#include <limits>
#include <memory>
#include <numbers>
#include <optional>
#include <random>
#include <type_traits>
#include <utility>

namespace bdata = boost::unit_test::data;
using namespace Acts::UnitLiterals;
using Acts::VectorHelpers::makeVector4;
using Acts::VectorHelpers::perp;

namespace Acts::Test {

// Create a test context
GeometryContext tgContext = GeometryContext();
MagneticFieldContext mfContext = MagneticFieldContext();

using Covariance = BoundSquareMatrix;

/// An observer that measures the perpendicular distance
struct PerpendicularMeasure {
  /// Simple result struct to be returned
  struct this_result {
    double distance = std::numeric_limits<double>::max();
  };

  using result_type = this_result;

  PerpendicularMeasure() = default;

  template <typename propagator_state_t, typename stepper_t,
            typename navigator_t>
  void operator()(propagator_state_t& state, const stepper_t& stepper,
                  const navigator_t& /*navigator*/, result_type& result) const {
    result.distance = perp(stepper.position(state.stepping));
  }
};

/// An observer that measures the perpendicular distance
template <typename Surface>
struct SurfaceObserver {
  // the surface to be intersected
  const Surface* surface = nullptr;
  // the tolerance for intersection
  double tolerance = 1e-5;

  /// Simple result struct to be returned
  struct this_result {
    std::size_t surfaces_passed = 0;
    double surface_passed_r = std::numeric_limits<double>::max();
  };

  using result_type = this_result;

  template <typename propagator_state_t, typename stepper_t,
            typename navigator_t>
  void act(propagator_state_t& state, const stepper_t& stepper,
           const navigator_t& /*navigator*/, result_type& result,
           const Logger& /*logger*/) const {
<<<<<<< HEAD
    if (surface && !result.surfaces_passed) {
      // calculate the distance to the surface
      const double distance =
          surface
              ->intersect(state.geoContext, stepper.position(state.stepping),
                          stepper.direction(state.stepping),
                          BoundaryTolerance::None())
              .closest()
              .pathLength();
      // Adjust the step size so that we cannot cross the target surface
      state.stepping.stepSize.update(distance * state.options.direction,
                                     ConstrainedStep::Type::Navigator);
      // return true if you fall below tolerance
      if (std::abs(distance) <= tolerance) {
        ++result.surfaces_passed;
        result.surface_passed_r = perp(stepper.position(state.stepping));
        // release the step size, will be re-adjusted
        state.stepping.stepSize.release(ConstrainedStep::Type::Navigator);
      }
=======
    if (surface == nullptr || result.surfaces_passed != 0) {
      return;
    }

    // calculate the distance to the surface
    const double distance =
        surface
            ->intersect(state.geoContext, stepper.position(state.stepping),
                        stepper.direction(state.stepping),
                        BoundaryTolerance::None())
            .closest()
            .pathLength();

    // Adjust the step size so that we cannot cross the target surface
    state.stepping.stepSize.release(ConstrainedStep::actor);
    state.stepping.stepSize.update(distance * state.options.direction,
                                   ConstrainedStep::actor);

    // return true if you fall below tolerance
    if (std::abs(distance) <= tolerance) {
      ++result.surfaces_passed;
      result.surface_passed_r = perp(stepper.position(state.stepping));
      state.stepping.stepSize.release(ConstrainedStep::actor);
>>>>>>> f060123b
    }
  }
};

// Global definitions
using BFieldType = ConstantBField;
using EigenStepperType = EigenStepper<>;
using EigenPropagatorType = Propagator<EigenStepperType>;

const double Bz = 2_T;
auto bField = std::make_shared<BFieldType>(Vector3{0, 0, Bz});
EigenStepperType estepper(bField);
EigenPropagatorType epropagator(std::move(estepper), VoidNavigator(),
                                getDefaultLogger("prop", Logging::VERBOSE));

auto mCylinder = std::make_shared<CylinderBounds>(10_mm, 1000_mm);
auto mSurface =
    Surface::makeShared<CylinderSurface>(Transform3::Identity(), mCylinder);
auto cCylinder = std::make_shared<CylinderBounds>(150_mm, 1000_mm);
auto cSurface =
    Surface::makeShared<CylinderSurface>(Transform3::Identity(), cCylinder);

const int ntests = 5;

// This tests the Options
BOOST_AUTO_TEST_CASE(PropagatorOptions_) {
  using NullOptionsType = EigenPropagatorType::Options<>;
  NullOptionsType null_options(tgContext, mfContext);

  using ActorList = ActorList<PerpendicularMeasure>;
  using OptionsType = EigenPropagatorType::Options<ActorList>;
  OptionsType options(tgContext, mfContext);
}

BOOST_DATA_TEST_CASE(
    cylinder_passage_observer_,
    bdata::random((bdata::engine = std::mt19937(), bdata::seed = 0,
                   bdata::distribution = std::uniform_real_distribution<double>(
                       0.4_GeV, 10_GeV))) ^
        bdata::random(
            (bdata::engine = std::mt19937(), bdata::seed = 1,
             bdata::distribution = std::uniform_real_distribution<double>(
                 -std::numbers::pi, std::numbers::pi))) ^
        bdata::random(
            (bdata::engine = std::mt19937(), bdata::seed = 2,
             bdata::distribution = std::uniform_real_distribution<double>(
                 1., std::numbers::pi - 1.))) ^
        bdata::random((bdata::engine = std::mt19937(), bdata::seed = 3,
                       bdata::distribution =
                           std::uniform_int_distribution<std::uint8_t>(0, 1))) ^
        bdata::random((bdata::engine = std::mt19937(), bdata::seed = 4,
                       bdata::distribution =
                           std::uniform_real_distribution<double>(-1_ns,
                                                                  1_ns))) ^
        bdata::xrange(ntests),
    pT, phi, theta, charge, time, index) {
  double dcharge = -1 + 2 * charge;
  (void)index;

  using CylinderObserver = SurfaceObserver<CylinderSurface>;
  using ActorList = ActorList<CylinderObserver>;

  // setup propagation options
  EigenPropagatorType::Options<ActorList> options(tgContext, mfContext);

  options.pathLimit = 20_m;
  options.stepping.maxStepSize = 1_cm;

  // set the surface to be passed by
  options.actorList.get<CylinderObserver>().surface = mSurface.get();

  using so_result = typename CylinderObserver::result_type;

  // define start parameters
  double x = 0;
  double y = 0;
  double z = 0;
  double px = pT * cos(phi);
  double py = pT * sin(phi);
  double pz = pT / tan(theta);
  double q = dcharge;
  Vector3 pos(x, y, z);
  Vector3 mom(px, py, pz);
  CurvilinearTrackParameters start(makeVector4(pos, time), mom.normalized(),
                                   q / mom.norm(), std::nullopt,
                                   ParticleHypothesis::pion());
  // propagate to the cylinder surface
  const auto& result = epropagator.propagate(start, *cSurface, options).value();
  auto& sor = result.get<so_result>();

  BOOST_CHECK_EQUAL(sor.surfaces_passed, 1u);
  CHECK_CLOSE_ABS(sor.surface_passed_r, 10., 1e-5);
}

BOOST_DATA_TEST_CASE(
    curvilinear_additive_,
    bdata::random((bdata::engine = std::mt19937(), bdata::seed = 0,
                   bdata::distribution = std::uniform_real_distribution<double>(
                       0.4_GeV, 10_GeV))) ^
        bdata::random(
            (bdata::engine = std::mt19937(), bdata::seed = 1,
             bdata::distribution = std::uniform_real_distribution<double>(
                 -std::numbers::pi, std::numbers::pi))) ^
        bdata::random(
            (bdata::engine = std::mt19937(), bdata::seed = 2,
             bdata::distribution = std::uniform_real_distribution<double>(
                 1., std::numbers::pi - 1.))) ^
        bdata::random((bdata::engine = std::mt19937(), bdata::seed = 3,
                       bdata::distribution =
                           std::uniform_int_distribution<std::uint8_t>(0, 1))) ^
        bdata::random((bdata::engine = std::mt19937(), bdata::seed = 4,
                       bdata::distribution =
                           std::uniform_real_distribution<double>(-1_ns,
                                                                  1_ns))) ^
        bdata::xrange(ntests),
    pT, phi, theta, charge, time, index) {
  double dcharge = -1 + 2 * charge;
  (void)index;

  // setup propagation options - the tow step options
  EigenPropagatorType::Options<> options_2s(tgContext, mfContext);
  options_2s.pathLimit = 50_cm;
  options_2s.stepping.maxStepSize = 1_cm;

  // define start parameters
  double x = 0;
  double y = 0;
  double z = 0;
  double px = pT * cos(phi);
  double py = pT * sin(phi);
  double pz = pT / tan(theta);
  double q = dcharge;
  Vector3 pos(x, y, z);
  Vector3 mom(px, py, pz);
  /// a covariance matrix to transport
  Covariance cov;
  // take some major correlations (off-diagonals)
  cov << 10_mm, 0, 0.123, 0, 0.5, 0, 0, 10_mm, 0, 0.162, 0, 0, 0.123, 0, 0.1, 0,
      0, 0, 0, 0.162, 0, 0.1, 0, 0, 0.5, 0, 0, 0, 1. / (10_GeV), 0, 0, 0, 0, 0,
      0, 0;
  CurvilinearTrackParameters start(makeVector4(pos, time), mom.normalized(),
                                   q / mom.norm(), cov,
                                   ParticleHypothesis::pion());
  // propagate to a path length of 100 with two steps of 50
  const auto& mid_parameters =
      epropagator.propagate(start, options_2s).value().endParameters;
  const auto& end_parameters_2s =
      epropagator.propagate(*mid_parameters, options_2s).value().endParameters;

  // setup propagation options - the one step options
  EigenPropagatorType::Options<> options_1s(tgContext, mfContext);
  options_1s.pathLimit = 100_cm;
  options_1s.stepping.maxStepSize = 1_cm;
  // propagate to a path length of 100 in one step
  const auto& end_parameters_1s =
      epropagator.propagate(start, options_1s).value().endParameters;

  // test that the propagation is additive
  CHECK_CLOSE_REL(end_parameters_1s->position(tgContext),
                  end_parameters_2s->position(tgContext), 0.001);

  BOOST_CHECK(end_parameters_1s->covariance().has_value());
  const auto& cov_1s = *(end_parameters_1s->covariance());
  BOOST_CHECK(end_parameters_2s->covariance().has_value());
  const auto& cov_2s = *(end_parameters_2s->covariance());

  // CHECK_CLOSE_COVARIANCE(cov_1s, cov_2s, 0.001);
  for (unsigned int i = 0; i < cov_1s.rows(); i++) {
    for (unsigned int j = 0; j < cov_1s.cols(); j++) {
      CHECK_CLOSE_OR_SMALL(cov_1s(i, j), cov_2s(i, j), 0.001, 1e-6);
    }
  }
}

BOOST_DATA_TEST_CASE(
    cylinder_additive_,
    bdata::random((bdata::engine = std::mt19937(), bdata::seed = 0,
                   bdata::distribution = std::uniform_real_distribution<double>(
                       0.4_GeV, 10_GeV))) ^
        bdata::random(
            (bdata::engine = std::mt19937(), bdata::seed = 1,
             bdata::distribution = std::uniform_real_distribution<double>(
                 -std::numbers::pi, std::numbers::pi))) ^
        bdata::random(
            (bdata::engine = std::mt19937(), bdata::seed = 2,
             bdata::distribution = std::uniform_real_distribution<double>(
                 1., std::numbers::pi - 1.))) ^
        bdata::random((bdata::engine = std::mt19937(), bdata::seed = 3,
                       bdata::distribution =
                           std::uniform_int_distribution<std::uint8_t>(0, 1))) ^
        bdata::random((bdata::engine = std::mt19937(), bdata::seed = 4,
                       bdata::distribution =
                           std::uniform_real_distribution<double>(-1_ns,
                                                                  1_ns))) ^
        bdata::xrange(ntests),
    pT, phi, theta, charge, time, index) {
  double dcharge = -1 + 2 * charge;
  (void)index;

  // setup propagation options - 2 setp options
  EigenPropagatorType::Options<> options_2s(tgContext, mfContext);
  options_2s.pathLimit = 10_m;
  options_2s.stepping.maxStepSize = 1_cm;

  // define start parameters
  double x = 0;
  double y = 0;
  double z = 0;
  double px = pT * cos(phi);
  double py = pT * sin(phi);
  double pz = pT / tan(theta);
  double q = dcharge;
  Vector3 pos(x, y, z);
  Vector3 mom(px, py, pz);
  /// a covariance matrix to transport
  Covariance cov;
  // take some major correlations (off-diagonals)
  cov << 10_mm, 0, 0.123, 0, 0.5, 0, 0, 10_mm, 0, 0.162, 0, 0, 0.123, 0, 0.1, 0,
      0, 0, 0, 0.162, 0, 0.1, 0, 0, 0.5, 0, 0, 0, 1. / (10_GeV), 0, 0, 0, 0, 0,
      0, 0;
  CurvilinearTrackParameters start(makeVector4(pos, time), mom.normalized(),
                                   q / mom.norm(), cov,
                                   ParticleHypothesis::pion());
  // propagate to a final surface with one stop in between
  const auto& mid_parameters =
      epropagator.propagate(start, *mSurface, options_2s).value().endParameters;

  const auto& end_parameters_2s =
      epropagator.propagate(*mid_parameters, *cSurface, options_2s)
          .value()
          .endParameters;

  // setup propagation options - one step options
  EigenPropagatorType::Options<> options_1s(tgContext, mfContext);
  options_1s.pathLimit = 10_m;
  options_1s.stepping.maxStepSize = 1_cm;
  // propagate to a final surface in one stop
  const auto& end_parameters_1s =
      epropagator.propagate(start, *cSurface, options_1s).value().endParameters;

  // test that the propagation is additive
  CHECK_CLOSE_REL(end_parameters_1s->position(tgContext),
                  end_parameters_2s->position(tgContext), 0.001);

  BOOST_CHECK(end_parameters_1s->covariance().has_value());
  const auto& cov_1s = (*(end_parameters_1s->covariance()));
  BOOST_CHECK(end_parameters_2s->covariance().has_value());
  const auto& cov_2s = (*(end_parameters_2s->covariance()));

  // CHECK_CLOSE_COVARIANCE(cov_1s, cov_2s, 0.001);
  for (unsigned int i = 0; i < cov_1s.rows(); i++) {
    for (unsigned int j = 0; j < cov_1s.cols(); j++) {
      CHECK_CLOSE_OR_SMALL(cov_1s(i, j), cov_2s(i, j), 0.001, 1e-6);
    }
  }
}

BOOST_AUTO_TEST_CASE(BasicPropagatorInterface) {
  auto field = std::make_shared<ConstantBField>(Vector3{0, 0, 2_T});
  EigenStepper<> eigenStepper{field};
  VoidNavigator navigator{};

  auto startSurface =
      CurvilinearSurface(Vector3::Zero(), Vector3::UnitX()).planeSurface();
  auto targetSurface =
      CurvilinearSurface(Vector3::UnitX() * 20_mm, Vector3::UnitX())
          .planeSurface();

  BoundVector startPars;
  startPars << 0, 0, 0, std::numbers::pi / 2., 1 / 1_GeV, 0;

  BoundTrackParameters startParameters{startSurface, startPars, std::nullopt,
                                       ParticleHypothesis::pion()};

  CurvilinearTrackParameters startCurv{Vector4::Zero(), Vector3::UnitX(),
                                       1. / 1_GeV, std::nullopt,
                                       ParticleHypothesis::pion()};

  GeometryContext gctx;
  MagneticFieldContext mctx;

  {
    EigenPropagatorType::Options<> options{gctx, mctx};

    Propagator propagator{eigenStepper, navigator};
    static_assert(std::is_base_of_v<BasePropagator, decltype(propagator)>,
                  "Propagator does not inherit from BasePropagator");
    const BasePropagator* base =
        static_cast<const BasePropagator*>(&propagator);

    // Ensure the propagation does the same thing
    auto result =
        propagator.propagate(startParameters, *targetSurface, options);
    BOOST_REQUIRE(result.ok());
    BOOST_CHECK_EQUAL(&result.value().endParameters.value().referenceSurface(),
                      targetSurface.get());

    auto resultBase =
        base->propagateToSurface(startParameters, *targetSurface, options);

    BOOST_REQUIRE(resultBase.ok());
    BOOST_CHECK_EQUAL(&resultBase.value().referenceSurface(),
                      targetSurface.get());

    BOOST_CHECK_EQUAL(result.value().endParameters.value().parameters(),
                      resultBase.value().parameters());

    // Propagation call with curvilinear also works
    auto resultCurv =
        base->propagateToSurface(startCurv, *targetSurface, options);
    BOOST_CHECK(resultCurv.ok());
  }

  StraightLineStepper slStepper{};
  {
    Propagator<StraightLineStepper>::Options<> options{gctx, mctx};

    Propagator propagator{slStepper, navigator};
    static_assert(std::is_base_of_v<BasePropagator, decltype(propagator)>,
                  "Propagator does not inherit from BasePropagator");
    const BasePropagator* base =
        static_cast<const BasePropagator*>(&propagator);

    // Ensure the propagation does the same thing
    auto result =
        propagator.propagate(startParameters, *targetSurface, options);
    BOOST_REQUIRE(result.ok());
    BOOST_CHECK_EQUAL(&result.value().endParameters.value().referenceSurface(),
                      targetSurface.get());

    auto resultBase =
        base->propagateToSurface(startParameters, *targetSurface, options);

    BOOST_REQUIRE(resultBase.ok());
    BOOST_CHECK_EQUAL(&resultBase.value().referenceSurface(),
                      targetSurface.get());

    BOOST_CHECK_EQUAL(result.value().endParameters.value().parameters(),
                      resultBase.value().parameters());

    // Propagation call with curvilinear also works
    auto resultCurv =
        base->propagateToSurface(startCurv, *targetSurface, options);
    BOOST_CHECK(resultCurv.ok());
  }

  EigenStepper<EigenStepperDenseExtension> denseEigenStepper{field};

  {
    Propagator propagator{denseEigenStepper, navigator};
    static_assert(!std::is_base_of_v<BasePropagator, decltype(propagator)>,
                  "Propagator unexpectedly inherits from BasePropagator");
  }
}
}  // namespace Acts::Test<|MERGE_RESOLUTION|>--- conflicted
+++ resolved
@@ -98,27 +98,6 @@
   void act(propagator_state_t& state, const stepper_t& stepper,
            const navigator_t& /*navigator*/, result_type& result,
            const Logger& /*logger*/) const {
-<<<<<<< HEAD
-    if (surface && !result.surfaces_passed) {
-      // calculate the distance to the surface
-      const double distance =
-          surface
-              ->intersect(state.geoContext, stepper.position(state.stepping),
-                          stepper.direction(state.stepping),
-                          BoundaryTolerance::None())
-              .closest()
-              .pathLength();
-      // Adjust the step size so that we cannot cross the target surface
-      state.stepping.stepSize.update(distance * state.options.direction,
-                                     ConstrainedStep::Type::Navigator);
-      // return true if you fall below tolerance
-      if (std::abs(distance) <= tolerance) {
-        ++result.surfaces_passed;
-        result.surface_passed_r = perp(stepper.position(state.stepping));
-        // release the step size, will be re-adjusted
-        state.stepping.stepSize.release(ConstrainedStep::Type::Navigator);
-      }
-=======
     if (surface == nullptr || result.surfaces_passed != 0) {
       return;
     }
@@ -133,16 +112,15 @@
             .pathLength();
 
     // Adjust the step size so that we cannot cross the target surface
-    state.stepping.stepSize.release(ConstrainedStep::actor);
+    state.stepping.stepSize.release(ConstrainedStep::Type::Navigator);
     state.stepping.stepSize.update(distance * state.options.direction,
-                                   ConstrainedStep::actor);
+                                   ConstrainedStep::Type::Navigator);
 
     // return true if you fall below tolerance
     if (std::abs(distance) <= tolerance) {
       ++result.surfaces_passed;
       result.surface_passed_r = perp(stepper.position(state.stepping));
-      state.stepping.stepSize.release(ConstrainedStep::actor);
->>>>>>> f060123b
+      state.stepping.stepSize.release(ConstrainedStep::Type::Navigator);
     }
   }
 };
