// This file is part of the Acts project.
//
// Copyright (C) 2022 CERN for the benefit of the Acts project
//
// This Source Code Form is subject to the terms of the Mozilla Public
// License, v. 2.0. If a copy of the MPL was not distributed with this
// file, You can obtain one at http://mozilla.org/MPL/2.0/.

#include <boost/test/data/test_case.hpp>
#include <boost/test/unit_test.hpp>
#include <boost/test/unit_test_log_formatter.hpp>

#include "Acts/Definitions/Algebra.hpp"
#include "Acts/Definitions/TrackParametrization.hpp"
#include "Acts/Definitions/Units.hpp"
#include "Acts/EventData/TransformationHelpers.hpp"
#include "Acts/Geometry/GeometryContext.hpp"
#include "Acts/MagneticField/ConstantBField.hpp"
#include "Acts/MagneticField/MagneticFieldContext.hpp"
#include "Acts/Propagator/EigenStepper.hpp"
#include "Acts/Propagator/Navigator.hpp"
#include "Acts/Propagator/Propagator.hpp"
#include "Acts/Propagator/StraightLineStepper.hpp"
#include "Acts/Propagator/VoidNavigator.hpp"
#include "Acts/Propagator/detail/JacobianEngine.hpp"
#include "Acts/Surfaces/DiscSurface.hpp"
#include "Acts/Surfaces/PlaneSurface.hpp"

#include <cmath>
#include <cstdlib>
#include <exception>
#include <iomanip>
#include <iostream>
#include <typeinfo>

using namespace Acts;
using namespace Acts::UnitLiterals;

bool isDebugOutputEnabled() {
  std::array<boost::unit_test::output_format, 1> formats{
      boost::unit_test::OF_CLF};
  for (auto a_format : formats) {
    auto formatter = ::boost::unit_test::unit_test_log.get_formatter(a_format);
    if (formatter != nullptr) {
      return formatter->get_log_level() < boost::unit_test::log_test_units;
    }
  }
  return false;
}

#define MSG_DEBUG(a)               \
  if (isDebugOutputEnabled()) {    \
    std::stringstream msg;         \
    msg << a;                      \
    BOOST_TEST_MESSAGE(msg.str()); \
  }                                \
  do {                             \
  } while (0)

namespace {
/** Helper function to compute dt/ds
 * Helper function to compute the derivative of the time as function of the path
 * length
 */
template <class T_ParticleHypothesis>
double computeDtDs(const T_ParticleHypothesis &hypothesis, double qop) {
  return std::hypot(1., hypothesis.mass() / hypothesis.extractMomentum(qop));
}

/** Compute the path length derivatives for the free/bound to curvilinear
 * parameter transform.
 * @param direction the direction of trajectory at the location in question
 * @param qop q/p of the particle at the location in question in Acts units
 * @param bfield the magnetic field at the location in question in Acts units
 * @param particle_hypothesis the particle hypothesis e.g. Acts::ParticleHypothesis::pion()
 * @return path length derivatives ( dr(...)/ds, dt/ds, dr(...)/ds2, d qop/ds [== 0] )
 */
template <class T_ParticleHypothesis>
FreeToPathMatrix computeFreeToPathDerivatives(
    const Vector3 &direction, double qop, const Vector3 &bfield,
    const T_ParticleHypothesis &particle_hypothis) {
  FreeToPathMatrix path_length_deriv;
#if defined(EIGEN_HAS_CONSTEXPR) && EIGEN_VERSION_AT_LEAST(3, 4, 0)
  static_assert(path_length_deriv.cols() ==
                8);  // ensure that all elements are initialized
#endif
  path_length_deriv.segment<3>(eFreePos0) = direction;
  path_length_deriv(0, eFreeTime) = computeDtDs(particle_hypothis, qop);
  path_length_deriv.segment<3>(eFreeDir0) =
      (qop * direction.cross(bfield)).transpose();
  path_length_deriv(0, Acts::eFreeQOverP) = 0.;
  return path_length_deriv;
}
template <typename T, std::size_t Rows, std::size_t Cols>
inline constexpr Eigen::Matrix<T, Rows, Cols> makeMatrix(
    std::initializer_list<double> elements) {
  // static_assert( elements.size() == Rows*Cols )
  if (!(elements.size() == Rows * Cols)) {
    // throw std::range_error("Initializer list size does not match matrix
    // dimensions.");
    std::abort();
  }
  Eigen::Matrix<T, Rows, Cols> matrix;
  auto iter = elements.begin();
  for (unsigned int row_i = 0; row_i < matrix.rows(); ++row_i) {
    for (unsigned int col_i = 0; col_i < matrix.cols(); ++col_i) {
      matrix(row_i, col_i) = *iter;
      ++iter;
    }
  }
  return matrix;
}
template <typename T, std::size_t Rows>
inline constexpr Eigen::Matrix<T, Rows, 1> makeVector(
    std::initializer_list<double> elements) {
  return makeMatrix<T, Rows, 1>(elements);
}

template <typename T_Matrix>
T_Matrix matrixRatio(const T_Matrix &a, const T_Matrix &b) {
  if (a.rows() != b.rows() || a.cols() != b.cols()) {
    std::abort();
  }
  T_Matrix ret;
  for (unsigned int row_i = 0; row_i < a.rows(); ++row_i) {
    for (unsigned int col_i = 0; col_i < a.cols(); ++col_i) {
      if (b(row_i, col_i) == 0.) {
        ret(row_i, col_i) = a(row_i, col_i) - b(row_i, col_i);
      } else {
        ret(row_i, col_i) = a(row_i, col_i) / b(row_i, col_i);
      }
    }
  }
  return ret;
}

}  // namespace

struct TestData {
  enum ESurfaceType { kPlane, kPolarDisk, kCylinder };
  TestData(Vector3 &&a_surface_center, ActsMatrix<3, 3> &&a_surface_rot,
           ESurfaceType a_surface_type, BoundVector &&a_param_vec,
           BoundSquareMatrix &&a_param_cov, Vector3 &&a_bfield)
      : surface_center(std::move(a_surface_center)),
        surface_rot(std::move(a_surface_rot)),
        surface_type(a_surface_type),
        param_vec(std::move(a_param_vec)),
        param_cov(std::move(a_param_cov)),
        bfield(std::move(a_bfield)) {}

  Vector3 surface_center;
  ActsMatrix<3, 3> surface_rot;
  ESurfaceType surface_type;
  BoundVector param_vec;
  BoundSquareMatrix param_cov;
  Vector3 bfield;
};

template <typename T_StepperCreator>
void test_bound_to_curvilinear(const std::vector<TestData> &test_data_list,
                               const T_StepperCreator &stepper_creator) {
  GeometryContext geoCtx;
  MagneticFieldContext magFieldContext;

  for (const auto &test_data : test_data_list) {
    // create a constant magnetic field provider for the test_data
    std::shared_ptr<Acts::MagneticFieldProvider> bField =
        std::dynamic_pointer_cast<Acts::MagneticFieldProvider>(
            std::make_shared<ConstantBField>(test_data.bfield));

    // create bound parameters from test data
    const Vector3 &surface_center = test_data.surface_center;
    const ActsMatrix<3, 3> &surface_rot = test_data.surface_rot;
    const BoundVector &param_vec = test_data.param_vec;
    const BoundSquareMatrix &cov = test_data.param_cov;

    AngleAxis3 surface_transform0;
    surface_transform0 = surface_rot;

    std::shared_ptr<Surface> surface;
    switch (test_data.surface_type) {
      case TestData::kPlane: {
        surface = std::dynamic_pointer_cast<Surface>(
            Surface::makeShared<PlaneSurface>(Translation3(surface_center) *
                                              surface_transform0));
        break;
      }
      case TestData::kPolarDisk: {
        surface =
            std::dynamic_pointer_cast<Surface>(Surface::makeShared<DiscSurface>(
                Translation3(surface_center) * surface_transform0));
        break;
      }
      default: {
        throw std::runtime_error("Unhandled surface type.");
        std::abort();
      }
    }

<<<<<<< HEAD
    FreeVector free_param_vec =
        Acts::transformBoundToFreeParameters(*surface, geoCtx, param_vec);

=======
>>>>>>> 6ba2e2d7
    Vector3 direction{cos(param_vec[2]) * sin(param_vec[3]),
                      sin(param_vec[2]) * sin(param_vec[3]), cos(param_vec[3])};
    Vector3 position(surface->localToGlobal(
        geoCtx, Vector2{param_vec[0], param_vec[1]}, direction));
    BoundTrackParameters params(surface, param_vec,
                                std::optional<BoundSquareMatrix>(cov),
                                ParticleHypothesis::pion());

    // compute curvilinear parameters by using the propagator with
    // a small step size : ==0, >0 but below path limit,  > path limit, *10 and
    // > path limit
    for (unsigned int i = 0; i < 4; ++i) {
      MagneticFieldProvider::Cache cache = bField->makeCache(magFieldContext);

      Result<Acts::Vector3> local_bfield = bField->getField(position, cache);
      assert(local_bfield.ok());

      auto path_length_derivatives = computeFreeToPathDerivatives(
          direction, params.parameters()[eBoundQOverP], local_bfield.value(),
          ParticleHypothesis::pion());
      MSG_DEBUG("derivatives : " << path_length_derivatives);

      // compute Jacobian for bound to curvilinear covariance transformation
      Acts::BoundMatrix b2c;
      Acts::detail::boundToCurvilinearTransportJacobian(
          direction, surface->boundToFreeJacobian(geoCtx, position, direction),
          Acts::FreeMatrix::Identity(),
          computeFreeToPathDerivatives(
              direction, params.parameters()[eBoundQOverP],
              local_bfield.value(), ParticleHypothesis::pion()),
          b2c);

      auto curvi_cov_alt = b2c * cov * b2c.transpose();

      MSG_DEBUG("curvilinear covariance alt.:" << std::endl << curvi_cov_alt);

      // configure propagator for tiny step size
      Acts::PropagatorOptions<> null_propagation_options(geoCtx,
                                                         magFieldContext);

      null_propagation_options.pathLimit =
          i == 0 ? 0 : 1e-12 * 1_m * std::pow(10, i - 1);
      if (null_propagation_options.pathLimit > 0 && i > 1) {
        null_propagation_options.stepTolerance =
            null_propagation_options.pathLimit * .99;
        null_propagation_options.surfaceTolerance =
            null_propagation_options.pathLimit * .99;
      }
      auto stepper = stepper_creator(bField);
      MSG_DEBUG("Stepper type " << typeid(stepper).name());

      auto log_level = (isDebugOutputEnabled() ? Acts::Logging::VERBOSE
                                               : Acts::Logging::INFO);

      // Use propagator with small step size to compute parameters in
      // curvilinear parameterisation
      Propagator<decltype(stepper)> propagator(
          std::move(stepper), Acts::VoidNavigator(),
          Acts::getDefaultLogger("Propagator", log_level));
      auto result =
          propagator.propagate(params, null_propagation_options, true);
      {
        const auto &curvilinear_parameters = result.value().endParameters;
        if (curvilinear_parameters.has_value() &&
            curvilinear_parameters.value().covariance().has_value()) {
          MSG_DEBUG(i << " | "
                      << "limit: " << null_propagation_options.pathLimit
                      << " tolerance: "
                      << null_propagation_options.stepTolerance << std::endl);

          Acts::BoundSquareMatrix curvi_cov =
              curvilinear_parameters.value().covariance().value();
          MSG_DEBUG("curvilinear covariance:" << std::endl
                                              << curvi_cov << std::endl);
          if (isDebugOutputEnabled()) {
            Acts::BoundSquareMatrix b(curvi_cov_alt);
            auto ratio = matrixRatio(curvi_cov, b);
            MSG_DEBUG("ratio:" << std::endl << ratio << std::endl);
          }
          // test that result from propagation and explicit computation are
          // compatible.
          BOOST_CHECK(curvi_cov_alt.isApprox(curvi_cov));
        }
      }
    }
  }
}

std::vector<TestData> make_test_data(double mag_field_scale = 1.) {
  std::vector<TestData> test_data_list{
      TestData(
          makeVector<ActsScalar, 3>(
              {-442.883, -624.094, 857.272}),  // surface center
          makeMatrix<ActsScalar, 3, 3>(
              {0.677197, 0.0176111, -0.735591, -0.735342, -0.0191232, -0.677426,
               -0.0259971, 0.999662, -2.22045e-16}),  // surface rot
          TestData::kPlane,
          makeVector<ActsScalar, eBoundSize>({46.5758, 4.5564, -2.38067,
                                              0.72974, 0.73159,
                                              1163.57}),  // param_vec
          makeMatrix<ActsScalar, eBoundSize, eBoundSize>(
              {0.00025406,   0.00334274,  2.9713e-06,   -6.40317e-06,
               2.52229e-05,  0.00291208,  0.00334274,   9.77017,
               0.00109081,   -0.0106064,  -0.00340842,  7.25206,
               2.9713e-06,   0.00109081,  4.86984e-07,  -1.68459e-06,
               2.0707e-06,   0.000848693, -6.40317e-06, -0.0106064,
               -1.68459e-06, 1.58516e-05, 4.40043e-06,  -0.00786289,
               2.52229e-05,  -0.00340842, 2.0707e-06,   4.40043e-06,
               2.786e-05,    -0.00210611, 0.00291208,   7.25206,
               0.000848693,  -0.00786289, -0.00210611,  89880.9}),  // param cov
          makeVector<ActsScalar, 3>({-2.64634e-05 * 1000_T,
                                     -4.38183e-05 * 1000_T,
                                     0.00197353 * 1000_T})),  // magnetic field

      TestData(
          makeVector<ActsScalar, 3>(
              {-215.895, 979.521, 808.928}),  // surface center
          makeMatrix<ActsScalar, 3, 3>(
              {-0.999319, -0.0259882, -0.0261772, -0.0261683, -0.00068053,
               0.999657, -0.0259971, 0.999662, -2.22045e-16}),  // surface rot
          TestData::kPlane,
          makeVector<ActsScalar, eBoundSize>({-47.2414, -20.7881, 1.46297,
                                              0.926114, 0.723167,
                                              1318.63}),  // param_vec
          makeMatrix<ActsScalar, eBoundSize, eBoundSize>(
              {0.000299382,  -0.00331811,  -9.93116e-06,
               4.79934e-06,  9.50183e-06,  -0.00184948,
               -0.00331811,  0.212531,     -3.5517e-05,
               -0.00030374,  3.77471e-05,  0.129021,
               -9.93116e-06, -3.5517e-05,  1.26087e-06,
               2.63359e-08,  -1.11054e-06, -4.07474e-05,
               4.79934e-06,  -0.00030374,  2.63359e-08,
               2.42802e-06,  1.77196e-07,  -0.000180912,
               9.50183e-06,  3.77471e-05,  -1.11054e-06,
               1.77196e-07,  2.13352e-05,  0.000394159,
               -0.00184948,  0.129021,     -4.07474e-05,
               -0.000180912, 0.000394159,  89875.6}),  // param cov
          makeVector<ActsScalar, 3>({-7.28154e-06 * 1000_T,
                                     4.91679e-05 * 1000_T,
                                     0.00200021 * 1000_T})),  // magnetic field

      TestData(makeVector<ActsScalar, 3>(
                   {-100.1, 9.9476e-14, 2623}),  // surface center
               makeMatrix<ActsScalar, 3, 3>({-9.4369e-16, -1, -2.22045e-16, -1,
                                             9.4369e-16, 2.09541e-31, 0,
                                             2.22045e-16, -1}),  // surface rot
               TestData::kPlane,
               makeVector<ActsScalar, eBoundSize>({5.1223, 16.6267, -3.08166,
                                                   0.0439704, -0.0358564,
                                                   2625.58}),  // param_vec
               makeMatrix<ActsScalar, eBoundSize, eBoundSize>(
                   {0.00017846,   6.32301e-09,  1.31319e-05,
                    3.28335e-08,  -1.37002e-07, 6.412e-07,
                    6.32301e-09,  0.000178573,  -7.46352e-07,
                    5.77821e-07,  1.22545e-08,  7.82577e-06,
                    1.31319e-05,  -7.46352e-07, 4.27034e-05,
                    -2.44549e-13, -2.98712e-09, 5.95667e-09,
                    3.28335e-08,  5.77821e-07,  -2.44549e-13,
                    8.26179e-08,  8.02087e-11,  2.53174e-08,
                    -1.37002e-07, 1.22545e-08,  -2.98712e-09,
                    8.02087e-11,  1.36315e-06,  -1.7853e-06,
                    6.412e-07,    7.82577e-06,  5.95667e-09,
                    2.53174e-08,  -1.7853e-06,  89875.5}),  // param cov
               makeVector<ActsScalar, 3>(
                   {-5.04066e-05 * 1000_T, -1.84572e-06 * 1000_T,
                    0.00107321 * 1000_T})),  // magnetic field

      TestData(
          makeVector<ActsScalar, 3>(
              {-2.79072, 18.1615, 1962.71}),  // surface center
          makeMatrix<ActsScalar, 3, 3>(
              {-0.986831, -0.161755, -2.38917e-17, -0.161755, 0.986831,
               -2.35312e-18, 2.39577e-17, 1.54245e-18, -1}),  // surface rot
          TestData::kPolarDisk,
          makeVector<ActsScalar, eBoundSize>({874.522, -0.0199525, -2.87012,
                                              0.412785, -0.218474,
                                              2144.77}),  // param_vec
          makeMatrix<ActsScalar, eBoundSize, eBoundSize>(
              {0.268052,     6.23529e-06,  -2.89316e-05,
               0.000334472,  6.69436e-06,  0.107219,
               6.23529e-06,  4.51554e-10,  -5.00139e-09,
               7.5944e-09,   1.32896e-09,  2.47693e-06,
               -2.89316e-05, -5.00139e-09, 1.10493e-06,
               -8.28542e-08, -1.11202e-07, -1.05201e-05,
               0.000334472,  7.5944e-09,   -8.28542e-08,
               7.43596e-07,  3.40043e-08,  0.00013338,
               6.69436e-06,  1.32896e-09,  -1.11202e-07,
               3.40043e-08,  2.28008e-06,  -1.3933e-05,
               0.107219,     2.47693e-06,  -1.05201e-05,
               0.00013338,   -1.3933e-05,  89875.6}),  // param cov
          makeVector<ActsScalar, 3>({-0.000238594 * 1000_T,
                                     -3.95897e-05 * 1000_T,
                                     0.00170904 * 1000_T})),  // magnetic field

      TestData(
          makeVector<ActsScalar, 3>(
              {-1.04461, -18.345, -2232.72}),  // surface center
          makeMatrix<ActsScalar, 3, 3>(
              {-0.997764, 0.0668313, 1.22465e-16, 0.0668313, 0.997764,
               1.22465e-16, -1.14006e-16, 1.30375e-16, -1}),  // surface rot
          TestData::kPolarDisk,
          makeVector<ActsScalar, eBoundSize>({919.923, -0.0334805, 3.06771,
                                              2.75516, 0.106936,
                                              2410.21}),  // param_vec
          makeMatrix<ActsScalar, eBoundSize, eBoundSize>(
              {0.249495,     -5.22193e-06, -3.13362e-06,
               -0.000237539, -8.44559e-08, 0.0938443,
               -5.22193e-06, 4.17316e-10,  -3.62456e-09,
               4.90101e-09,  2.09791e-10,  -1.95858e-06,
               -3.13362e-06, -3.62456e-09, 9.69964e-07,
               -1.38253e-08, -2.38732e-08, -1.43246e-06,
               -0.000237539, 4.90101e-09,  -1.38253e-08,
               4.54156e-07,  3.99992e-09,  -8.93313e-05,
               -8.44559e-08, 2.09791e-10,  -2.38732e-08,
               3.99992e-09,  5.6852e-07,   4.62431e-06,
               0.0938443,    -1.95858e-06, -1.43246e-06,
               -8.93313e-05, 4.62431e-06,  89875.6}),  // param cov
          makeVector<ActsScalar, 3>({0.00036598 * 1000_T, -5.73626e-06 * 1000_T,
                                     0.0015599 * 1000_T})),  // magnetic field

      TestData(
          makeVector<ActsScalar, 3>(
              {2.25897, 16.0914, 1962.71}),  // surface center
          makeMatrix<ActsScalar, 3, 3>(
              {-0.99163, 0.129111, 2.38917e-17, 0.129111, 0.99163, -2.35312e-18,
               -2.39955e-17, 7.51254e-19, -1}),  // surface rot
          TestData::kPolarDisk,
          makeVector<ActsScalar, eBoundSize>({855.523, -0.00206235, 2.78002,
                                              0.430255, 0.430811,
                                              2164.93}),  // param_vec
          makeMatrix<ActsScalar, eBoundSize, eBoundSize>(
              {0.46359,      9.75743e-06,  0.000448092,
               0.000688107,  -0.000233571, 0.188268,
               9.75743e-06,  6.10067e-10,  -4.97007e-10,
               1.52396e-08,  3.93299e-09,  4.13675e-06,
               0.000448092,  -4.97007e-10, 4.44146e-06,
               8.69542e-07,  -2.28873e-06, 0.00014712,
               0.000688107,  1.52396e-08,  8.69542e-07,
               2.0094e-06,   -8.25987e-07, 0.000271189,
               -0.000233571, 3.93299e-09,  -2.28873e-06,
               -8.25987e-07, 4.58208e-05,  0.000645024,
               0.188268,     4.13675e-06,  0.00014712,
               0.000271189,  0.000645024,  89875.6}),  // param cov
          makeVector<ActsScalar, 3>({-0.000235096 * 1000_T,
                                     3.37809e-05 * 1000_T,
                                     0.00170337 * 1000_T})),  // magnetic field

      TestData(
          makeVector<ActsScalar, 3>(
              {-956.977, -300.445, -563.272}),  // surface center
          makeMatrix<ActsScalar, 3, 3>(
              {0.113165, 0.00294296, -0.993572, -0.993236, -0.02583, -0.113203,
               -0.0259971, 0.999662, -9.95799e-17}),  // surface rot
          TestData::kPlane,
          makeVector<ActsScalar, eBoundSize>({43.1027, -20.0508, -2.58378,
                                              2.04794, -0.61896,
                                              1281.4}),  // param_vec
          makeMatrix<ActsScalar, eBoundSize, eBoundSize>(
              {0.000415869,  -0.00624916,  4.30188e-06,
               1.11988e-05,  -8.34103e-07, 0.00297658,
               -0.00624916,  0.287414,     0.000262654,
               -0.000530088, -1.45312e-05, -0.131126,
               4.30188e-06,  0.000262654,  2.57536e-06,
               -4.80124e-07, -2.45959e-07, -0.000110478,
               1.11988e-05,  -0.000530088, -4.80124e-07,
               3.87906e-06,  6.73799e-08,  0.0002415,
               -8.34103e-07, -1.45312e-05, -2.45959e-07,
               6.73799e-08,  4.23156e-06,  -4.9642e-05,
               0.00297658,   -0.131126,    -0.000110478,
               0.0002415,    -4.9642e-05,  89875.6}),  // param cov
          makeVector<ActsScalar, 3>({3.50239e-05 * 1000_T, 1.16125e-05 * 1000_T,
                                     0.00201393 * 1000_T})),  // magnetic field

      TestData(
          makeVector<ActsScalar, 3>(
              {-14.6729, -11.0605, 2860.72}),  // surface center
          makeMatrix<ActsScalar, 3, 3>(
              {0.609896, -0.792481, -1.01826e-16, -0.792481, -0.609896,
               -1.90502e-16, 8.88665e-17, 1.96882e-16, -1}),  // surface rot
          TestData::kPolarDisk,
          makeVector<ActsScalar, eBoundSize>({878.179, 0.0377489, -0.917117,
                                              0.298851, -0.155266,
                                              2993.62}),  // param_vec
          makeMatrix<ActsScalar, eBoundSize, eBoundSize>(
              {0.247492,     5.75149e-06,  -7.25055e-06,
               0.000186384,  2.26831e-05,  0.0724092,
               5.75149e-06,  4.34292e-10,  -3.3005e-09,
               4.28514e-09,  1.10915e-10,  1.68264e-06,
               -7.25055e-06, -3.3005e-09,  5.13085e-07,
               -2.15014e-08, 1.38502e-07,  -3.13833e-06,
               0.000186384,  4.28514e-09,  -2.15014e-08,
               2.64484e-07,  4.58027e-08,  5.43642e-05,
               2.26831e-05,  1.10915e-10,  1.38502e-07,
               4.58027e-08,  5.0017e-06,   -3.05689e-05,
               0.0724092,    1.68264e-06,  -3.13833e-06,
               5.43642e-05,  -3.05689e-05, 89875.5}),  // param cov
          makeVector<ActsScalar, 3>({0.000246188 * 1000_T,
                                     -0.000361053 * 1000_T,
                                     0.000756348 * 1000_T})),  // magnetic field

      TestData(
          makeVector<ActsScalar, 3>(
              {-748.018, 127.04, 1249.27}),  // surface center
          makeMatrix<ActsScalar, 3, 3>(
              {-0.368695, 0.00958824, -0.929501, -0.929187, 0.0241643, 0.36882,
               0.0259971, 0.999662, -2.22045e-16}),  // surface rot
          TestData::kPlane,
          makeVector<ActsScalar, eBoundSize>({-12.7967, -0.0111021, 2.81269,
                                              0.548845, 0.365828,
                                              1466.51}),  // param_vec
          makeMatrix<ActsScalar, eBoundSize, eBoundSize>(
              {0.000407068, 0.00585003,  -5.06759e-06, -1.4351e-06, 3.49367e-07,
               0.00501982,  0.00585003,  0.220933,     -5.8514e-05, 7.21617e-06,
               3.69039e-05, 0.189194,    -5.06759e-06, -5.8514e-05, 6.93556e-07,
               3.87361e-07, 2.09743e-07, -4.8068e-05,  -1.4351e-06, 7.21617e-06,
               3.87361e-07, 1.61864e-06, -3.89113e-08, 5.41601e-06, 3.49367e-07,
               3.69039e-05, 2.09743e-07, -3.89113e-08, 3.38809e-06, 6.8792e-05,
               0.00501982,  0.189194,    -4.8068e-05,  5.41601e-06, 6.8792e-05,
               89875.7}),  // param cov
          makeVector<ActsScalar, 3>({-8.32767e-05 * 1000_T,
                                     1.42907e-05 * 1000_T,
                                     0.00191073 * 1000_T})),  // magnetic field

      TestData(
          makeVector<ActsScalar, 3>(
              {-522.319, -215.962, 1139.19}),  // surface center
          makeMatrix<ActsScalar, 3, 3>(
              {0.182174, 0.00473759, -0.983255, -0.982923, -0.0255617,
               -0.182236, -0.0259971, 0.999662, -2.22045e-16}),  // surface rot
          TestData::kPlane,
          makeVector<ActsScalar, eBoundSize>({-15.9238, -9.71785, -2.58798,
                                              0.458544, -0.490701,
                                              1263.01}),  // param_vec
          makeMatrix<ActsScalar, eBoundSize, eBoundSize>(
              {0.000388298,  -0.00663415, -4.45582e-06, -2.98583e-06,
               -1.79271e-07, -0.00594178, -0.00663415,  0.28281,
               0.000192569,  3.50465e-05, 4.73666e-05,  0.253947,
               -4.45582e-06, 0.000192569, 4.58913e-07,  -3.91615e-07,
               3.05147e-07,  0.000170095, -2.98583e-06, 3.50465e-05,
               -3.91615e-07, 9.06356e-07, 1.00807e-08,  3.10251e-05,
               -1.79271e-07, 4.73666e-05, 3.05147e-07,  1.00807e-08,
               3.51684e-06,  4.83158e-06, -0.00594178,  0.253947,
               0.000170095,  3.10251e-05, 4.83158e-06,  89875.7}),  // param cov
          makeVector<ActsScalar, 3>({-5.25166e-05 * 1000_T,
                                     -2.12894e-05 * 1000_T,
                                     0.00191577 * 1000_T})),  // magnetic field

      TestData(
          makeVector<ActsScalar, 3>(
              {889.91, 463.263, 269.272}),  // surface center
          makeMatrix<ActsScalar, 3, 3>(
              {-0.28392, -0.00738357, 0.95882, 0.958496, 0.0249265, 0.284016,
               -0.0259971, 0.999662, -2.22045e-16}),  // surface rot
          TestData::kPlane,
          makeVector<ActsScalar, eBoundSize>({-31.3391, 22.7156, 0.668348,
                                              1.23223, -0.672912,
                                              887.012}),  // param_vec
          makeMatrix<ActsScalar, eBoundSize, eBoundSize>(
              {0.000401596,  -0.00580898,  3.84845e-06,
               1.07378e-05,  -7.00551e-06, -0.00176611,
               -0.00580898,  0.260857,     0.000203293,
               -0.000491391, 1.75445e-05,  0.0869615,
               3.84845e-06,  0.000203293,  2.13361e-06,
               -3.99989e-07, -1.30627e-06, 8.83175e-05,
               1.07378e-05,  -0.000491391, -3.99989e-07,
               3.41664e-06,  1.46081e-07,  -0.000166376,
               -7.00551e-06, 1.75445e-05,  -1.30627e-06,
               1.46081e-07,  2.06909e-05,  -0.000261632,
               -0.00176611,  0.0869615,    8.83175e-05,
               -0.000166376, -0.000261632, 89875.6}),  // param cov
          makeVector<ActsScalar, 3>({1.43009e-05 * 1000_T, 7.04031e-06 * 1000_T,
                                     0.00202663 * 1000_T}))  // magnetic field

  };
  if (mag_field_scale != 1.) {
    for (TestData &test_data : test_data_list) {
      test_data.bfield *= mag_field_scale;
    }
  }
  return test_data_list;
}

BOOST_AUTO_TEST_CASE(BoundToCurvilinearEigenStepper) {
  // Compare covariance in curvilinear parameterisation:
  // explicit computation vs. dummy propagation using EigenStepper
  std::vector<TestData> test_data_list(make_test_data());
  test_bound_to_curvilinear(
      test_data_list,
      [](const std::shared_ptr<Acts::MagneticFieldProvider> &bField) {
        return EigenStepper<>(bField);
      });
}

BOOST_AUTO_TEST_CASE(BoundToCurvilinearStraightLineStepper) {
  // Compare covariance in curvilinear parameterisation for vanishing magnetic
  // field: explicit computation vs. dummy propagation using StraightLineStepper
  std::vector<TestData> test_data_list(
      make_test_data(0.));  // scale magnetic field in test data to zero.
  test_bound_to_curvilinear(
      test_data_list,
      []([[maybe_unused]] const std::shared_ptr<Acts::MagneticFieldProvider>
             &bField) { return StraightLineStepper(); });
}<|MERGE_RESOLUTION|>--- conflicted
+++ resolved
@@ -197,12 +197,6 @@
       }
     }
 
-<<<<<<< HEAD
-    FreeVector free_param_vec =
-        Acts::transformBoundToFreeParameters(*surface, geoCtx, param_vec);
-
-=======
->>>>>>> 6ba2e2d7
     Vector3 direction{cos(param_vec[2]) * sin(param_vec[3]),
                       sin(param_vec[2]) * sin(param_vec[3]), cos(param_vec[3])};
     Vector3 position(surface->localToGlobal(
