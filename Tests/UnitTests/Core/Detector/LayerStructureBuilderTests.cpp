--- conflicted
+++ resolved
@@ -64,18 +64,11 @@
       unpackSurfaces(rSurfaces));
   // Configure the layer structure builder
   Acts::Experimental::LayerStructureBuilder::Config lsConfig;
-<<<<<<< HEAD
-  lsConfig.auxiliary = "*** Endcap with 22 surfaces ***";
-  lsConfig.surfaces = endcap;
-  lsConfig.binnings = {LayerBinning{
-      Acts::BinningData(Acts::closed, Acts::binPhi, 22u, -M_PI, M_PI), 1u}};
-=======
   lsConfig.auxilliary = "*** Endcap with 22 surfaces ***";
   lsConfig.surfacesProvider = endcapSurfaces;
   lsConfig.binnings = {ProtoBinning(Acts::binPhi,
                                     Acts::detail::AxisBoundaryType::Closed,
                                     -M_PI, M_PI, 22u, 1u)};
->>>>>>> 928faa16
 
   auto endcapBuilder = Acts::Experimental::LayerStructureBuilder(
       lsConfig, Acts::getDefaultLogger("EndcapBuilder", Logging::VERBOSE));
@@ -135,15 +128,6 @@
 
   // Configure the layer structure builder
   Acts::Experimental::LayerStructureBuilder::Config lsConfig;
-<<<<<<< HEAD
-  lsConfig.auxiliary = "*** Barrel with 448 surfaces ***";
-  lsConfig.surfaces = barrel;
-  lsConfig.binnings = {
-      LayerBinning{Acts::BinningData(Acts::open, Acts::binZ, 14u, -480., 480.),
-                   1u},
-      LayerBinning{
-          Acts::BinningData(Acts::closed, Acts::binPhi, 32u, -M_PI, M_PI), 1u}};
-=======
   lsConfig.auxilliary = "*** Barrel with 448 surfaces ***";
   lsConfig.surfacesProvider = barrelSurfaces;
   lsConfig.binnings = {Acts::Experimental::ProtoBinning{
@@ -152,7 +136,6 @@
                        Acts::Experimental::ProtoBinning(
                            Acts::binPhi, Acts::detail::AxisBoundaryType::Closed,
                            -M_PI, M_PI, 32u, 1u)};
->>>>>>> 928faa16
 
   auto barrelBuilder = Acts::Experimental::LayerStructureBuilder(
       lsConfig, Acts::getDefaultLogger("BarrelBuilder", Logging::VERBOSE));
