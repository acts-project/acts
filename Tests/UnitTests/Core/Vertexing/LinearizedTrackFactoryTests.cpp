// This file is part of the Acts project.
//
// Copyright (C) 2019 CERN for the benefit of the Acts project
//
// This Source Code Form is subject to the terms of the Mozilla Public
// License, v. 2.0. If a copy of the MPL was not distributed with this
// file, You can obtain one at http://mozilla.org/MPL/2.0/.

#include <boost/test/data/test_case.hpp>
#include <boost/test/tools/output_test_stream.hpp>
#include <boost/test/unit_test.hpp>

#include "Acts/Definitions/Algebra.hpp"
#include "Acts/Definitions/Direction.hpp"
#include "Acts/Definitions/TrackParametrization.hpp"
#include "Acts/Definitions/Units.hpp"
#include "Acts/EventData/TrackParameters.hpp"
#include "Acts/Geometry/GeometryContext.hpp"
#include "Acts/Geometry/GeometryIdentifier.hpp"
#include "Acts/MagneticField/ConstantBField.hpp"
#include "Acts/MagneticField/MagneticFieldContext.hpp"
#include "Acts/MagneticField/NullBField.hpp"
#include "Acts/Propagator/EigenStepper.hpp"
#include "Acts/Propagator/Propagator.hpp"
#include "Acts/Propagator/StraightLineStepper.hpp"
#include "Acts/Surfaces/PerigeeSurface.hpp"
#include "Acts/Surfaces/Surface.hpp"
#include "Acts/Utilities/Result.hpp"
#include "Acts/Vertexing/HelicalTrackLinearizer.hpp"
<<<<<<< HEAD
#include "Acts/Vertexing/NumericalTrackLinearizer.hpp"
=======
#include "Acts/Vertexing/LinearizedTrack.hpp"

#include <algorithm>
#include <array>
#include <cmath>
#include <memory>
#include <random>
#include <tuple>
#include <utility>
#include <vector>
>>>>>>> 4b23bbfa

namespace bdata = boost::unit_test::data;
using namespace Acts::UnitLiterals;

namespace Acts {
namespace Test {

using Covariance = BoundSymMatrix;
// We will compare analytical and numerical computations in the case of a
// (non-zero) constant B-field and a zero B-field.
using HelicalPropagator = Propagator<EigenStepper<>>;
using StraightPropagator = Propagator<StraightLineStepper>;
using AnalyticalLinearizer = HelicalTrackLinearizer<HelicalPropagator>;
using StraightAnalyticalLinearizer = HelicalTrackLinearizer<StraightPropagator>;
using NumericalLinearizer = NumericalTrackLinearizer<HelicalPropagator>;
using StraightNumericalLinearizer = NumericalTrackLinearizer<StraightPropagator>;

// Create a test context
GeometryContext geoContext = GeometryContext();
MagneticFieldContext magFieldContext = MagneticFieldContext();

// Vertex x/y position distribution
std::uniform_real_distribution<> vXYDist(-0.1_mm, 0.1_mm);
// Vertex z position distribution
std::uniform_real_distribution<> vZDist(-20_mm, 20_mm);
// Track d0 distribution
std::uniform_real_distribution<> d0Dist(-0.01_mm, 0.01_mm);
// Track z0 distribution
std::uniform_real_distribution<> z0Dist(-0.2_mm, 0.2_mm);
// Track pT distribution
std::uniform_real_distribution<> pTDist(0.4_GeV, 10_GeV);
// Track phi distribution
std::uniform_real_distribution<> phiDist(-M_PI, M_PI);
// Track theta distribution
std::uniform_real_distribution<> thetaDist(1.0, M_PI - 1.0);
// Track charge helper distribution
std::uniform_real_distribution<> qDist(-1, 1);
// Track IP resolution distribution
std::uniform_real_distribution<> resIPDist(0., 100_um);
// Track angular distribution
std::uniform_real_distribution<> resAngDist(0., 0.1);
// Track q/p resolution distribution
std::uniform_real_distribution<> resQoPDist(-0.1, 0.1);

///
/// @brief Test HelicalTrackLinearizer by comparing it to NumericalTrackLinearizer.
///
/// @note While HelicalTrackLinearizer computes the Jacobians using analytically derived formulae,
/// NumericalTrackLinearizer uses numerical differentiation:
/// f'(x) ~ (f(x+dx) - f(x)) / dx).
///
BOOST_AUTO_TEST_CASE(linearized_track_factory_test) {
  // Number of tracks to linearize
  unsigned int nTracks = 100;

  // Set up RNG
  int seed = 31415;
  std::mt19937 gen(seed);

  // Constant B-Field and 0 B-field
  auto constField = std::make_shared<ConstantBField>(Vector3{0.0, 0.0, 2_T});
  auto zeroField = std::make_shared<NullBField>();

  // Set up stepper and propagator for constant B-field
  EigenStepper<> stepper(constField);
  auto propagator = std::make_shared<HelicalPropagator>(stepper);

  // Set up stepper and propagator for 0 B-field
  StraightLineStepper straightStepper;
  auto straightPropagator = std::make_shared<StraightPropagator>(straightStepper);

  // Create perigee surface, initial track parameters will be relative to it
  std::shared_ptr<PerigeeSurface> perigeeSurface{
      Surface::makeShared<PerigeeSurface>(Vector3{0., 0., 0.})};

  // Vertex position and corresponding d0 and z0
  Vector4 vtxPos;
  double d0v;
  double z0v;
  {
    double x = vXYDist(gen);
    double y = vXYDist(gen);
    double z = vZDist(gen);
    vtxPos << x, y, z, 0;  // TODO: add time
    d0v = std::hypot(x, y);
    z0v = z;
  }

  // Vector storing the tracks that we linearize
  std::vector<BoundTrackParameters> tracks;

  // Construct random track emerging from vicinity of vertex position
  for (unsigned int iTrack = 0; iTrack < nTracks; iTrack++) {
    // Random charge
    double q = qDist(gen) < 0 ? -1. : 1.;

    // Random track parameters
    // TODO add time
    BoundVector paramVec;
    paramVec << d0v + d0Dist(gen), z0v + z0Dist(gen), phiDist(gen),
        thetaDist(gen), q / pTDist(gen), 0.;

    // Resolutions
    double resD0 = resIPDist(gen);
    double resZ0 = resIPDist(gen);
    double resPh = resAngDist(gen);
    double resTh = resAngDist(gen);
    double resQp = resQoPDist(gen);

    // Fill vector of track objects with simple covariance matrix
    Covariance covMat;

    // TODO: add time
    covMat << resD0 * resD0, 0., 0., 0., 0., 0., 0., resZ0 * resZ0, 0., 0., 0.,
        0., 0., 0., resPh * resPh, 0., 0., 0., 0., 0., 0., resTh * resTh, 0.,
        0., 0., 0., 0., 0., resQp * resQp, 0., 0., 0., 0., 0., 0., 1.;
    tracks.emplace_back(perigeeSurface, paramVec, std::move(covMat));
  }

  // Linearizer for constant field and corresponding state
  AnalyticalLinearizer::Config linConfig(constField, propagator);
  AnalyticalLinearizer linFactory(linConfig);
  AnalyticalLinearizer::State linState(constField->makeCache(magFieldContext));

  NumericalLinearizer::Config numLinConfig(constField, propagator);
  NumericalLinearizer numLinFactory(numLinConfig);
  NumericalLinearizer::State numLinState(
      constField->makeCache(magFieldContext));

  // Linearizer for 0 field and corresponding state
  StraightAnalyticalLinearizer::Config straightLinConfig(
      straightPropagator);
  StraightAnalyticalLinearizer straightLinFactory(straightLinConfig);
  StraightAnalyticalLinearizer::State straightLinState(
      zeroField->makeCache(magFieldContext));

  StraightNumericalLinearizer::Config numStraightLinConfig(
      straightPropagator);
  StraightNumericalLinearizer numStraightLinFactory(numStraightLinConfig);
  StraightNumericalLinearizer::State numStraightLinState(
      zeroField->makeCache(magFieldContext));

  // Lambda for comparing outputs of the two linearization methods
  // We compare the linearization result at the PCA to "linPoint"
  auto checkLinearizers =
      [](auto& lin1, auto& linState1, auto& lin2, auto& linState2,
         const BoundTrackParameters& track, const Vector4& linPoint,
         const auto& geometryContext, const auto& fieldContext) {
        // In addition to comparing the output of the linearizers, we check that
        // they return non-zero quantities
        BoundVector vecBoundZero = BoundVector::Zero();
        BoundSymMatrix matBoundZero = BoundSymMatrix::Zero();
        ActsMatrix<eBoundSize, 4> matBound2SPZero =
            ActsMatrix<eBoundSize, 4>::Zero();
        ActsMatrix<eBoundSize, 3> matBound2MomZero =
            ActsMatrix<eBoundSize, 3>::Zero();

        // We check that the entries of the output quantities either
        // -) have a relative difference of less than "relTol"
        // or
        // -) are both smaller than "small"
        double relTol = 5e-4;
        double small = 5e-4;

        const LinearizedTrack linTrack1 =
            lin1.linearizeTrack(track, linPoint, geometryContext, fieldContext,
                                linState1)
                .value();
        const LinearizedTrack linTrack2 =
            lin2.linearizeTrack(track, linPoint, geometryContext, fieldContext,
                                linState2)
                .value();

        // There should be no problem here because both linearizers compute
        // "parametersAtPCA" the same way
        CHECK_CLOSE_OR_SMALL(linTrack1.parametersAtPCA,
                             linTrack2.parametersAtPCA, relTol, small);
        BOOST_CHECK_NE(linTrack1.parametersAtPCA, vecBoundZero);
        BOOST_CHECK_NE(linTrack2.parametersAtPCA, vecBoundZero);

        // TODO: add time comparison (i.e., compare entire "positionJacobian")
        CHECK_CLOSE_OR_SMALL((linTrack1.positionJacobian.block<5, 4>(0, 0)),
                             (linTrack2.positionJacobian.block<5, 4>(0, 0)),
                             relTol, small);
        BOOST_CHECK_NE(linTrack1.positionJacobian, matBound2SPZero);
        BOOST_CHECK_NE(linTrack2.positionJacobian, matBound2SPZero);

        // TODO: add time comparison (i.e., compare entire "momentumJacobian")
        CHECK_CLOSE_OR_SMALL((linTrack1.momentumJacobian.block<5, 3>(0, 0)),
                             (linTrack2.momentumJacobian.block<5, 3>(0, 0)),
                             relTol, small);
        BOOST_CHECK_NE(linTrack1.momentumJacobian, matBound2MomZero);
        BOOST_CHECK_NE(linTrack2.momentumJacobian, matBound2MomZero);

        // Again, both methods compute "covarianceAtPCA" the same way => this
        // check should always work
        CHECK_CLOSE_OR_SMALL(linTrack1.covarianceAtPCA,
                             linTrack2.covarianceAtPCA, relTol, small);
        BOOST_CHECK_NE(linTrack1.covarianceAtPCA, matBoundZero);
        BOOST_CHECK_NE(linTrack2.covarianceAtPCA, matBoundZero);

        // Check whether "linPoint" is saved correctly in the LinearizerTrack
        // objects
        BOOST_CHECK_EQUAL(linTrack1.linearizationPoint, linPoint);
        BOOST_CHECK_EQUAL(linTrack2.linearizationPoint, linPoint);

        // TODO: add time comparison (i.e., compare entire "constantTerm")
        CHECK_CLOSE_OR_SMALL(linTrack1.constantTerm.head(5),
                             linTrack2.constantTerm.head(5), relTol, small);
        BOOST_CHECK_NE(linTrack1.constantTerm, vecBoundZero);
        BOOST_CHECK_NE(linTrack2.constantTerm, vecBoundZero);
      };

  // Compare linearizers for all tracks
  for (const BoundTrackParameters& trk : tracks) {
    BOOST_TEST_CONTEXT("Linearization in constant magnetic field") {
      checkLinearizers(linFactory, linState, numLinFactory, numLinState, trk,
                       vtxPos, geoContext, magFieldContext);
    }
    BOOST_TEST_CONTEXT("Linearization without magnetic field") {
      checkLinearizers(straightLinFactory, straightLinState,
                       numStraightLinFactory, numStraightLinState, trk, vtxPos,
                       geoContext, magFieldContext);
    }
  }
}

}  // namespace Test
}  // namespace Acts<|MERGE_RESOLUTION|>--- conflicted
+++ resolved
@@ -1,6 +1,6 @@
 // This file is part of the Acts project.
 //
-// Copyright (C) 2019 CERN for the benefit of the Acts project
+// Copyright (C) 2019-2023 CERN for the benefit of the Acts project
 //
 // This Source Code Form is subject to the terms of the Mozilla Public
 // License, v. 2.0. If a copy of the MPL was not distributed with this
@@ -27,10 +27,8 @@
 #include "Acts/Surfaces/Surface.hpp"
 #include "Acts/Utilities/Result.hpp"
 #include "Acts/Vertexing/HelicalTrackLinearizer.hpp"
-<<<<<<< HEAD
+#include "Acts/Vertexing/LinearizedTrack.hpp"
 #include "Acts/Vertexing/NumericalTrackLinearizer.hpp"
-=======
-#include "Acts/Vertexing/LinearizedTrack.hpp"
 
 #include <algorithm>
 #include <array>
@@ -40,7 +38,6 @@
 #include <tuple>
 #include <utility>
 #include <vector>
->>>>>>> 4b23bbfa
 
 namespace bdata = boost::unit_test::data;
 using namespace Acts::UnitLiterals;
