--- conflicted
+++ resolved
@@ -11,23 +11,10 @@
 
 #include "Acts/Definitions/Algebra.hpp"
 #include "Acts/Surfaces/BoundaryTolerance.hpp"
-<<<<<<< HEAD
 #include "Acts/Surfaces/ConvexPolygonBounds.hpp"
 #include "Acts/Surfaces/PlanarBounds.hpp"
 
 #include <limits>
-=======
-#include "Acts/Surfaces/detail/BoundaryCheckHelper.hpp"
-#include "Acts/Tests/CommonHelpers/FloatComparisons.hpp"
-#include "Acts/Utilities/Helpers.hpp"
-
-#include <algorithm>
-#include <cstddef>
-#include <fstream>
-#include <limits>
-#include <optional>
-#include <random>
->>>>>>> 8e430f84
 #include <vector>
 
 namespace Acts::Test {
@@ -253,10 +240,11 @@
   // Test points for boundary check with euclidean tolerance
   Vector2 ll(1, 1);
   Vector2 ur(3, 3);
-
-  auto check = [&ll, &ur](const BoundaryTolerance& tolerance,
-                          const Vector2& point) {
-    return detail::insideAlignedBox(ll, ur, tolerance, point, std::nullopt);
+  RectangleBounds bounds(ll, ur);
+
+  auto check = [&bounds](const BoundaryTolerance& tolerance,
+                         const Vector2& point) {
+    return bounds.inside(point, tolerance);
   };
 
   {
@@ -298,11 +286,12 @@
 }
 
 BOOST_AUTO_TEST_CASE(BoundaryCheckNegativeToleranceTrap) {
-  Vector2 vertices[] = {{1.5, 1}, {2.5, 1}, {3, 3}, {1, 3}};
-
-  auto check = [&vertices](const BoundaryTolerance& tolerance,
-                           const Vector2& point) {
-    return detail::insidePolygon(vertices, tolerance, point, std::nullopt);
+  ConvexPolygonBounds<PolygonDynamic> bounds(
+      {{1.5, 1}, {2.5, 1}, {3, 3}, {1, 3}});
+
+  auto check = [&bounds](const BoundaryTolerance& tolerance,
+                         const Vector2& point) {
+    return bounds.inside(point, tolerance);
   };
 
   {
