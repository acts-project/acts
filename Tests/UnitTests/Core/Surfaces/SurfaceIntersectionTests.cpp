// This file is part of the ACTS project.
//
// Copyright (C) 2016 CERN for the benefit of the ACTS project
//
// This Source Code Form is subject to the terms of the Mozilla Public
// License, v. 2.0. If a copy of the MPL was not distributed with this
// file, You can obtain one at https://mozilla.org/MPL/2.0/.

#include <boost/test/unit_test.hpp>

#include "Acts/Definitions/Algebra.hpp"
#include "Acts/Definitions/Tolerance.hpp"
#include "Acts/Definitions/Units.hpp"
#include "Acts/Geometry/GeometryContext.hpp"
#include "Acts/Surfaces/ConeSurface.hpp"
#include "Acts/Surfaces/CylinderSurface.hpp"
#include "Acts/Surfaces/PlaneSurface.hpp"
#include "Acts/Surfaces/RectangleBounds.hpp"
#include "Acts/Surfaces/StrawSurface.hpp"
#include "Acts/Surfaces/Surface.hpp"
#include "Acts/Tests/CommonHelpers/FloatComparisons.hpp"
#include "Acts/Utilities/Intersection.hpp"

#include <cmath>
#include <memory>
#include <numbers>
#include <utility>

using namespace Acts::UnitLiterals;

namespace Acts::Test {

// Create a test context
GeometryContext tgContext = GeometryContext();

// Some random transform
Transform3 aTransform = Transform3::Identity() *
                        Translation3(30_cm, 7_m, -87_mm) *
                        AngleAxis3(0.42, Vector3(-3., 1., 8).normalized());

BOOST_AUTO_TEST_SUITE(Surfaces)

/// This tests the intersection with cylinders
/// and looks for valid, non-valid, solutions
BOOST_AUTO_TEST_CASE(CylinderIntersectionTests) {
  const double radius = 1_m;
  const double halfZ = 10_m;

  auto testCylinderIntersection = [&](const Transform3& transform) -> void {
    // A cylinder created aligned with a provided transform
    auto aCylinder =
        Surface::makeShared<CylinderSurface>(transform, radius, halfZ);

    // Linear transform
    auto lTransform = transform.linear();

    // An onCylinder solution
    Vector3 onCylinder = transform * Vector3(radius, 0., 0.);
    Vector3 outCylinder = transform * Vector3(-radius, 0.6 * radius, 90_cm);
    Vector3 atCenter = transform * Vector3(0., 0., 0.);
    Vector3 atEdge = transform * Vector3(0.5 * radius, 0., 0.99 * halfZ);
    // Simply along the x axis
    Vector3 alongX = lTransform * Vector3(1., 0., 0.);
    Vector3 transXY = lTransform * Vector3(1., 1., 0).normalized();
    Vector3 transTZ = lTransform * Vector3(1., 0., 1.).normalized();

    // Intersect without boundary check
    auto aIntersection = aCylinder->intersect(tgContext, onCylinder, alongX,
                                              BoundaryTolerance::None());

    // Check the validity of the intersection
    BOOST_CHECK(aIntersection[0].isValid());
    // The status of this one should be on surface
    BOOST_CHECK_EQUAL(aIntersection[0].status(), IntersectionStatus::reachable);
    // The intersection is at 2 meter distance
    CHECK_CLOSE_ABS(aIntersection[0].pathLength(), -2_m, s_onSurfaceTolerance);
    // There MUST be a second solution
    BOOST_CHECK(aIntersection[1].isValid());
    // The other intersection MUST be reachable
    BOOST_CHECK_EQUAL(aIntersection[1].status(), IntersectionStatus::onSurface);

    // Intersect from the center
    auto cIntersection = aCylinder->intersect(tgContext, atCenter, alongX,
                                              BoundaryTolerance::None());

    // Check the validity of the intersection
    BOOST_CHECK(cIntersection[0].isValid());
    // The status of this one MUST be reachable
    BOOST_CHECK_EQUAL(cIntersection[0].status(), IntersectionStatus::reachable);
    // There MUST be a second solution
    BOOST_CHECK(cIntersection[1].isValid());
    // The other intersection MUST be reachable
    BOOST_CHECK_EQUAL(cIntersection[1].status(), IntersectionStatus::reachable);
    // There MUST be one forward one backwards solution
    BOOST_CHECK_LT(
        cIntersection[1].pathLength() * cIntersection[0].pathLength(), 0);

    // Intersect from outside where both intersections are reachable
    auto oIntersection = aCylinder->intersect(tgContext, outCylinder, alongX,
                                              BoundaryTolerance::None());

    // Check the validity of the intersection
    BOOST_CHECK(oIntersection[0].isValid());
    // The status of this one MUST be reachable
    BOOST_CHECK_EQUAL(oIntersection[0].status(), IntersectionStatus::reachable);
    // There MUST be a second solution
    BOOST_CHECK(oIntersection[1].isValid());
    // The other intersection MUST be reachable
    BOOST_CHECK_EQUAL(oIntersection[1].status(), IntersectionStatus::reachable);
    // There MUST be one forward one backwards solution
    BOOST_CHECK_GT(
        oIntersection[1].pathLength() * oIntersection[0].pathLength(), 0);

    // Intersection from outside without chance of hitting the cylinder
    auto iIntersection = aCylinder->intersect(tgContext, outCylinder, transXY,
                                              BoundaryTolerance::Infinite());

    // Check the validity of the intersection
    BOOST_CHECK(!iIntersection[0].isValid());

    // From edge tests - wo boundary test
    auto eIntersection = aCylinder->intersect(tgContext, atEdge, transTZ,
                                              BoundaryTolerance::Infinite());

    // Check the validity of the intersection
    BOOST_CHECK(eIntersection[0].isValid());
    // This should be the positive one
    BOOST_CHECK_LT(eIntersection[0].pathLength(), 0.);
    // The status of this one should be reachable
    BOOST_CHECK_EQUAL(eIntersection[0].status(), IntersectionStatus::reachable);
    // There MUST be a second solution
    BOOST_CHECK(eIntersection[1].isValid());
    // The other intersection MUST be reachable
    BOOST_CHECK_EQUAL(eIntersection[1].status(), IntersectionStatus::reachable);
    // And be the negative one
    BOOST_CHECK_GT(eIntersection[1].pathLength(), 0.);

    // Now re-do with boundary check
    eIntersection = aCylinder->intersect(tgContext, atEdge, transTZ,
                                         BoundaryTolerance::None());
    // This should be the negative one
    BOOST_CHECK_LT(eIntersection[0].pathLength(), 0.);
    // The status of this one should be reachable
    BOOST_CHECK_EQUAL(eIntersection[0].status(), IntersectionStatus::reachable);
    // There MUST be a second solution
    BOOST_CHECK(!eIntersection[1].isValid());
    // The other intersection MUST NOT be reachable
<<<<<<< HEAD
    BOOST_CHECK_EQUAL(eIntersection[1].status(),
                      Intersection3D::Status::unreachable);
=======
    BOOST_CHECK_EQUAL(eIntersection[1].status(), IntersectionStatus::missed);
>>>>>>> 195dca3f
    // And be the positive one
    BOOST_CHECK_GT(eIntersection[1].pathLength(), 0.);
  };

  // In a nominal world
  testCylinderIntersection(Transform3::Identity());

  // In a system somewhere away
  testCylinderIntersection(aTransform);
}

/// This tests the intersection with cylinders
/// and looks for valid, non-valid, solutions
BOOST_AUTO_TEST_CASE(ConeIntersectionTest) {
  const double alpha = std::numbers::pi / 4.;

  auto testConeIntersection = [&](const Transform3& transform) -> void {
    // A cone surface ready to use
    auto aCone = Surface::makeShared<ConeSurface>(transform, alpha, true);

    // Linear transform
    auto lTransform = transform.linear();

    // An onCylinder solution
    Vector3 onCone =
        transform * Vector3(std::numbers::sqrt2, std::numbers::sqrt2, 2.);
    Vector3 outCone = transform * Vector3(std::sqrt(4.), std::sqrt(4.), 2.);
    // Simply along the x axis
    Vector3 perpXY = lTransform * Vector3(1., -1., 0.).normalized();
    Vector3 transXY = lTransform * Vector3(1., 1., 0).normalized();

    // Intersect without boundary check with an on solution
    BOOST_CHECK(aCone->isOnSurface(tgContext, onCone, transXY,
                                   BoundaryTolerance::Infinite()));
    auto aIntersection =
        aCone->intersect(tgContext, onCone, transXY, BoundaryTolerance::None());

    // Check the validity of the intersection
    BOOST_CHECK(aIntersection[0].isValid());
    // The status of this one should be on surface
    BOOST_CHECK_EQUAL(aIntersection[0].status(), IntersectionStatus::reachable);
    // The intersection is at 4 mm distance
    CHECK_CLOSE_ABS(aIntersection[0].pathLength(), -4., s_onSurfaceTolerance);
    // There MUST be a second solution
    BOOST_CHECK(aIntersection[1].isValid());
    // The other intersection MUST be reachable
    BOOST_CHECK_EQUAL(aIntersection[1].status(), IntersectionStatus::onSurface);

    // Intersection from outside without chance of hitting the cylinder
    auto iIntersection = aCone->intersect(tgContext, outCone, perpXY,
                                          BoundaryTolerance::Infinite());

    // Check the validity of the intersection
    BOOST_CHECK(!iIntersection[0].isValid());
  };

  // In a nominal world
  testConeIntersection(Transform3::Identity());

  // In a system somewhere away
  testConeIntersection(aTransform);
}

/// This tests the intersection with planar surfaces (plane, disk)
/// as those share the same PlanarHelper methods, only one test is
/// sufficient
/// - it looks for valid, non-valid, solutions
BOOST_AUTO_TEST_CASE(PlanarIntersectionTest) {
  const double halfX = 1_m;
  const double halfY = 10_m;

  auto testPlanarIntersection = [&](const Transform3& transform) -> void {
    // A Plane created with a specific transform
    auto aPlane = Surface::makeShared<PlaneSurface>(
        transform, std::make_shared<RectangleBounds>(halfX, halfY));

    /// Forward intersection test
    Vector3 before = transform * Vector3(-50_cm, -1_m, -1_m);
    Vector3 onit = transform * Vector3(11_cm, -22_cm, 0_m);
    Vector3 after = transform * Vector3(33_cm, 12_mm, 1_m);
    Vector3 outside = transform * Vector3(2. * halfX, 2 * halfY, -1_mm);

    // Linear transform
    auto lTransform = transform.linear();

    // A direction that is non trivial
    Vector3 direction = lTransform * Vector3(4_mm, 8_mm, 50_cm).normalized();
    Vector3 parallel = lTransform * Vector3(1., 1., 0.).normalized();

    // Intersect forward
    auto fIntersection = aPlane->intersect(tgContext, before, direction,
                                           BoundaryTolerance::None());

    // The intersection MUST be valid
    BOOST_CHECK(fIntersection[0].isValid());
    // The intersection MUST be reachable
    BOOST_CHECK_EQUAL(fIntersection[0].status(), IntersectionStatus::reachable);
    // The path length MUST be positive
    BOOST_CHECK_GT(fIntersection[0].pathLength(), 0.);
    // The intersection MUST be unique
    BOOST_CHECK(!fIntersection[1].isValid());

    // On surface intersection
    auto oIntersection = aPlane->intersect(tgContext, onit, direction,
                                           BoundaryTolerance::None());
    // The intersection MUST be valid
    BOOST_CHECK(oIntersection[0].isValid());
    // The intersection MUST be reachable
    BOOST_CHECK_EQUAL(oIntersection[0].status(), IntersectionStatus::onSurface);
    // The path length MUST be positive
    BOOST_CHECK_LT(std::abs(oIntersection[0].pathLength()),
                   s_onSurfaceTolerance);
    // The intersection MUST be unique
    BOOST_CHECK(!oIntersection[1].isValid());

    // Intersect backwards
    auto bIntersection = aPlane->intersect(tgContext, after, direction,
                                           BoundaryTolerance::None());
    // The intersection MUST be valid
    BOOST_CHECK(bIntersection[0].isValid());
    // The intersection MUST be reachable
    BOOST_CHECK_EQUAL(bIntersection[0].status(), IntersectionStatus::reachable);
    // The path length MUST be negative
    BOOST_CHECK_LT(bIntersection[0].pathLength(), 0.);
    // The intersection MUST be unique
    BOOST_CHECK(!bIntersection[1].isValid());

    // An out of bounds attempt: missed
    auto mIntersection = aPlane->intersect(tgContext, outside, direction,
                                           BoundaryTolerance::None());
    // The intersection MUST NOT be valid
    BOOST_CHECK(!mIntersection[0].isValid());
    // The intersection MUST be reachable
<<<<<<< HEAD
    BOOST_CHECK_EQUAL(mIntersection[0].status(),
                      Intersection3D::Status::unreachable);
=======
    BOOST_CHECK_EQUAL(mIntersection[0].status(), IntersectionStatus::missed);
>>>>>>> 195dca3f
    // The path length MUST be negative
    BOOST_CHECK_GT(mIntersection[0].pathLength(), 0.);
    // The intersection MUST be unique
    BOOST_CHECK(!mIntersection[1].isValid());

    // An invalid attempt
    auto iIntersection = aPlane->intersect(tgContext, before, parallel,
                                           BoundaryTolerance::None());
    // The intersection MUST NOT be valid
    BOOST_CHECK(!iIntersection[0].isValid());
    // The intersection MUST be reachable
    BOOST_CHECK_EQUAL(iIntersection[0].status(),
                      IntersectionStatus::unreachable);
    // The intersection MUST be unique
    BOOST_CHECK(!iIntersection[1].isValid());
  };

  // In a nominal world
  testPlanarIntersection(Transform3::Identity());

  // In a system somewhere away
  testPlanarIntersection(aTransform);
}

/// This tests the intersection with line like surfaces (straw, perigee)
/// as those share the same methods, only one test is
/// sufficient
/// - it looks for valid, non-valid, solutions
BOOST_AUTO_TEST_CASE(LineIntersectionTest) {
  const double radius = 1_m;
  const double halfZ = 10_m;

  auto testLineAppraoch = [&](const Transform3& transform) -> void {
    // A Plane created with a specific transform
    auto aLine = Surface::makeShared<StrawSurface>(transform, radius, halfZ);

    /// Forward intersection test
    Vector3 before = transform * Vector3(-50_cm, -1_m, -1_m);
    Vector3 onit1 = transform * Vector3(0_m, 0_m, 0_m);
    Vector3 onitP = transform * Vector3(1_cm, 0_m, 23_um);
    Vector3 after = transform * Vector3(33_cm, 12_mm, 1_m);
    Vector3 outside = transform * Vector3(2., 0., 100_m);

    // Linear transform
    auto lTransform = transform.linear();
    Vector3 direction = lTransform * Vector3(2_cm, 3_cm, 5_cm).normalized();
    Vector3 normalP = lTransform * Vector3(0, 1., 0.).normalized();
    Vector3 parallel = lTransform * Vector3(0, 0., 1.).normalized();

    // A random intersection form backward
    // Intersect forward
    auto fIntersection = aLine->intersect(tgContext, before, direction,
                                          BoundaryTolerance::None());
    // The intersection MUST be valid
    BOOST_CHECK(fIntersection[0].isValid());
    // The intersection MUST be reachable
    BOOST_CHECK_EQUAL(fIntersection[0].status(), IntersectionStatus::reachable);
    // The path length MUST be positive
    BOOST_CHECK_GT(fIntersection[0].pathLength(), 0.);
    // The intersection MUST be unique
    BOOST_CHECK(!fIntersection[1].isValid());

    // On surface intersection - on the straw with random direction
    auto oIntersection = aLine->intersect(tgContext, onit1, direction,
                                          BoundaryTolerance::None());
    // The intersection MUST be valid
    BOOST_CHECK(oIntersection[0].isValid());
    // The intersection MUST be reachable
    BOOST_CHECK_EQUAL(oIntersection[0].status(), IntersectionStatus::onSurface);
    // The path length MUST be positive
    BOOST_CHECK_LT(std::abs(oIntersection[0].pathLength()),
                   s_onSurfaceTolerance);
    // The intersection MUST be unique
    BOOST_CHECK(!oIntersection[1].isValid());

    // On surface intersecion - on the surface with normal vector
    oIntersection =
        aLine->intersect(tgContext, onitP, normalP, BoundaryTolerance::None());
    // The intersection MUST be valid
    BOOST_CHECK(oIntersection[0].isValid());
    // The intersection MUST be reachable
    BOOST_CHECK_EQUAL(oIntersection[0].status(), IntersectionStatus::onSurface);
    // The path length MUST be positive
    BOOST_CHECK_LT(std::abs(oIntersection[0].pathLength()),
                   s_onSurfaceTolerance);
    // The intersection MUST be unique
    BOOST_CHECK(!oIntersection[1].isValid());

    // Intersect backwards
    auto bIntersection = aLine->intersect(tgContext, after, direction,
                                          BoundaryTolerance::None());
    // The intersection MUST be valid
    BOOST_CHECK(bIntersection[0].isValid());
    // The intersection MUST be reachable
    BOOST_CHECK_EQUAL(bIntersection[0].status(), IntersectionStatus::reachable);
    // The path length MUST be negative
    BOOST_CHECK_LT(bIntersection[0].pathLength(), 0.);
    // The intersection MUST be unique
    BOOST_CHECK(!bIntersection[1].isValid());

    // An out of bounds attempt: missed
    auto mIntersection = aLine->intersect(tgContext, outside, direction,
                                          BoundaryTolerance::None());
    // The intersection MUST NOT be valid
    BOOST_CHECK(!mIntersection[0].isValid());
    // The intersection MUST be reachable
<<<<<<< HEAD
    BOOST_CHECK_EQUAL(mIntersection[0].status(),
                      Intersection3D::Status::unreachable);
=======
    BOOST_CHECK_EQUAL(mIntersection[0].status(), IntersectionStatus::missed);
>>>>>>> 195dca3f
    // The path length MUST be negative
    BOOST_CHECK_LT(mIntersection[0].pathLength(), 0.);
    // The intersection MUST be unique
    BOOST_CHECK(!mIntersection[1].isValid());

    // An invalid attempt
    auto iIntersection = aLine->intersect(tgContext, before, parallel,
                                          BoundaryTolerance::None());
    // The intersection MUST NOT be valid
    BOOST_CHECK(!iIntersection[0].isValid());
    // The intersection MUST be reachable
    BOOST_CHECK_EQUAL(iIntersection[0].status(),
                      IntersectionStatus::unreachable);
    // The intersection MUST be unique
    BOOST_CHECK(!iIntersection[1].isValid());
  };

  // In a nominal world
  testLineAppraoch(Transform3::Identity());

  // In a system somewhere away
  testLineAppraoch(aTransform);
}

BOOST_AUTO_TEST_SUITE_END()

}  // namespace Acts::Test<|MERGE_RESOLUTION|>--- conflicted
+++ resolved
@@ -145,12 +145,8 @@
     // There MUST be a second solution
     BOOST_CHECK(!eIntersection[1].isValid());
     // The other intersection MUST NOT be reachable
-<<<<<<< HEAD
     BOOST_CHECK_EQUAL(eIntersection[1].status(),
-                      Intersection3D::Status::unreachable);
-=======
-    BOOST_CHECK_EQUAL(eIntersection[1].status(), IntersectionStatus::missed);
->>>>>>> 195dca3f
+                      IntersectionStatus::unreachable);
     // And be the positive one
     BOOST_CHECK_GT(eIntersection[1].pathLength(), 0.);
   };
@@ -284,12 +280,8 @@
     // The intersection MUST NOT be valid
     BOOST_CHECK(!mIntersection[0].isValid());
     // The intersection MUST be reachable
-<<<<<<< HEAD
     BOOST_CHECK_EQUAL(mIntersection[0].status(),
-                      Intersection3D::Status::unreachable);
-=======
-    BOOST_CHECK_EQUAL(mIntersection[0].status(), IntersectionStatus::missed);
->>>>>>> 195dca3f
+                      IntersectionStatus::unreachable);
     // The path length MUST be negative
     BOOST_CHECK_GT(mIntersection[0].pathLength(), 0.);
     // The intersection MUST be unique
@@ -396,12 +388,8 @@
     // The intersection MUST NOT be valid
     BOOST_CHECK(!mIntersection[0].isValid());
     // The intersection MUST be reachable
-<<<<<<< HEAD
     BOOST_CHECK_EQUAL(mIntersection[0].status(),
-                      Intersection3D::Status::unreachable);
-=======
-    BOOST_CHECK_EQUAL(mIntersection[0].status(), IntersectionStatus::missed);
->>>>>>> 195dca3f
+                      IntersectionStatus::unreachable);
     // The path length MUST be negative
     BOOST_CHECK_LT(mIntersection[0].pathLength(), 0.);
     // The intersection MUST be unique
