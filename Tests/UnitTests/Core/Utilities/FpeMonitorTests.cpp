--- conflicted
+++ resolved
@@ -53,7 +53,6 @@
 BOOST_AUTO_TEST_CASE(Invalid) {
   {
     FpeMonitor mon;
-<<<<<<< HEAD
     BOOST_CHECK(!mon.result().encountered(FpeType::FLTINV));
     BOOST_CHECK(!mon.result().encountered(FpeType::FLTOVF));
     BOOST_CHECK(!mon.result().encountered(FpeType::FLTDIV));
@@ -68,10 +67,6 @@
       std::cout << type << std::endl;
       std::cout << st << std::endl;
     }
-=======
-    volatile const double x = -1;
-    printf("y = %f\n", std::sqrt(x));
->>>>>>> 3255dfc3
   }
 }
 
