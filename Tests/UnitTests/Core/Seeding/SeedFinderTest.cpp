// This file is part of the Acts project.
//
// Copyright (C) 2024 CERN for the benefit of the Acts project
//
// This Source Code Form is subject to the terms of the Mozilla Public
// License, v. 2.0. If a copy of the MPL was not distributed with this
// file, You can obtain one at http://mozilla.org/MPL/2.0/.

#include "Acts/Definitions/Algebra.hpp"
#include "Acts/Definitions/Units.hpp"
#include "Acts/EventData/Seed.hpp"
#include "Acts/EventData/SpacePointContainer.hpp"
#include "Acts/Geometry/Extent.hpp"
#include "Acts/Seeding/BinnedSPGroup.hpp"
#include "Acts/Seeding/SeedFilter.hpp"
#include "Acts/Seeding/SeedFilterConfig.hpp"
#include "Acts/Seeding/SeedFinder.hpp"
#include "Acts/Seeding/SeedFinderConfig.hpp"
#include "Acts/Seeding/SpacePointGrid.hpp"
#include "Acts/Utilities/Grid.hpp"
#include "Acts/Utilities/GridBinFinder.hpp"
#include "Acts/Utilities/Range1D.hpp"

#include <algorithm>
#include <chrono>
#include <cmath>
#include <cstdlib>
#include <fstream>
#include <iostream>
#include <iterator>
#include <memory>
#include <string>
#include <tuple>
#include <utility>
#include <vector>

#include "ATLASCuts.hpp"
#include "SpacePoint.hpp"
#include "SpacePointContainer.hpp"

using namespace Acts::UnitLiterals;

std::vector<const SpacePoint*> readFile(const std::string& filename) {
  std::string line;
  int layer = 0;
  std::vector<const SpacePoint*> readSP;

  std::ifstream spFile(filename);
  if (spFile.is_open()) {
    while (!spFile.eof()) {
      std::getline(spFile, line);
      std::stringstream ss(line);
      std::string linetype;
      ss >> linetype;
      if (linetype == "lxyz") {
        float x = 0, y = 0, z = 0, varianceR = 0, varianceZ = 0;
        std::optional<float> t, varianceT;
        ss >> layer >> x >> y >> z >> varianceR >> varianceZ;
        const float r = std::hypot(x, y);

        float cov = varianceZ * varianceZ * .08333;
        if (cov < varianceR) {
          cov = varianceR;
        }

        if (std::abs(z) > 450.) {
          varianceZ = 9. * cov;
          varianceR = .06;
        } else {
          varianceR = 9. * cov;
          varianceZ = .06;
        }

        SpacePoint* sp = new SpacePoint{
            x, y, z, r, layer, varianceR, varianceZ, t, varianceT};
        //     if(r < 200.){
        //       sp->setClusterList(1,0);
        //     }
        readSP.push_back(sp);
      }
    }
  }
  return readSP;
}

int main(int argc, char** argv) {
  std::string file{"sp.txt"};
  bool help(false);
  bool quiet(false);

  int opt = -1;
  while ((opt = getopt(argc, argv, "hf:q")) != -1) {
    switch (opt) {
      case 'f':
        file = optarg;
        break;
      case 'q':
        quiet = true;
        break;
      case 'h':
        help = true;
        [[fallthrough]];
      default: /* '?' */
        std::cerr << "Usage: " << argv[0] << " [-hq] [-f FILENAME]\n";
        if (help) {
          std::cout << "      -h : this help" << std::endl;
          std::cout
              << "      -f FILE : read spacepoints from FILE. Default is \""
              << file << "\"" << std::endl;
          std::cout << "      -q : don't print out all found seeds"
                    << std::endl;
        }

        exit(EXIT_FAILURE);
    }
  }

  std::ifstream f(file);
  if (!f.good()) {
    std::cerr << "input file \"" << file << "\" does not exist\n";
    exit(EXIT_FAILURE);
  }

  auto start_read = std::chrono::system_clock::now();
  std::vector<const SpacePoint*> spVec = readFile(file);
  auto end_read = std::chrono::system_clock::now();
  std::chrono::duration<double> elapsed_read = end_read - start_read;

  // Config
  Acts::SpacePointContainerConfig spConfig;
  // Options
  Acts::SpacePointContainerOptions spOptions;
  spOptions.beamPos = {-.5_mm, -.5_mm};

  // Prepare interface SpacePoint backend-ACTS
  ActsExamples::SpacePointContainer container(spVec);
  // Prepare Acts API
  Acts::SpacePointContainer<decltype(container), Acts::detail::RefHolder>
      spContainer(spConfig, spOptions, container);

  std::cout << "read " << spContainer.size() << " SP from file " << file
            << " in " << elapsed_read.count() << "s" << std::endl;

  using value_type = typename decltype(spContainer)::ConstSpacePointProxyType;
  using seed_type = Acts::Seed<value_type>;

  Acts::SeedFinderConfig<value_type> config;
  // silicon detector max
  config.rMax = 160._mm;
  config.deltaRMin = 5._mm;
  config.deltaRMax = 160._mm;
  config.deltaRMinTopSP = config.deltaRMin;
  config.deltaRMinBottomSP = config.deltaRMin;
  config.deltaRMaxTopSP = config.deltaRMax;
  config.deltaRMaxBottomSP = config.deltaRMax;
  config.collisionRegionMin = -250._mm;
  config.collisionRegionMax = 250._mm;
  config.zMin = -2800._mm;
  config.zMax = 2800._mm;
  config.maxSeedsPerSpM = 5;
  // 2.7 eta
  config.cotThetaMax = 7.40627;
  config.sigmaScattering = 1.00000;

  config.minPt = 500._MeV;

  config.impactMax = 10._mm;

  config.useVariableMiddleSPRange = false;

  Acts::SeedFinderOptions options;
<<<<<<< HEAD
  options.beamPos = spOptions.beamPos;
  options.bFieldInZ = 1.99724_T;
=======
  options.beamPos = {-.5_mm, -.5_mm};
  options.bFieldInZ = 2_T;
>>>>>>> d8e46ff6

  int numPhiNeighbors = 1;

  // extent used to store r range for middle spacepoint
  Acts::Extent rRangeSPExtent;

  config.useVariableMiddleSPRange = false;
  const Acts::Range1D<float> rMiddleSPRange;

  std::vector<std::pair<int, int>> zBinNeighborsTop;
  std::vector<std::pair<int, int>> zBinNeighborsBottom;

<<<<<<< HEAD
  auto bottomBinFinder = std::make_shared<Acts::BinFinder<value_type>>(
      Acts::BinFinder<value_type>(zBinNeighborsBottom, numPhiNeighbors));
  auto topBinFinder = std::make_shared<Acts::BinFinder<value_type>>(
      Acts::BinFinder<value_type>(zBinNeighborsTop, numPhiNeighbors));
  Acts::SeedFilterConfig sfconf;
  Acts::ATLASCuts<value_type> atlasCuts = Acts::ATLASCuts<value_type>();
  config.seedFilter = std::make_shared<Acts::SeedFilter<value_type>>(
      Acts::SeedFilter<value_type>(sfconf, &atlasCuts));
  Acts::SeedFinder<value_type> a;  // test creation of unconfigured finder
  a = Acts::SeedFinder<value_type>(config);
=======
  auto bottomBinFinder = std::make_shared<Acts::GridBinFinder<2ul>>(
      Acts::GridBinFinder<2ul>(numPhiNeighbors, zBinNeighborsBottom));
  auto topBinFinder = std::make_shared<Acts::GridBinFinder<2ul>>(
      Acts::GridBinFinder<2ul>(numPhiNeighbors, zBinNeighborsTop));
  Acts::SeedFilterConfig sfconf;
  Acts::ATLASCuts<SpacePoint> atlasCuts = Acts::ATLASCuts<SpacePoint>();
  config.seedFilter = std::make_unique<Acts::SeedFilter<SpacePoint>>(
      Acts::SeedFilter<SpacePoint>(sfconf, &atlasCuts));
  Acts::SeedFinder<SpacePoint> a;  // test creation of unconfigured finder
  a = Acts::SeedFinder<SpacePoint>(config);

  // covariance tool, sets covariances per spacepoint as required
  auto ct = [=](const SpacePoint& sp, float, float, float) {
    Acts::Vector3 position(sp.x(), sp.y(), sp.z());
    Acts::Vector2 covariance(sp.varianceR, sp.varianceZ);
    return std::make_tuple(position, covariance, sp.t());
  };
>>>>>>> d8e46ff6

  // setup spacepoint grid config
  Acts::SpacePointGridConfig gridConf;
  gridConf.minPt = config.minPt;
  gridConf.rMax = config.rMax;
  gridConf.zMax = config.zMax;
  gridConf.zMin = config.zMin;
  gridConf.deltaRMax = config.deltaRMax;
  gridConf.cotThetaMax = config.cotThetaMax;
  // setup spacepoint grid options
  Acts::SpacePointGridOptions gridOpts;
  gridOpts.bFieldInZ = options.bFieldInZ;
  // create grid with bin sizes according to the configured geometry
  std::unique_ptr<Acts::SpacePointGrid<value_type>> grid =
      Acts::SpacePointGridCreator::createGrid<value_type>(gridConf, gridOpts);

  auto spGroup = Acts::BinnedSPGroup<value_type>(
      spContainer.begin(), spContainer.end(), bottomBinFinder, topBinFinder,
      std::move(grid), rRangeSPExtent, config, options);

  std::vector<std::vector<seed_type>> seedVector;
  decltype(a)::SeedingState state;
  auto start = std::chrono::system_clock::now();
  for (auto [bottom, middle, top] : spGroup) {
    auto& v = seedVector.emplace_back();
    a.createSeedsForGroup(options, state, spGroup.grid(), std::back_inserter(v),
                          bottom, middle, top, rMiddleSPRange);
  }
  auto end = std::chrono::system_clock::now();
  std::chrono::duration<double> elapsed_seconds = end - start;
  std::cout << "time to create seeds: " << elapsed_seconds.count() << std::endl;
  std::cout << "Number of regions: " << seedVector.size() << std::endl;
  int numSeeds = 0;
  for (auto& outVec : seedVector) {
    numSeeds += outVec.size();
  }
  std::cout << "Number of seeds generated: " << numSeeds << std::endl;
  if (!quiet) {
    for (auto& regionVec : seedVector) {
<<<<<<< HEAD
      for (size_t i = 0; i < regionVec.size(); i++) {
        const seed_type* seed = &regionVec[i];
        const value_type* sp = seed->sp()[0];
=======
      for (std::size_t i = 0; i < regionVec.size(); i++) {
        const Acts::Seed<SpacePoint>* seed = &regionVec[i];
        const SpacePoint* sp = seed->sp()[0];
>>>>>>> d8e46ff6
        std::cout << " (" << sp->x() << ", " << sp->y() << ", " << sp->z()
                  << ") ";
        sp = seed->sp()[1];
        std::cout << sp->externalSpacePoint()->layer << " (" << sp->x() << ", " << sp->y()
                  << ", " << sp->z() << ") ";
        sp = seed->sp()[2];
        std::cout << sp->externalSpacePoint()->layer << " (" << sp->x() << ", " << sp->y()
                  << ", " << sp->z() << ") ";
        std::cout << std::endl;
      }
    }
  }

  return 0;
}<|MERGE_RESOLUTION|>--- conflicted
+++ resolved
@@ -169,13 +169,8 @@
   config.useVariableMiddleSPRange = false;
 
   Acts::SeedFinderOptions options;
-<<<<<<< HEAD
   options.beamPos = spOptions.beamPos;
   options.bFieldInZ = 1.99724_T;
-=======
-  options.beamPos = {-.5_mm, -.5_mm};
-  options.bFieldInZ = 2_T;
->>>>>>> d8e46ff6
 
   int numPhiNeighbors = 1;
 
@@ -188,36 +183,16 @@
   std::vector<std::pair<int, int>> zBinNeighborsTop;
   std::vector<std::pair<int, int>> zBinNeighborsBottom;
 
-<<<<<<< HEAD
-  auto bottomBinFinder = std::make_shared<Acts::BinFinder<value_type>>(
-      Acts::BinFinder<value_type>(zBinNeighborsBottom, numPhiNeighbors));
-  auto topBinFinder = std::make_shared<Acts::BinFinder<value_type>>(
-      Acts::BinFinder<value_type>(zBinNeighborsTop, numPhiNeighbors));
+  auto bottomBinFinder = std::make_shared<Acts::GridBinFinder<2ul>>(
+      Acts::GridBinFinder<2ul>(numPhiNeighbors, zBinNeighborsBottom));
+  auto topBinFinder = std::make_shared<Acts::GridBinFinder<2ul>>(
+      Acts::GridBinFinder<2ul>(numPhiNeighbors, zBinNeighborsTop));
   Acts::SeedFilterConfig sfconf;
   Acts::ATLASCuts<value_type> atlasCuts = Acts::ATLASCuts<value_type>();
   config.seedFilter = std::make_shared<Acts::SeedFilter<value_type>>(
       Acts::SeedFilter<value_type>(sfconf, &atlasCuts));
   Acts::SeedFinder<value_type> a;  // test creation of unconfigured finder
   a = Acts::SeedFinder<value_type>(config);
-=======
-  auto bottomBinFinder = std::make_shared<Acts::GridBinFinder<2ul>>(
-      Acts::GridBinFinder<2ul>(numPhiNeighbors, zBinNeighborsBottom));
-  auto topBinFinder = std::make_shared<Acts::GridBinFinder<2ul>>(
-      Acts::GridBinFinder<2ul>(numPhiNeighbors, zBinNeighborsTop));
-  Acts::SeedFilterConfig sfconf;
-  Acts::ATLASCuts<SpacePoint> atlasCuts = Acts::ATLASCuts<SpacePoint>();
-  config.seedFilter = std::make_unique<Acts::SeedFilter<SpacePoint>>(
-      Acts::SeedFilter<SpacePoint>(sfconf, &atlasCuts));
-  Acts::SeedFinder<SpacePoint> a;  // test creation of unconfigured finder
-  a = Acts::SeedFinder<SpacePoint>(config);
-
-  // covariance tool, sets covariances per spacepoint as required
-  auto ct = [=](const SpacePoint& sp, float, float, float) {
-    Acts::Vector3 position(sp.x(), sp.y(), sp.z());
-    Acts::Vector2 covariance(sp.varianceR, sp.varianceZ);
-    return std::make_tuple(position, covariance, sp.t());
-  };
->>>>>>> d8e46ff6
 
   // setup spacepoint grid config
   Acts::SpacePointGridConfig gridConf;
@@ -257,15 +232,9 @@
   std::cout << "Number of seeds generated: " << numSeeds << std::endl;
   if (!quiet) {
     for (auto& regionVec : seedVector) {
-<<<<<<< HEAD
       for (size_t i = 0; i < regionVec.size(); i++) {
         const seed_type* seed = &regionVec[i];
         const value_type* sp = seed->sp()[0];
-=======
-      for (std::size_t i = 0; i < regionVec.size(); i++) {
-        const Acts::Seed<SpacePoint>* seed = &regionVec[i];
-        const SpacePoint* sp = seed->sp()[0];
->>>>>>> d8e46ff6
         std::cout << " (" << sp->x() << ", " << sp->y() << ", " << sp->z()
                   << ") ";
         sp = seed->sp()[1];
