// This file is part of the Acts project.
//
// Copyright (C) 2020 CERN for the benefit of the Acts project
//
// This Source Code Form is subject to the terms of the Mozilla Public
// License, v. 2.0. If a copy of the MPL was not distributed with this
// file, You can obtain one at http://mozilla.org/MPL/2.0/.

#include <boost/test/data/test_case.hpp>
#include <boost/test/unit_test.hpp>

#include "Acts/EventData/detail/TransformationFreeToBound.hpp"
#include "Acts/Tests/CommonHelpers/FloatComparisons.hpp"
#include "Acts/Utilities/UnitVectors.hpp"
#include "Acts/Utilities/Units.hpp"

#include <cmath>
#include <limits>

#include "TrackParametersDatasets.hpp"

using namespace Acts;
using namespace Acts::UnitLiterals;

namespace {
constexpr auto eps = std::numeric_limits<BoundScalar>::epsilon();
}

BOOST_AUTO_TEST_SUITE(TransformFreeToBound)

BOOST_DATA_TEST_CASE(
<<<<<<< HEAD
    GlobalToBoundParameters,
    surfaces* posSymmetric* posSymmetric* ts* phis* thetas* ps* qsNonZero,
    surface, l0, l1, time, phiInput, theta, p, q) {
=======
    GlobalToBoundTrackParameters,
    surfaces* posSymmetric* posSymmetric* ts* phis* thetas* qOverPs, surface,
    l0, l1, time, phiInput, theta, qOverP) {
>>>>>>> 23d24488
  // phi is ill-defined in forward/backward tracks
  const auto phi = ((0 < theta) and (theta < M_PI)) ? phiInput : 0.0;
  const auto qOverP = q / p;

  GeometryContext geoCtx;
  Vector2D loc(l0, l1);
  Vector3D dir = makeDirectionUnitFromPhiTheta(phi, theta);
  // transform reference position
  Vector3D pos = surface->localToGlobal(geoCtx, loc, dir);

  // convert free parameters to bound parameters
  {
    BOOST_TEST_INFO("Transform free parameters vector onto surface "
                    << surface->name());

    FreeVector fv = FreeVector::Zero();
    fv[eFreePos0] = pos[ePos0];
    fv[eFreePos1] = pos[ePos1];
    fv[eFreePos2] = pos[ePos2];
    fv[eFreeTime] = time;
    fv[eFreeDir0] = dir[eMom0];
    fv[eFreeDir1] = dir[eMom1];
    fv[eFreeDir2] = dir[eMom2];
    fv[eFreeQOverP] = qOverP;
    BoundVector bv =
        detail::transformFreeToBoundParameters(fv, *surface, geoCtx);
    CHECK_CLOSE_OR_SMALL(bv[eBoundLoc0], l0, eps, eps);
    CHECK_CLOSE_OR_SMALL(bv[eBoundLoc1], l1, eps, eps);
    CHECK_CLOSE_OR_SMALL(bv[eBoundTime], time, eps, eps);
    CHECK_CLOSE_OR_SMALL(bv[eBoundPhi], phi, eps, eps);
    CHECK_CLOSE_OR_SMALL(bv[eBoundTheta], theta, eps, eps);
    CHECK_CLOSE_OR_SMALL(bv[eBoundQOverP], qOverP, eps, eps);
  }
  // convert separate components to bound parameters
  {
    BOOST_TEST_INFO("Transform free parameters components onto surface "
                    << surface->name());

    BoundVector bv = detail::transformFreeToBoundParameters(
        pos, time, dir, qOverP, *surface, geoCtx);
    CHECK_CLOSE_OR_SMALL(bv[eBoundLoc0], l0, eps, eps);
    CHECK_CLOSE_OR_SMALL(bv[eBoundLoc1], l1, eps, eps);
    CHECK_CLOSE_OR_SMALL(bv[eBoundTime], time, eps, eps);
    CHECK_CLOSE_OR_SMALL(bv[eBoundPhi], phi, eps, eps);
    CHECK_CLOSE_OR_SMALL(bv[eBoundTheta], theta, eps, eps);
    CHECK_CLOSE_OR_SMALL(bv[eBoundQOverP], qOverP, eps, eps);
  }
}

<<<<<<< HEAD
BOOST_DATA_TEST_CASE(GlobalToCurvilinearParameters,
                     ts* phis* thetas* ps* qsNonZero, time, phiInput, theta, p,
                     q) {
=======
BOOST_DATA_TEST_CASE(GlobalToCurvilinearTrackParameters,
                     ts* phis* thetas* qOverPs, time, phiInput, theta, qOverP) {
>>>>>>> 23d24488
  // phi is ill-defined in forward/backward tracks
  const auto phi = ((0 < theta) and (theta < M_PI)) ? phiInput : 0.0;
  const auto qOverP = q / p;

  GeometryContext geoCtx;
  Vector3D dir = makeDirectionUnitFromPhiTheta(phi, theta);

  // convert w/ direction
  {
    BoundVector bv =
        detail::transformFreeToCurvilinearParameters(time, dir, qOverP);
    CHECK_SMALL(bv[eBoundLoc0], eps);
    CHECK_SMALL(bv[eBoundLoc1], eps);
    CHECK_CLOSE_OR_SMALL(bv[eBoundTime], time, eps, eps);
    CHECK_CLOSE_OR_SMALL(bv[eBoundPhi], phi, eps, eps);
    CHECK_CLOSE_OR_SMALL(bv[eBoundTheta], theta, eps, eps);
    CHECK_CLOSE_OR_SMALL(bv[eBoundQOverP], qOverP, eps, eps);
  }
  // convert w/ angles
  {
    BoundVector bv =
        detail::transformFreeToCurvilinearParameters(time, phi, theta, qOverP);
    CHECK_SMALL(bv[eBoundLoc0], eps);
    CHECK_SMALL(bv[eBoundLoc1], eps);
    CHECK_CLOSE_OR_SMALL(bv[eBoundTime], time, eps, eps);
    CHECK_CLOSE_OR_SMALL(bv[eBoundPhi], phi, eps, eps);
    CHECK_CLOSE_OR_SMALL(bv[eBoundTheta], theta, eps, eps);
    CHECK_CLOSE_OR_SMALL(bv[eBoundQOverP], qOverP, eps, eps);
  }
}

BOOST_AUTO_TEST_SUITE_END()<|MERGE_RESOLUTION|>--- conflicted
+++ resolved
@@ -29,15 +29,9 @@
 BOOST_AUTO_TEST_SUITE(TransformFreeToBound)
 
 BOOST_DATA_TEST_CASE(
-<<<<<<< HEAD
-    GlobalToBoundParameters,
-    surfaces* posSymmetric* posSymmetric* ts* phis* thetas* ps* qsNonZero,
-    surface, l0, l1, time, phiInput, theta, p, q) {
-=======
     GlobalToBoundTrackParameters,
-    surfaces* posSymmetric* posSymmetric* ts* phis* thetas* qOverPs, surface,
-    l0, l1, time, phiInput, theta, qOverP) {
->>>>>>> 23d24488
+    surfaces* posSymmetric* posSymmetric* ts* phis* thetas* ps* qsNonZero, surface,
+    l0, l1, time, phiInput, theta, p, q) {
   // phi is ill-defined in forward/backward tracks
   const auto phi = ((0 < theta) and (theta < M_PI)) ? phiInput : 0.0;
   const auto qOverP = q / p;
@@ -87,14 +81,9 @@
   }
 }
 
-<<<<<<< HEAD
 BOOST_DATA_TEST_CASE(GlobalToCurvilinearParameters,
                      ts* phis* thetas* ps* qsNonZero, time, phiInput, theta, p,
                      q) {
-=======
-BOOST_DATA_TEST_CASE(GlobalToCurvilinearTrackParameters,
-                     ts* phis* thetas* qOverPs, time, phiInput, theta, qOverP) {
->>>>>>> 23d24488
   // phi is ill-defined in forward/backward tracks
   const auto phi = ((0 < theta) and (theta < M_PI)) ? phiInput : 0.0;
   const auto qOverP = q / p;
