--- conflicted
+++ resolved
@@ -40,116 +40,6 @@
 using CovarianceMatrix = BoundTrackParameters::CovarianceMatrix;
 using Jacobian = BoundMatrix;
 
-<<<<<<< HEAD
-=======
-struct TestTrackState {
-  std::shared_ptr<Surface> surface;
-  TestSourceLink sourceLink;
-  BoundTrackParameters predicted;
-  BoundTrackParameters filtered;
-  BoundTrackParameters smoothed;
-  Jacobian jacobian;
-  double chi2;
-  double pathLength;
-
-  // Generate a random TestTrackState.
-  //
-  // @param rng Random number generator
-  // @param size_t nMeasurement either 1 or 2
-  template <typename rng_t>
-  TestTrackState(rng_t& rng, size_t nMeasurements)
-      : surface(Surface::makeShared<PlaneSurface>(Vector3::Zero(),
-                                                  Vector3::UnitZ())),
-        // set bogus parameters first since they are not default-constructible
-        predicted(surface, BoundVector::Zero()),
-        filtered(surface, BoundVector::Zero()),
-        smoothed(surface, BoundVector::Zero()),
-        jacobian(Jacobian::Identity()),
-        chi2(std::chi_squared_distribution<double>(nMeasurements)(rng)),
-        pathLength(
-            std::uniform_real_distribution<ActsScalar>(1_mm, 10_mm)(rng)) {
-    // set a random geometry identifier to uniquely identify each surface
-    auto geoId =
-        std::uniform_int_distribution<GeometryIdentifier::Value>()(rng);
-    surface->assignGeometryId(geoId);
-
-    // create source link w/ inline 1d or 2d measurement data
-    if (nMeasurements == 1u) {
-      auto [par, cov] = generateParametersCovariance<ActsScalar, 1u>(rng);
-      sourceLink = TestSourceLink(eBoundLoc0, par[0], cov(0, 0), geoId);
-    } else if (nMeasurements == 2u) {
-      auto [par, cov] = generateParametersCovariance<ActsScalar, 2u>(rng);
-      sourceLink = TestSourceLink(eBoundLoc1, eBoundQOverP, par, cov, geoId);
-    } else {
-      throw std::runtime_error("invalid number of measurement dimensions");
-    }
-
-    // create track parameters
-    auto [trkPar, trkCov] = generateBoundParametersCovariance(rng);
-    // trkPar[eBoundPhi] = 45_degree;
-    // trkPar[eBoundTheta] = 90_degree;
-    // trkPar[eBoundQOverP] = 5.;
-    // predicted
-    predicted = BoundTrackParameters(surface, trkPar, trkCov);
-    // filtered, modified q/p, reduced covariance
-    // trkPar[eBoundQOverP] = 10.;
-    filtered = BoundTrackParameters(surface, trkPar, 0.75 * trkCov);
-    // smoothed, modified q/p, further reduced covariance
-    // trkPar[eBoundQOverP] = 15.;
-    smoothed = BoundTrackParameters(surface, trkPar, 0.5 * trkCov);
-
-    // propagation jacobian is identity + corrections
-    for (Eigen::Index c = 0; c < jacobian.cols(); ++c) {
-      for (Eigen::Index r = 0; r < jacobian.rows(); ++r) {
-        jacobian(c, r) +=
-            std::uniform_real_distribution<ActsScalar>(-0.125, 0.125)(rng);
-      }
-    }
-  }
-};
-
-// Fill a TrackStateProxy with values from a TestTrackState.
-//
-// @param[in] pc TestTrackState with the input values
-// @param[in] mask Specifies which components are used/filled
-// @param[out] ts TrackStateProxy which is filled
-// @param [in] nMeasurements Dimension of the measurement
-template <typename track_state_t>
-void fillTrackState(const TestTrackState& pc, TrackStatePropMask mask,
-                    track_state_t& ts) {
-  // always set the reference surface
-  ts.setReferenceSurface(pc.predicted.referenceSurface().getSharedPtr());
-
-  if (ACTS_CHECK_BIT(mask, TrackStatePropMask::Predicted)) {
-    ts.predicted() = pc.predicted.parameters();
-    BOOST_CHECK(pc.predicted.covariance().has_value());
-    ts.predictedCovariance() = *(pc.predicted.covariance());
-  }
-  if (ACTS_CHECK_BIT(mask, TrackStatePropMask::Filtered)) {
-    ts.filtered() = pc.filtered.parameters();
-    BOOST_CHECK(pc.filtered.covariance().has_value());
-    ts.filteredCovariance() = *(pc.filtered.covariance());
-  }
-  if (ACTS_CHECK_BIT(mask, TrackStatePropMask::Smoothed)) {
-    ts.smoothed() = pc.smoothed.parameters();
-    BOOST_CHECK(pc.smoothed.covariance().has_value());
-    ts.smoothedCovariance() = *(pc.smoothed.covariance());
-  }
-  if (ACTS_CHECK_BIT(mask, TrackStatePropMask::Jacobian)) {
-    ts.jacobian() = pc.jacobian;
-  }
-  ts.chi2() = pc.chi2;
-  ts.pathLength() = pc.pathLength;
-  // source link defines the uncalibrated measurement
-  ts.setUncalibrated(SourceLink{pc.sourceLink});
-  // create calibrated measurements from source link
-  if (ACTS_CHECK_BIT(mask, TrackStatePropMask::Calibrated)) {
-    testSourceLinkCalibrator<VectorMultiTrajectory>(Acts::GeometryContext{},
-                                                    ts);
-  }
-}
-
->>>>>>> 0b192849
 const GeometryContext gctx;
 // fixed seed for reproducible tests
 std::default_random_engine rng(31415);
