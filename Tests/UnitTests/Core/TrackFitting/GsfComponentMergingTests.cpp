// This file is part of the ACTS project.
//
// Copyright (C) 2016 CERN for the benefit of the ACTS project
//
// This Source Code Form is subject to the terms of the Mozilla Public
// License, v. 2.0. If a copy of the MPL was not distributed with this
// file, You can obtain one at https://mozilla.org/MPL/2.0/.

#include <boost/test/unit_test.hpp>

#include "Acts/Definitions/Algebra.hpp"
#include "Acts/Definitions/TrackParametrization.hpp"
#include "Acts/Definitions/Units.hpp"
#include "Acts/EventData/TransformationHelpers.hpp"
#include "Acts/Geometry/GeometryContext.hpp"
#include "Acts/Surfaces/CurvilinearSurface.hpp"
#include "Acts/Surfaces/CylinderBounds.hpp"
#include "Acts/Surfaces/CylinderSurface.hpp"
#include "Acts/Surfaces/DiscSurface.hpp"
#include "Acts/Surfaces/PerigeeSurface.hpp"
#include "Acts/Surfaces/PlaneSurface.hpp"
#include "Acts/Surfaces/Surface.hpp"
#include "Acts/Surfaces/SurfaceBounds.hpp"
#include "Acts/TrackFitting/detail/GsfComponentMerging.hpp"
#include "Acts/Utilities/Intersection.hpp"
#include "Acts/Utilities/Result.hpp"
#include "Acts/Utilities/detail/periodic.hpp"

#include <algorithm>
#include <array>
#include <cmath>
#include <cstddef>
#include <functional>
#include <initializer_list>
#include <memory>
#include <numbers>
#include <random>
#include <stdexcept>
#include <tuple>
#include <utility>
#include <vector>

#include <Eigen/Eigenvalues>

#define CHECK_CLOSE_MATRIX(a, b, t) \
  BOOST_CHECK(((a - b).array().abs() < t).all())

using namespace Acts;
using namespace Acts::UnitLiterals;

// Describes a component of a D-dimensional gaussian component
template <int D>
struct DummyComponent {
  double weight = 0;
  Acts::ActsVector<D> boundPars{};
  Acts::ActsSquareMatrix<D> boundCov{};
};

// A Multivariate distribution object working in the same way as the
// distributions in the standard library
template <typename T, int D>
class MultivariateNormalDistribution {
 public:
  using Vector = Eigen::Matrix<T, D, 1>;
  using Matrix = Eigen::Matrix<T, D, D>;

 private:
  Vector m_mean;
  Matrix m_transform;

 public:
  MultivariateNormalDistribution(Vector const &mean, Matrix const &boundCov)
      : m_mean(mean) {
    Eigen::SelfAdjointEigenSolver<Eigen::MatrixXd> eigenSolver(boundCov);
    m_transform = eigenSolver.eigenvectors() *
                  eigenSolver.eigenvalues().cwiseSqrt().asDiagonal();
  }

  template <typename generator_t>
  Vector operator()(generator_t &gen) const {
    std::normal_distribution<T> normal;
    return m_mean +
           m_transform * Vector{}.unaryExpr([&](auto) { return normal(gen); });
  }
};

// Sample data from a multi-component multivariate distribution
template <int D>
auto sampleFromMultivariate(const std::vector<DummyComponent<D>> &cmps,
                            std::size_t n_samples, std::mt19937 &gen) {
  using MultiNormal = MultivariateNormalDistribution<double, D>;

  std::vector<MultiNormal> dists;
  std::vector<double> weights;
  for (const auto &cmp : cmps) {
    dists.push_back(MultiNormal(cmp.boundPars, cmp.boundCov));
    weights.push_back(cmp.weight);
  }

  std::discrete_distribution choice(weights.begin(), weights.end());

  auto sample = [&]() {
    const auto n = choice(gen);
    return dists[n](gen);
  };

  std::vector<ActsVector<D>> samples(n_samples);
  std::generate(samples.begin(), samples.end(), sample);

  return samples;
}

// Simple arithmetic mean computation
template <int D>
auto mean(const std::vector<ActsVector<D>> &samples) -> ActsVector<D> {
  ActsVector<D> mean = ActsVector<D>::Zero();

  for (const auto &x : samples) {
    mean += x;
  }

  return mean / samples.size();
}

// A method to compute the circular mean, since the normal arithmetic mean
// doesn't work for angles in general
template <int D>
auto circularMean(const std::vector<ActsVector<D>> &samples) -> ActsVector<D> {
  ActsVector<D> x = ActsVector<D>::Zero();
  ActsVector<D> y = ActsVector<D>::Zero();

  for (const auto &s : samples) {
    for (int i = 0; i < D; ++i) {
      x[i] += std::cos(s[i]);
      y[i] += std::sin(s[i]);
    }
  }

  ActsVector<D> mean = ActsVector<D>::Zero();

  for (int i = 0; i < D; ++i) {
    mean[i] = std::atan2(y[i], x[i]);
  }

  return mean;
}

// This general boundCovariance estimator can be equipped with a custom
// subtraction object to enable circular behaviour
template <int D, typename subtract_t = std::minus<ActsVector<D>>>
auto boundCov(const std::vector<ActsVector<D>> &samples,
              const ActsVector<D> &mu,
              const subtract_t &sub = subtract_t{}) -> ActsSquareMatrix<D> {
  ActsSquareMatrix<D> boundCov = ActsSquareMatrix<D>::Zero();

  for (const auto &smpl : samples) {
    boundCov += sub(smpl, mu) * sub(smpl, mu).transpose();
  }

  return boundCov / samples.size();
}

// This function computes the mean of a bound gaussian mixture by converting
// them to cartesian coordinates, computing the mean, and converting back to
// bound.
BoundVector meanFromFree(std::vector<DummyComponent<eBoundSize>> cmps,
                         const Surface &surface) {
  // Specially handle LOC0, since the free mean would not be on the surface
  // likely
  if (surface.type() == Surface::Cylinder) {
    auto x = 0.0, y = 0.0;
    const auto r = surface.bounds().values()[CylinderBounds::eR];

    for (const auto &cmp : cmps) {
      x += cmp.weight * std::cos(cmp.boundPars[eBoundLoc0] / r);
      y += cmp.weight * std::sin(cmp.boundPars[eBoundLoc0] / r);
    }

    for (auto &cmp : cmps) {
      cmp.boundPars[eBoundLoc0] = std::atan2(y, x) * r;
    }
  }

  if (surface.type() == Surface::Cone) {
    throw std::runtime_error("Cone surface not supported");
  }

  FreeVector mean = FreeVector::Zero();

  for (const auto &cmp : cmps) {
    mean += cmp.weight * transformBoundToFreeParameters(
                             surface, GeometryContext{}, cmp.boundPars);
  }

  mean.segment<3>(eFreeDir0).normalize();

  // Project the position on the surface.
  // This is mainly necessary for the perigee surface, where
  // the mean might not fulfill the perigee condition.
  Vector3 position = mean.head<3>();
  Vector3 direction = mean.segment<3>(eFreeDir0);
  Intersection3D intersection =
      surface
          .intersect(GeometryContext{}, position, direction,
                     BoundaryTolerance::Infinite())
          .closest();
  mean.head<3>() = intersection.position();

  return *transformFreeToBoundParameters(mean, surface, GeometryContext{});
}

// Typedef to describe local positions of 4 components
using LocPosArray = std::array<std::pair<double, double>, 4>;

// Test the combination for a surface type. The local positions are given from
// the outside since their meaning differs between surface types
template <typename angle_description_t>
void test_surface(const Surface &surface, const angle_description_t &desc,
                  const LocPosArray &loc_pos, double expectedError) {
  const auto proj = std::identity{};

  for (auto phi : {-175_degree, 0_degree, 175_degree}) {
    for (auto theta : {5_degree, 90_degree, 175_degree}) {
      // Go create mixture with 4 cmps
      std::vector<DummyComponent<eBoundSize>> cmps;

      auto p_it = loc_pos.begin();

      for (auto dphi : {-10_degree, 10_degree}) {
        for (auto dtheta : {-5_degree, 5_degree}) {
          DummyComponent<eBoundSize> a;
          a.weight = 1. / 4.;
          a.boundPars = BoundVector::Ones();
          a.boundPars[eBoundLoc0] *= p_it->first;
          a.boundPars[eBoundLoc1] *= p_it->second;
          a.boundPars[eBoundPhi] = detail::wrap_periodic(
              phi + dphi, -std::numbers::pi, 2 * std::numbers::pi);
          a.boundPars[eBoundTheta] = theta + dtheta;

          // We don't look at covariance in this test
          a.boundCov = BoundSquareMatrix::Zero();

          cmps.push_back(a);
          ++p_it;
        }
      }

      const auto [mean_approx, cov_approx] =
          detail::gaussianMixtureMeanCov(cmps, proj, desc);

      const auto mean_ref = meanFromFree(cmps, surface);

      CHECK_CLOSE_MATRIX(mean_approx, mean_ref, expectedError);
    }
  }
}

namespace ActsTests {

BOOST_AUTO_TEST_SUITE(TrackFittingSuite)

BOOST_AUTO_TEST_CASE(test_with_data) {
  std::mt19937 gen(42);
  std::vector<DummyComponent<2>> cmps(2);

  cmps[0].boundPars << 1.0, 1.0;
  cmps[0].boundCov << 1.0, 0.0, 0.0, 1.0;
  cmps[0].weight = 0.5;

  cmps[1].boundPars << -2.0, -2.0;
  cmps[1].boundCov << 1.0, 1.0, 1.0, 2.0;
  cmps[1].weight = 0.5;

  const auto samples = sampleFromMultivariate(cmps, 10000, gen);
  const auto mean_data = mean(samples);
  const auto boundCov_data = boundCov(samples, mean_data);

  const auto [mean_test, boundCov_test] =
      detail::gaussianMixtureMeanCov(cmps, std::identity{}, std::tuple<>{});

  CHECK_CLOSE_MATRIX(mean_data, mean_test, 1.e-1);
  CHECK_CLOSE_MATRIX(boundCov_data, boundCov_test, 1.e-1);
}

BOOST_AUTO_TEST_CASE(test_with_data_circular) {
  std::mt19937 gen(42);
  std::vector<DummyComponent<2>> cmps(2);

  cmps[0].boundPars << 175_degree, 5_degree;
  cmps[0].boundCov << 20_degree, 0.0, 0.0, 20_degree;
  cmps[0].weight = 0.5;

  cmps[1].boundPars << -175_degree, -5_degree;
  cmps[1].boundCov << 20_degree, 20_degree, 20_degree, 40_degree;
  cmps[1].weight = 0.5;

  const auto samples = sampleFromMultivariate(cmps, 10000, gen);
  const auto mean_data = circularMean(samples);
  const auto boundCov_data = boundCov(samples, mean_data, [](auto a, auto b) {
    Vector2 res = Vector2::Zero();
    for (int i = 0; i < 2; ++i) {
      res[i] = detail::difference_periodic(a[i], b[i], 2 * std::numbers::pi);
    }
    return res;
  });

  using detail::CyclicAngle;
  const auto d = std::tuple<CyclicAngle<eBoundLoc0>, CyclicAngle<eBoundLoc1>>{};
  const auto [mean_test, boundCov_test] =
      detail::gaussianMixtureMeanCov(cmps, std::identity{}, d);

  BOOST_CHECK(std::abs(detail::difference_periodic(
                  mean_data[0], mean_test[0], 2 * std::numbers::pi)) < 1.e-1);
  BOOST_CHECK(std::abs(detail::difference_periodic(
                  mean_data[1], mean_test[1], 2 * std::numbers::pi)) < 1.e-1);
  CHECK_CLOSE_MATRIX(boundCov_data, boundCov_test, 1.e-1);
}

BOOST_AUTO_TEST_CASE(test_plane_surface) {
  const auto desc = detail::AngleDescription<Surface::Plane>::Desc{};

  const std::shared_ptr<PlaneSurface> surface =
      CurvilinearSurface(Vector3{0, 0, 0}, Vector3{1, 0, 0}).planeSurface();

  const LocPosArray p{{{1, 1}, {1, -1}, {-1, 1}, {-1, -1}}};

  test_surface(*surface, desc, p, 1.e-2);
}

BOOST_AUTO_TEST_CASE(test_cylinder_surface) {
  const Transform3 trafo = Transform3::Identity();
  const double r = 2;
  const double halfz = 100;

  const auto surface = Surface::makeShared<CylinderSurface>(trafo, r, halfz);

  const double z1 = -1, z2 = 1;
  const double phi1 = 178_degree, phi2 = -176_degree;

  const LocPosArray p{
      {{r * phi1, z1}, {r * phi1, -z2}, {r * phi2, z1}, {r * phi2, z2}}};

  auto desc = detail::AngleDescription<Surface::Cylinder>::Desc{};
  std::get<0>(desc).constant = r;

  test_surface(*surface, desc, p, 1.e-2);
}

BOOST_AUTO_TEST_CASE(test_disc_surface) {
  const Transform3 trafo = Transform3::Identity();
  const auto radius = 1;

  const auto surface = Surface::makeShared<DiscSurface>(trafo, 0.0, radius);

  const double r1 = 0.4, r2 = 0.8;
  const double phi1 = -178_degree, phi2 = 176_degree;

  const LocPosArray p{{{r1, phi1}, {r2, phi2}, {r1, phi2}, {r2, phi1}}};

  const auto desc = detail::AngleDescription<Surface::Disc>::Desc{};

  test_surface(*surface, desc, p, 1.e-2);
}

BOOST_AUTO_TEST_CASE(test_perigee_surface) {
  const auto desc = detail::AngleDescription<Surface::Plane>::Desc{};

  const auto surface = Surface::makeShared<PerigeeSurface>(Vector3{0, 0, 0});

  const auto z = 5;
  const auto d = 1;

  const LocPosArray p{{{d, z}, {d, -z}, {2 * d, z}, {2 * d, -z}}};

  // Here we expect a very bad approximation
  test_surface(*surface, desc, p, 1.1);
}

<<<<<<< HEAD
BOOST_AUTO_TEST_CASE(test_phi_angle_wrapping_simple) {
  // Two components with phi angles spanning the -pi/+pi boundary
  std::vector<DummyComponent<1>> cmps;

  // Component 1: phi = +2.8 rad (about 160 degrees), weight = 0.5
  DummyComponent<1> c1;
  c1.weight = 0.5;
  c1.boundPars[0] = 2.8;
  c1.boundCov = ActsSquareMatrix<1>::Identity();
  cmps.push_back(c1);

  // Component 2: phi = -2.8 rad (about -160 degrees), weight = 0.5
  DummyComponent<1> c2;
  c2.weight = 0.5;
  c2.boundPars[0] = -2.8;
  c2.boundCov = ActsSquareMatrix<1>::Identity();
  cmps.push_back(c2);

  // Expected: mean should be +/-pi (going through discontinuity), NOT 0.0
  // With cyclic angle descriptor
  const auto desc = std::tuple<detail::CyclicAngle<eBoundLoc0>>{};
  auto [mean, cov] =
      detail::gaussianMixtureMeanCov(cmps, std::identity{}, desc);

  // Check mean is close to +/-pi, not 0
  BOOST_CHECK(std::abs(std::abs(mean[0]) - M_PI) < 0.1);

  // Without cyclic angle descriptor - should give wrong result
  auto [meanWrong, covWrong] =
      detail::gaussianMixtureMeanCov(cmps, std::identity{}, std::tuple<>{});

  // This will likely be close to 0.0 (arithmetic mean), which is wrong
  BOOST_CHECK(std::abs(meanWrong[0]) < 0.5);
}

BOOST_AUTO_TEST_CASE(test_mean_shuffle) {
  std::shared_ptr<PlaneSurface> surface =
      CurvilinearSurface(Vector3{0, 0, 0}, Vector3{1, 0, 0}).planeSurface();
  const std::size_t NComps = 10;

  std::mt19937 rng(43);
  std::uniform_real_distribution<double> weightDist(0.5, 1.5);
  std::uniform_real_distribution<double> loc0Dist(-10.0, 10.0);
  std::uniform_real_distribution<double> loc1Dist(-10.0, 10.0);
  std::uniform_real_distribution<double> phiDist(-M_PI, M_PI);
  std::uniform_real_distribution<double> thetaDist(0.0, M_PI);
  std::uniform_real_distribution<double> qopDist(0.1, 5.0);

  std::vector<DummyComponent<5>> cmps;
  double weightSum = 0.0;

  for (auto i = 0ul; i < NComps; ++i) {
    DummyComponent<5> cmp;
    cmp.boundPars[eBoundLoc0] = loc0Dist(rng);
    cmp.boundPars[eBoundLoc1] = loc1Dist(rng);
    cmp.boundPars[eBoundPhi] = phiDist(rng);
    cmp.boundPars[eBoundTheta] = thetaDist(rng);
    cmp.boundPars[eBoundQOverP] = qopDist(rng);
    cmp.weight = weightDist(rng);
    cmp.boundCov = ActsSquareMatrix<5>::Identity();
    weightSum += cmp.weight;
    cmps.push_back(cmp);
  }

  for (auto &cmp : cmps) {
    cmp.weight /= weightSum;
  }

  std::ranges::sort(cmps, {}, [](const auto &c) { return c.weight; });

  const auto desc = detail::AngleDescription<Surface::Plane>::Desc{};
  const auto meanBefore =
      std::get<0>(detail::gaussianMixtureMeanCov(cmps, std::identity{}, desc));

  for (int i = 0; i < 20; ++i) {
    std::cout << "Shuffle iteration " << i + 1 << std::endl;
    std::shuffle(cmps.begin(), cmps.end(), rng);
    const auto meanAfter = std::get<0>(
        detail::gaussianMixtureMeanCov(cmps, std::identity{}, desc));

    BOOST_CHECK_CLOSE(meanBefore[eBoundLoc0], meanAfter[eBoundLoc0], 1.e-8);
    BOOST_CHECK_CLOSE(meanBefore[eBoundLoc1], meanAfter[eBoundLoc1], 1.e-8);
    BOOST_CHECK_CLOSE(meanBefore[eBoundPhi], meanAfter[eBoundPhi], 1.e-8);
    BOOST_CHECK_CLOSE(meanBefore[eBoundTheta], meanAfter[eBoundTheta], 1.e-8);
    BOOST_CHECK_CLOSE(meanBefore[eBoundQOverP], meanAfter[eBoundQOverP], 1.e-8);
  }
}
=======
BOOST_AUTO_TEST_SUITE_END()

}  // namespace ActsTests
>>>>>>> 41f229ba
<|MERGE_RESOLUTION|>--- conflicted
+++ resolved
@@ -376,7 +376,6 @@
   test_surface(*surface, desc, p, 1.1);
 }
 
-<<<<<<< HEAD
 BOOST_AUTO_TEST_CASE(test_phi_angle_wrapping_simple) {
   // Two components with phi angles spanning the -pi/+pi boundary
   std::vector<DummyComponent<1>> cmps;
@@ -464,8 +463,7 @@
     BOOST_CHECK_CLOSE(meanBefore[eBoundQOverP], meanAfter[eBoundQOverP], 1.e-8);
   }
 }
-=======
+
 BOOST_AUTO_TEST_SUITE_END()
 
-}  // namespace ActsTests
->>>>>>> 41f229ba
+}  // namespace ActsTests