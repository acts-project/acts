--- conflicted
+++ resolved
@@ -37,14 +37,9 @@
   // Let's create a GeoFullPhysVol object
 
   // (BOX object) - XY
-<<<<<<< HEAD
-  auto boxXY = make_intrusive<GeoBox>(100, 200, 2);
-  auto logXY = make_intrusive<GeoLogVol>("LogVolumeXY", boxXY, material);
-=======
   auto boxXY = new GeoBox(100, 200, 2);
   auto logXY = new GeoLogVol("LogVolumeXY", boxXY, material);
   auto fphysXY = make_intrusive<GeoFullPhysVol>(logXY);
->>>>>>> b592b39a
 
   PVConstLink physXY{make_intrusive<GeoFullPhysVol>(logXY)};
 
@@ -69,19 +64,12 @@
   BOOST_CHECK(transformXY.isApprox(idTransform));
 
   // (BOX object) - YZ
-<<<<<<< HEAD
-  auto boxYZ = make_intrusive<GeoBox>(2, 200, 300);
-  auto logYZ = make_intrusive<GeoLogVol>("LogVolumeYZ", boxYZ, material);
-
-  PVConstLink physYZ{make_intrusive<GeoFullPhysVol>(logYZ)};
-=======
   auto boxYZ = new GeoBox(2, 200, 300);
   auto logYZ = new GeoLogVol("LogVolumeYZ", boxYZ, material);
   auto fphysYZ = make_intrusive<GeoFullPhysVol>(logYZ);
->>>>>>> b592b39a
 
   converted = Acts::GeoBoxConverter{}.toSensitiveSurface(
-      physYZ, Acts::Transform3::Identity());
+      fphysYZ, Acts::Transform3::Identity());
 
   BOOST_CHECK(converted.ok());
 
@@ -103,19 +91,12 @@
   BOOST_CHECK(rotationYZ.col(2).isApprox(idRotation.col(0)));
 
   // (BOX object) - XZ
-<<<<<<< HEAD
-  auto boxXZ = make_intrusive<GeoBox>(400, 2, 300);
-  auto logXZ = make_intrusive<GeoLogVol>("LogVolumeXZ", boxXZ, material);
-
-  PVConstLink physXZ{make_intrusive<GeoFullPhysVol>(logXZ)};
-=======
   auto boxXZ = new GeoBox(400, 2, 300);
   auto logXZ = new GeoLogVol("LogVolumeXZ", boxXZ, material);
   auto fphysXZ = make_intrusive<GeoFullPhysVol>(logXZ);
->>>>>>> b592b39a
 
   converted = Acts::GeoBoxConverter{}.toSensitiveSurface(
-      physXZ, Acts::Transform3::Identity());
+      fphysXZ, Acts::Transform3::Identity());
 
   BOOST_CHECK(converted.ok());
 
