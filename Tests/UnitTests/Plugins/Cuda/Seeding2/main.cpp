--- conflicted
+++ resolved
@@ -111,6 +111,9 @@
 
   // extent used to store r range for middle spacepoint
   Acts::Extent rRangeSPExtent;
+  
+  const float rMiddleMinSPRange = std::numeric_limits<float>::max();
+  const float rMiddleMaxSPRange = std::numeric_limits<float>::min();
 
   // Create a grid with bin sizes according to the configured geometry, and
   // split the spacepoints into groups according to that grid.
@@ -164,12 +167,6 @@
   // Create the result object.
   std::vector<std::vector<Acts::Seed<TestSpacePoint>>> seeds_host;
 
-<<<<<<< HEAD
-  const float rMiddleMinSPRange = std::numeric_limits<float>::max();
-  const float rMiddleMaxSPRange = std::numeric_limits<float>::min();
-
-=======
->>>>>>> 02e39a43
   // Perform the seed finding.
   if (!cmdl.onlyGPU) {
     auto spGroup_itr = spGroup.begin();
