--- conflicted
+++ resolved
@@ -124,22 +124,15 @@
 
   // Create a grid with bin sizes according to the configured geometry, and
   // split the spacepoints into groups according to that grid.
-<<<<<<< HEAD
   auto grid =
       Acts::SpacePointGridCreator::createGrid<value_type>(gridConfig, gridOpts);
-  auto spGroup = Acts::BinnedSPGroup<value_type>(
-      spContainer.begin(), spContainer.end(), bottomBinFinder, topBinFinder,
-      std::move(grid), rRangeSPExtent, sfConfig, sfOptions);
-=======
-  auto grid = Acts::SpacePointGridCreator::createGrid<TestSpacePoint>(
-      gridConfig, gridOpts);
   Acts::SpacePointGridCreator::fillGrid(sfConfig, sfOptions, grid,
                                         spView.begin(), spView.end(), ct,
                                         rRangeSPExtent);
-
-  auto spGroup = Acts::BinnedSPGroup<TestSpacePoint>(
+  
+  auto spGroup = Acts::BinnedSPGroup<value_type>(
       std::move(grid), *bottomBinFinder.get(), *topBinFinder.get());
->>>>>>> 936d8936
+
   // Make a convenient iterator that will be used multiple times later on.
   auto spGroup_end = spGroup.end();
 
