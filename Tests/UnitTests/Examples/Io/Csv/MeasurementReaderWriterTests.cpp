--- conflicted
+++ resolved
@@ -50,16 +50,11 @@
     Acts::Vector2 p = Acts::Vector2::Random();
     Acts::SquareMatrix2 c = Acts::SquareMatrix2::Random();
 
-<<<<<<< HEAD
-    auto m = Measurement(Acts::SourceLink{sl},
-                         std::array{Acts::eBoundLoc0, Acts::eBoundLoc1}, p, c);
-=======
     // NOTE this fails:
     // auto m = Acts::makeMeasurement(sl, p, c, eBoundLoc0, eBoundTime)
     // because we don't support non-consecutive parameters here for now
     auto m = makeFixedSizeMeasurement(Acts::SourceLink{sl}, p, c,
                                       Acts::eBoundLoc0, Acts::eBoundLoc1);
->>>>>>> fad61a0a
 
     measOriginal.push_back(m);
 
