--- conflicted
+++ resolved
@@ -46,13 +46,7 @@
 }
 
 inline RiddersPropagator makeRiddersPropagator(double bz) {
-<<<<<<< HEAD
-  auto magField = std::make_shared<MagneticField>(Acts::Vector3(0.0, 0.0, bz));
-  Stepper stepper(std::move(magField));
-  return RiddersPropagator(std::move(stepper));
-=======
   return RiddersPropagator(makePropagator(bz));
->>>>>>> 7187e841
 }
 
 }  // namespace
