--- conflicted
+++ resolved
@@ -6,13 +6,9 @@
 dependees
 digitial
 dthe
-<<<<<<< HEAD
 exprot
-fime
-=======
 iself
 sortings
->>>>>>> 9067679f
 gaus
 iself
 lastr
