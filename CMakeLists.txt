cmake_minimum_required(VERSION 3.14)

# LCG sets CPATH, which gets treated like -I by the compiler. We want to ignore
# warnings from libraries, by unsetting it here, it gets processed by the usual
# target_include_directories call, resulting in the desired -isystem flag.
unset(ENV{CPATH})

# must be set before project(...) call; version module is needed before
list(APPEND CMAKE_MODULE_PATH ${CMAKE_CURRENT_SOURCE_DIR}/cmake)

# determine project version; sets _acts_version and _acts_commit_hash
include(ActsRetrieveVersion)

project(Acts VERSION ${_acts_version} LANGUAGES CXX)

# build options

# all options and compile-time parameters must be defined here for clear
# visibility and to make them available everywhere
#
# NOTE if you are adding a new option make sure that is defined in such a way
#   that it is off/empty by default. if you think that is not possible, then
#   it probably is not an optional component.
# core related options
# Formatting needs to be preserved here for parsing
# gersemi: off
set(ACTS_PARAMETER_DEFINITIONS_HEADER "" CACHE FILEPATH "Use a different (track) parameter definitions header")
set(ACTS_SOURCELINK_SBO_SIZE "" CACHE STRING "Customize the SBO size used by SourceLink")
option(ACTS_FORCE_ASSERTIONS "Force assertions regardless of build type" OFF)
# external library options
option(ACTS_USE_SYSTEM_LIBS "Use system libraries by default" OFF)
# plugins related options
option(ACTS_USE_SYSTEM_ACTSVG "Use the ActSVG system library" ${ACTS_USE_SYSTEM_LIBS})
option(ACTS_USE_SYSTEM_GEOMODEL "Use a system-provided GeoModel installation" ${ACTS_USE_SYSTEM_LIBS})
option(ACTS_USE_SYSTEM_COVFIE "Use a system-provided covfie installation" ${ACTS_USE_SYSTEM_LIBS})
option(ACTS_USE_SYSTEM_DETRAY "Use a system-provided detray installation" ${ACTS_USE_SYSTEM_LIBS})
option(ACTS_USE_SYSTEM_TRACCC "Use a system-provided traccc installation" ${ACTS_USE_SYSTEM_LIBS})
option(ACTS_USE_SYSTEM_VECMEM "Use a system-provided vecmem installation" ${ACTS_USE_SYSTEM_LIBS})
option(ACTS_USE_SYSTEM_ALGEBRAPLUGINS "Use a system-provided algebra-plugins installation" ${ACTS_USE_SYSTEM_LIBS})
option(ACTS_USE_SYSTEM_NLOHMANN_JSON "Use nlohmann::json provided by the system instead of the bundled version" ${ACTS_USE_SYSTEM_LIBS})
option(ACTS_USE_SYSTEM_PYBIND11 "Use a system installation of pybind11" ${ACTS_USE_SYSTEM_LIBS} )
option(ACTS_USE_SYSTEM_EIGEN3 "Use a system-provided eigen3" ON)

option(ACTS_BUILD_PLUGIN_ACTSVG "Build SVG display plugin" OFF)
option(ACTS_BUILD_PLUGIN_CUDA "Build CUDA plugin" OFF)
option(ACTS_BUILD_PLUGIN_DD4HEP "Build DD4hep plugin" OFF)
option(ACTS_BUILD_PLUGIN_PODIO "Build Podio plugin" OFF)
option(ACTS_BUILD_PLUGIN_EDM4HEP "Build EDM4hep plugin" OFF)
option(ACTS_BUILD_PLUGIN_FPEMON "Build FPE monitoring plugin" OFF)
option(ACTS_BUILD_PLUGIN_GEOMODEL "Build GeoModel plugin" OFF)
option(ACTS_BUILD_PLUGIN_TRACCC "Build Traccc plugin" OFF)
option(ACTS_BUILD_PLUGIN_GEANT4 "Build Geant4 plugin" OFF)
option(ACTS_BUILD_PLUGIN_EXATRKX "Build the Exa.TrkX plugin" OFF)
option(ACTS_EXATRKX_ENABLE_ONNX "Build the Onnx backend for the exatrkx plugin" OFF)
option(ACTS_EXATRKX_ENABLE_TORCH "Build the torchscript backend for the exatrkx plugin" ON)
option(ACTS_EXATRKX_ENABLE_CUDA "Enable CUDA for the exatrkx plugin" OFF)
option(ACTS_BUILD_PLUGIN_JSON "Build json plugin" OFF)
option(ACTS_BUILD_PLUGIN_LEGACY "Build legacy plugin" OFF)
option(ACTS_BUILD_PLUGIN_ONNX "Build ONNX plugin" OFF)
option(ACTS_BUILD_PLUGIN_TGEO "Build TGeo plugin" OFF)
# fatras related options
option(ACTS_BUILD_FATRAS "Build FAst TRAcking Simulation package" OFF)
option(ACTS_BUILD_FATRAS_GEANT4 "Build Geant4 Fatras package" OFF)
# alignment related options
option(ACTS_BUILD_ALIGNMENT "Build Alignment package" OFF)
# examples related options
option(ACTS_BUILD_EXAMPLES_DD4HEP "Build DD4hep-based code in the examples" OFF)
option(ACTS_BUILD_EXAMPLES_EDM4HEP "Build EDM4hep-based code in the examples" OFF)
option(ACTS_BUILD_EXAMPLES_EXATRKX "Build the Exa.TrkX example code" OFF)
option(ACTS_BUILD_EXAMPLES_GEANT4 "Build Geant4-based code in the examples" OFF)
option(ACTS_BUILD_EXAMPLES_HEPMC3 "Build HepMC3-based code in the examples" OFF)
option(ACTS_BUILD_EXAMPLES_PYTHIA8 "Build Pythia8-based code in the examples" OFF)
option(ACTS_BUILD_EXAMPLES_PYTHON_BINDINGS "Build python bindings for the examples" OFF)
option(ACTS_USE_EXAMPLES_TBB "Use Threading Building Blocks library in the examples" ON)
option(ACTS_BUILD_ANALYSIS_APPS "Build Analysis applications in the examples" OFF)
# test related options
option(ACTS_BUILD_BENCHMARKS "Build benchmarks" OFF)
option(ACTS_BUILD_INTEGRATIONTESTS "Build integration tests" OFF)
option(ACTS_BUILD_UNITTESTS "Build unit tests" OFF)
if(ACTS_BUILD_UNITTESTS AND ACTS_BUILD_EXAMPLES)
  set(_default_examples_unit_tests ON)
else()
  set(_default_examples_unit_tests OFF)
endif()
option(ACTS_BUILD_EXAMPLES_UNITTESTS "Build unit tests" ${_default_examples_unit_tests}) # default: ACTS_BUILD_UNITTESTS AND ACTS_BUILD_EXAMPLES
option(ACTS_BUILD_NONCOMPILE_TESTS "Build tests that check build failure invariants" OFF)
option(ACTS_RUN_CLANG_TIDY "Run clang-tidy static analysis" OFF)
# other options
option(ACTS_BUILD_DOCS "Build documentation" OFF)
option(ACTS_SETUP_BOOST "Explicitly set up Boost for the project" ON)
option(ACTS_SETUP_EIGEN3 "Explicitly set up Eigen3 for the project" ON)
option(ACTS_BUILD_ODD "Build the OpenDataDetector" OFF)
# profiling related optios
option(ACTS_ENABLE_CPU_PROFILING "Enable CPU profiling using gperftools" OFF)
option(ACTS_ENABLE_MEMORY_PROFILING "Enable memory profiling using gperftools" OFF)
set(ACTS_GPERF_INSTALL_DIR "" CACHE STRING "Hint to help find gperf if profiling is enabled")

option(ACTS_ENABLE_LOG_FAILURE_THRESHOLD "Enable failing on log messages with level above certain threshold" OFF)
set(ACTS_LOG_FAILURE_THRESHOLD "" CACHE STRING "Log level above which an exception should be automatically thrown. If ACTS_ENABLE_LOG_FAILURE_THRESHOLD is set and this is unset, this will enable a runtime check of the log level.")
# gersemi: on

# handle option inter-dependencies and the everything flag
# NOTE: ordering is important here. dependencies must come before dependees
include(ActsOptionHelpers)

# any examples component activates the general examples option
set_option_if(
  ACTS_BUILD_EXAMPLES
  ACTS_BUILD_EXAMPLES_DD4HEP
  OR ACTS_BUILD_EXAMPLES_EDM4HEP
  OR ACTS_BUILD_EXAMPLES_GEANT4
  OR ACTS_BUILD_EXAMPLES_HEPMC3
  OR ACTS_BUILD_EXAMPLES_PYTHIA8
  OR ACTS_BUILD_EXAMPLES_EXATRKX
  OR ACTS_BUILD_EXAMPLES_PYTHON_BINDINGS
)
# core plugins might be required by examples or depend on each other

set_option_if(
  ACTS_BUILD_PLUGIN_DD4HEP
  ACTS_BUILD_EXAMPLES_DD4HEP OR
  ACTS_BUILD_EXAMPLES_EDM4HEP
)
set_option_if(
  ACTS_BUILD_PLUGIN_EDM4HEP
  ACTS_BUILD_EXAMPLES_EDM4HEP
)
set_option_if(
  ACTS_BUILD_PLUGIN_PODIO
  ACTS_BUILD_EXAMPLES_EDM4HEP
)
set_option_if(
    ACTS_BUILD_PLUGIN_GEANT4
    ACTS_BUILD_EXAMPLES_GEANT4
)
set_option_if(
  ACTS_BUILD_PLUGIN_TGEO
  ACTS_BUILD_PLUGIN_DD4HEP OR
  ACTS_BUILD_EXAMPLES
)
set_option_if(
  ACTS_BUILD_PLUGIN_IDENTIFICATION
  ACTS_BUILD_PLUGIN_TGEO OR
  ACTS_BUILD_PLUGIN_PODIO OR
  ACTS_BUILD_EXAMPLES
)
set_option_if(
  ACTS_BUILD_PLUGIN_JSON
  ACTS_BUILD_EXAMPLES
)
set_option_if(
  ACTS_BUILD_FATRAS
  ACTS_BUILD_EXAMPLES
)
set_option_if(
  ACTS_BUILD_PLUGIN_EXATRKX
  ACTS_BUILD_EXAMPLES_EXATRKX
)
set_option_if(
  ACTS_BUILD_PLUGIN_FPEMON
  ACTS_BUILD_EXAMPLES
)
set_option_if(
  ACTS_BUILD_PLUGIN_JSON
  ACTS_BUILD_PLUGIN_TRACCC
)

# feature tests
include(CheckCXXSourceCompiles)

# function that tests if the root installation is compatible
function(check_root_compatibility)
    get_target_property(
        ROOT_INCLUDE_DIR
        ROOT::Core
        INTERFACE_INCLUDE_DIRECTORIES
    )
    set(CMAKE_REQUIRED_INCLUDES ${ROOT_INCLUDE_DIR})
    #yolo
    #check_cxx_source_compiles(" #include <string>\n #include <TString.h>\nint main(){}" ROOT_COMPATIBILITY_CHECK)
    #if(NOT ROOT_COMPATIBILITY_CHECK)
    #  message(FATAL_ERROR "Root installation is misconfigured. Ensure that your Root installation was compiled.")
    #endif()
endfunction()

# additional configuration and tools
include(GNUInstallDirs) # GNU-like installation paths, e.g. lib/, include/, ...
include(ActsCompilerOptions) # default compile options
include(ActsComponentsHelpers) # handle components via add_..._if commands
include(ActsStaticAnalysis)

# place build products in `<build>/bin` and `<build>/lib` for simple use
set(CMAKE_RUNTIME_OUTPUT_DIRECTORY
    "${PROJECT_BINARY_DIR}/${CMAKE_INSTALL_BINDIR}"
)
set(CMAKE_LIBRARY_OUTPUT_DIRECTORY
    "${PROJECT_BINARY_DIR}/${CMAKE_INSTALL_LIBDIR}"
)

# This needs to happen before we set up any targets
if(ACTS_FORCE_ASSERTIONS)
    message(
        STATUS
        "Injecting headers to force assertions. This can have side-effects, USE WITH CAUTION!"
    )
    include_directories(
        BEFORE
        SYSTEM
        ${CMAKE_CURRENT_SOURCE_DIR}/cmake/assert_include
    )
endif()

# minimal dependency versions. they are defined here in a single place so
# they can be easily upgraded, although they might not be used if the
# dependency is included via `add_subdirectory(...)`.
set(_acts_actsvg_version 0.4.40)
set(_acts_autodiff_version 0.6)
set(_acts_boost_version 1.71.0)
set(_acts_dd4hep_version 1.21)
set(_acts_edm4hep_version 0.7)
set(_acts_geomodel_version 6.3.0)
set(_acts_eigen3_version 3.4.0)
set(_acts_podio_version 1.0.1) # will try this first
set(_acts_podio_fallback_version 0.16) # if not found, will try this one
set(_acts_doxygen_version 1.9.4)
set(_acts_hepmc3_version 3.2.1)
set(_acts_nlohmanjson_version 3.2.0)
set(_acts_onnxruntime_version 1.12.0)
set(_acts_root_version 6.20)
set(_acts_tbb_version 2020.1)
set(_acts_pythia8_version 8.309)
set(_acts_detray_version 0.72.0)
set(_acts_traccc_version 0.13.0)
set(_acts_covfie_version 0.10.0)
set(_acts_vecmem_version 1.4.0)
set(_acts_algebraplugins_version 0.22.0)

# recommended dependency version. if there is an opportunity to reach
# this version we will try so.
set(_acts_boost_recommended_version 1.78.0)

# Include the sources for the external dependencies.
include(ActsExternSources)

# Controls behavior of DOWNLOAD_EXTRACT_TIMESTAMP
if(POLICY CMP0135)
    cmake_policy(SET CMP0135 NEW)
endif()

# required packages
<<<<<<< HEAD
if (ACTS_SETUP_BOOST)
  if(POLICY CMP0167)
    cmake_policy(SET CMP0167 NEW)
  endif()

  # Enable both program_options and unit_test_framework to reduce complexity
  # Also Cuda tests seem to use program_options
  if( ACTS_BUILD_ANALYSIS_APPS OR ACTS_BUILD_UNITTESTS OR ACTS_BUILD_INTEGRATIONTESTS OR ACTS_BUILD_BENCHMARKS )
    find_package(Boost ${_acts_boost_version} REQUIRED COMPONENTS program_options unit_test_framework)
  else()
    find_package(Boost ${_acts_boost_version} REQUIRED COMPONENTS)
  endif()

  if(Boost_VERSION VERSION_LESS _acts_boost_recommended_version)
    message(WARNING "Found Boost ${Boost_VERSION} - recommended is at least ${_acts_boost_recommended_version}")
  endif()

  if(Boost_VERSION VERSION_EQUAL "1.85.0")
    set(message "Boost 1.85.0 is known to be broken (https://github.com/boostorg/container/issues/273). Please use a different version.")
    if(ACTS_IGNORE_BOOST_1850_ERROR)
      message(WARNING ${message})
    else()
      message(SEND_ERROR ${message})
    endif()
  endif()

=======
if(ACTS_SETUP_BOOST)
    if(POLICY CMP0167)
        cmake_policy(SET CMP0167 NEW)
    endif()

    # Enable both program_options and unit_test_framework to reduce complexity
    # Also Cuda tests seem to use program_options
    if(
        ACTS_BUILD_ANALYSIS_APPS
        OR ACTS_BUILD_UNITTESTS
        OR ACTS_BUILD_INTEGRATIONTESTS
        OR ACTS_BUILD_BENCHMARKS
    )
        find_package(
            Boost
            ${_acts_boost_version}
            REQUIRED
            COMPONENTS program_options unit_test_framework
        )
    else()
        find_package(Boost ${_acts_boost_version} REQUIRED COMPONENTS)
    endif()

    if(Boost_VERSION VERSION_LESS _acts_boost_recommended_version)
        message(
            WARNING
            "Found Boost ${Boost_VERSION} - recommended is at least ${_acts_boost_recommended_version}"
        )
    endif()
>>>>>>> d3df1409
endif()

if(ACTS_SETUP_EIGEN3)
    if(ACTS_USE_SYSTEM_EIGEN3)
        find_package(Eigen3 ${_acts_eigen3_version} REQUIRED CONFIG)
    else()
        add_subdirectory(thirdparty/eigen3)
    endif()
endif()

find_package(Filesystem REQUIRED)

# the `<project_name>_VERSION` variables set by `setup(... VERSION ...)` have
# only local scope, i.e. they are not accessible her for dependencies added
# via `add_subdirectory`. this overrides the `project(...)` funcion for
# sub-projects such that the resulting `<project_name>_VERSION` has
# global scope and is accessible within the main project later on.
cmake_policy(SET CMP0048 NEW)
macro(project)
    _project(${ARGN})
    set(${PROJECT_NAME}_VERSION "${${PROJECT_NAME}_VERSION}" CACHE INTERNAL "")
endmacro()

# CUDA settings are collected here in a macro, so that they can be reused by different plugins
macro(enable_cuda)
    enable_language(CUDA)
    set(CMAKE_CUDA_STANDARD 14 CACHE STRING "CUDA C++ standard to use")
    set(CMAKE_CUDA_STANDARD_REQUIRED
        ON
        CACHE BOOL
        "Force the C++ standard requirement"
    )
    if(NOT CMAKE_CUDA_ARCHITECTURES)
        set(CMAKE_CUDA_ARCHITECTURES
            "35;52;75"
            CACHE STRING
            "CUDA architectures to generate code for"
        )
    endif()
    set(CMAKE_CUDA_FLAGS_DEBUG "${CMAKE_CUDA_FLAGS_DEBUG} -g -G")
    set(CMAKE_CUDA_FLAGS "${CMAKE_CUDA_FLAGS} --extended-lambda")
endmacro()

# optional packages
#
# find packages explicitly for each component even if this means searching for
# the same package twice. This avoids having complex if/else trees to sort out
# when a particular package is actually needed.
if(ACTS_BUILD_PLUGIN_ACTSVG)
    if(ACTS_USE_SYSTEM_ACTSVG)
        find_package(actsvg ${_acts_actsvg_version} REQUIRED CONFIG)
    else()
        add_subdirectory(thirdparty/actsvg)
    endif()
endif()
if(ACTS_BUILD_PLUGIN_CUDA)
    enable_cuda()
endif()
if(ACTS_BUILD_PLUGIN_DD4HEP)
    # Explicitly find python so we can more easily override the version
    find_package(Python 3.8 REQUIRED COMPONENTS Interpreter Development)
    find_package(
        DD4hep
        ${_acts_dd4hep_version}
        REQUIRED
        CONFIG
        COMPONENTS DDCore DDDetectors
    )
endif()
if(ACTS_BUILD_PLUGIN_JSON)
    if(ACTS_USE_SYSTEM_NLOHMANN_JSON)
        find_package(nlohmann_json ${_acts_nlohmanjson_version} REQUIRED CONFIG)
    else()
        add_subdirectory(thirdparty/nlohmann_json)
    endif()
endif()
if(ACTS_BUILD_PLUGIN_GEOMODEL)
    find_package(GeoModelCore ${_acts_geomodel_version} REQUIRED CONFIG)
    find_package(GeoModelIO ${_acts_geomodel_version} REQUIRED CONFIG)
endif()
if(ACTS_BUILD_PLUGIN_TGEO)
    find_package(
        ROOT
        ${_acts_root_version}
        REQUIRED
        CONFIG
        COMPONENTS Geom Graf
    )
    check_root_compatibility()
endif()
if(ACTS_BUILD_ANALYSIS_APPS)
    find_package(
        ROOT
        ${_acts_root_version}
        REQUIRED
        CONFIG
        COMPONENTS Geom Graf
    )
    check_root_compatibility()
endif()
if(ACTS_BUILD_PLUGIN_EXATRKX)
    find_package(Torch REQUIRED)
    if(ACTS_EXATRKX_ENABLE_CUDA)
        find_package(CUDAToolkit REQUIRED)
        enable_cuda()
        add_subdirectory(thirdparty/FRNN)
        message(STATUS "Build Exa.TrkX plugin with CUDA")
    else()
        message(STATUS "Build Exa.TrkX plugin for CPU only")
    endif()
    if(NOT (ACTS_EXATRKX_ENABLE_ONNX OR ACTS_EXATRKX_ENABLE_TORCH))
        message(
            FATAL_ERROR
            "When building the Exa.TrkX plugin, at least one of ACTS_EXATRKX_ENABLE_ONNX \
      and ACTS_EXATRKX_ENABLE_TORCHSCRIPT must be enabled."
        )
    endif()
    if(ACTS_EXATRKX_ENABLE_ONNX)
        find_package(cugraph REQUIRED)
    endif()
    if(ACTS_EXATRKX_ENABLE_TORCH)
        find_package(TorchScatter REQUIRED)
    endif()
endif()
if(ACTS_BUILD_PLUGIN_ONNX OR ACTS_EXATRKX_ENABLE_ONNX)
    find_package(OnnxRuntime ${_acts_onnxruntime_version} REQUIRED)
endif()
if(ACTS_BUILD_PLUGIN_EDM4HEP OR ACTS_BUILD_PLUGIN_PODIO)
    find_package(podio ${_acts_podio_version} CONFIG)
    if(NOT podio_FOUND)
        message(
            STATUS
            "Podio not found, trying ${_acts_podio_fallback_version} version"
        )
        find_package(podio ${_acts_podio_fallback_version} CONFIG REQUIRED)
    endif()
    find_package(ROOT ${_acts_root_version} REQUIRED CONFIG COMPONENTS Core)
endif()
if(ACTS_BUILD_PLUGIN_EDM4HEP)
    find_package(EDM4HEP ${_acts_edm4hep_version} REQUIRED CONFIG)
endif()
if(ACTS_BUILD_PLUGIN_GEANT4)
    find_package(Geant4 REQUIRED CONFIG COMPONENTS gdml)
endif()

if(ACTS_BUILD_PLUGIN_TRACCC)
    if(ACTS_USE_SYSTEM_ALGEBRAPLUGINS)
        find_package(algebra-plugins ${_acts_algebraplugins_version} REQUIRED)
    else()
        add_subdirectory(thirdparty/algebra-plugins)
    endif()

    if(ACTS_USE_SYSTEM_DETRAY)
        find_package(detray ${_acts_detray_version} REQUIRED CONFIG)
    else()
        add_subdirectory(thirdparty/detray)
    endif()

    if(ACTS_USE_SYSTEM_VECMEM)
        find_package(vecmem ${_acts_vecmem_version} REQUIRED)
    else()
        add_subdirectory(thirdparty/vecmem)
        # Make the "VecMem language code" available for the whole project.
        include("${VECMEM_LANGUAGE_DIR}/vecmem-check-language.cmake")
    endif()

    if(ACTS_USE_SYSTEM_COVFIE)
        find_package(covfie ${_acts_covfie_version} REQUIRED CONFIG)
    else()
        add_subdirectory(thirdparty/covfie)
    endif()

    # traccc also depends on vecmem and covfie, but those plugins should always
    # be enabled if traccc is.
    if(ACTS_USE_SYSTEM_TRACCC)
        find_package(traccc ${_acts_traccc_version} REQUIRED CONFIG)
    else()
        add_subdirectory(thirdparty/traccc)
    endif()
endif()

# examples dependencies
if(ACTS_BUILD_EXAMPLES)
    set(THREADS_PREFER_PTHREAD_FLAG ON)
    find_package(Threads REQUIRED)
    # for simplicity always request all potentially required components.
    find_package(
        ROOT
        ${_acts_root_version}
        REQUIRED
        CONFIG
        COMPONENTS Core Geom Graf GenVector Hist Tree TreePlayer
    )
    check_root_compatibility()
endif()
if(ACTS_BUILD_EXAMPLES_PYTHON_BINDINGS)
    find_package(Python 3.8 REQUIRED COMPONENTS Interpreter Development)
    if(ACTS_USE_SYSTEM_PYBIND11)
        find_package(pybind11 CONFIG REQUIRED)
    else()
        add_subdirectory(thirdparty/pybind11)
    endif()
endif()
if(ACTS_BUILD_EXAMPLES_DD4HEP AND ACTS_BUILD_EXAMPLES_GEANT4)
    find_package(
        DD4hep
        ${_acts_dd4hep_version}
        REQUIRED
        CONFIG
        COMPONENTS DDCore DDG4 DDDetectors
    )
elseif(ACTS_BUILD_EXAMPLES_DD4HEP)
    find_package(
        DD4hep
        ${_acts_dd4hep_version}
        REQUIRED
        CONFIG
        COMPONENTS DDCore DDDetectors
    )
endif()
if(ACTS_BUILD_EXAMPLES_HEPMC3)
    find_package(HepMC3 ${_acts_hepmc3_version} REQUIRED CONFIG)
endif()
if(ACTS_BUILD_EXAMPLES_PYTHIA8)
    find_package(Pythia8 ${_acts_pythia8_version} REQUIRED)
endif()
# other dependencies
if(ACTS_BUILD_DOCS)
    find_package(Doxygen ${_acts_doxygen_version} REQUIRED)
    find_package(Sphinx REQUIRED)
endif()

if(ACTS_CUSTOM_SCALARTYPE)
    message(
        STATUS
        "Building Acts with custom scalar type: ${ACTS_CUSTOM_SCALARTYPE}"
    )
endif()

# core library, core plugins, and other components
add_component(Core Core)
add_subdirectory(Plugins)
add_component_if(Fatras Fatras ACTS_BUILD_FATRAS)
add_component_if(Alignment Alignment ACTS_BUILD_ALIGNMENT)

if(ACTS_BUILD_ODD)
    if(
        EXISTS
            "${CMAKE_CURRENT_LIST_DIR}/thirdparty/OpenDataDetector/CMakeLists.txt"
    )
        add_subdirectory_if(thirdparty/OpenDataDetector ACTS_BUILD_ODD)
    else()
        message(
            FATAL_ERROR
            "ODD build was requested, but the ODD directory seems not to be present. "
            "Did you init and update the submodule?"
        )
    endif()
endif()

# examples
add_subdirectory_if(Examples ACTS_BUILD_EXAMPLES)

# automated tests and benchmarks
if(ACTS_BUILD_BENCHMARKS OR ACTS_BUILD_INTEGRATIONTESTS OR ACTS_BUILD_UNITTESTS)
    enable_testing() # must be set in the main CMakeLists.txt
    add_subdirectory(Tests)
endif()

# documentation
add_subdirectory_if(docs ACTS_BUILD_DOCS)

# create cmake configuration files and environment setup script
include(ActsCreatePackageConfig)
include(ActsCreateSetup)<|MERGE_RESOLUTION|>--- conflicted
+++ resolved
@@ -248,34 +248,6 @@
 endif()
 
 # required packages
-<<<<<<< HEAD
-if (ACTS_SETUP_BOOST)
-  if(POLICY CMP0167)
-    cmake_policy(SET CMP0167 NEW)
-  endif()
-
-  # Enable both program_options and unit_test_framework to reduce complexity
-  # Also Cuda tests seem to use program_options
-  if( ACTS_BUILD_ANALYSIS_APPS OR ACTS_BUILD_UNITTESTS OR ACTS_BUILD_INTEGRATIONTESTS OR ACTS_BUILD_BENCHMARKS )
-    find_package(Boost ${_acts_boost_version} REQUIRED COMPONENTS program_options unit_test_framework)
-  else()
-    find_package(Boost ${_acts_boost_version} REQUIRED COMPONENTS)
-  endif()
-
-  if(Boost_VERSION VERSION_LESS _acts_boost_recommended_version)
-    message(WARNING "Found Boost ${Boost_VERSION} - recommended is at least ${_acts_boost_recommended_version}")
-  endif()
-
-  if(Boost_VERSION VERSION_EQUAL "1.85.0")
-    set(message "Boost 1.85.0 is known to be broken (https://github.com/boostorg/container/issues/273). Please use a different version.")
-    if(ACTS_IGNORE_BOOST_1850_ERROR)
-      message(WARNING ${message})
-    else()
-      message(SEND_ERROR ${message})
-    endif()
-  endif()
-
-=======
 if(ACTS_SETUP_BOOST)
     if(POLICY CMP0167)
         cmake_policy(SET CMP0167 NEW)
@@ -305,7 +277,17 @@
             "Found Boost ${Boost_VERSION} - recommended is at least ${_acts_boost_recommended_version}"
         )
     endif()
->>>>>>> d3df1409
+
+    if(Boost_VERSION VERSION_EQUAL "1.85.0")
+        set(message
+            "Boost 1.85.0 is known to be broken (https://github.com/boostorg/container/issues/273). Please use a different version."
+        )
+        if(ACTS_IGNORE_BOOST_1850_ERROR)
+            message(WARNING ${message})
+        else()
+            message(SEND_ERROR ${message})
+        endif()
+    endif()
 endif()
 
 if(ACTS_SETUP_EIGEN3)
