cmake_minimum_required(VERSION 3.14)

# LCG sets CPATH, which gets treated like -I by the compiler. We want to ignore
# warnings from libraries, by unsetting it here, it gets processed by the usual
# target_include_directories call, resulting in the desired -isystem flag.
unset(ENV{CPATH})

# must be set before project(...) call; version module is needed before
list(APPEND CMAKE_MODULE_PATH ${CMAKE_CURRENT_SOURCE_DIR}/cmake)

# determine project version; sets _acts_version and _acts_commit_hash
include(ActsRetrieveVersion)

project(Acts VERSION ${_acts_version} LANGUAGES CXX)

# policy settings

# Steers how project() handles the VERSION option
cmake_policy(SET CMP0048 NEW)

# the `<project_name>_VERSION` variables set by `setup(... VERSION ...)` have
# only local scope, i.e. they are not accessible her for dependencies added
# via `add_subdirectory`. this overrides the `project(...)` function for
# sub-projects such that the resulting `<project_name>_VERSION` has
# global scope and is accessible within the main project later on.
macro(project)
    _project(${ARGN})
    set(${PROJECT_NAME}_VERSION "${${PROJECT_NAME}_VERSION}" CACHE INTERNAL "")
endmacro()

# Controls the way python is located
if(POLICY CMP0094)
    cmake_policy(SET CMP0094 NEW)
endif()

# Controls behavior of DOWNLOAD_EXTRACT_TIMESTAMP
if(POLICY CMP0135)
    cmake_policy(SET CMP0135 NEW)
endif()

# Use boost's cmake config files
if(POLICY CMP0167)
    cmake_policy(SET CMP0167 NEW)
endif()

# build options

# all options and compile-time parameters must be defined here for clear
# visibility and to make them available everywhere
#
# NOTE if you are adding a new option make sure that is defined in such a way
#   that it is off/empty by default. if you think that is not possible, then
#   it probably is not an optional component.
# core related options
# Formatting needs to be preserved here for parsing
# gersemi: off
set(ACTS_PARAMETER_DEFINITIONS_HEADER "" CACHE FILEPATH "Use a different (track) parameter definitions header")
set(ACTS_SOURCELINK_SBO_SIZE "" CACHE STRING "Customize the SBO size used by SourceLink")
option(ACTS_FORCE_ASSERTIONS "Force assertions regardless of build type" OFF)
# external library options
option(ACTS_USE_SYSTEM_LIBS "Use system libraries by default" OFF)
# plugins related options
option(ACTS_USE_SYSTEM_ACTSVG "Use the ActSVG system library" ${ACTS_USE_SYSTEM_LIBS})
option(ACTS_USE_SYSTEM_ALGEBRAPLUGINS "Use a system-provided algebra-plugins installation" ${ACTS_USE_SYSTEM_LIBS})
option(ACTS_SETUP_ALGEBRAPLUGINS "If we want to setup algebra-plugins" ON)
option(ACTS_USE_SYSTEM_COVFIE "Use a system-provided covfie installation" ${ACTS_USE_SYSTEM_LIBS})
option(ACTS_SETUP_COVFIE "If we want to setup covfie" ON)
option(ACTS_USE_SYSTEM_DETRAY "Use a system-provided detray installation" ${ACTS_USE_SYSTEM_LIBS})
option(ACTS_SETUP_DETRAY "If we want to setup detray" ON)
option(ACTS_USE_SYSTEM_VECMEM "Use a system-provided vecmem installation" ${ACTS_USE_SYSTEM_LIBS})
option(ACTS_SETUP_VECMEM "If we want to setup vecmem" ON)
option(ACTS_USE_SYSTEM_TRACCC "Use a system-provided traccc installation" ${ACTS_USE_SYSTEM_LIBS})
option(ACTS_USE_SYSTEM_NLOHMANN_JSON "Use nlohmann::json provided by the system instead of the bundled version" ${ACTS_USE_SYSTEM_LIBS})
option(ACTS_USE_SYSTEM_PYBIND11 "Use a system installation of pybind11" ${ACTS_USE_SYSTEM_LIBS} )
option(ACTS_USE_SYSTEM_MODULEMAPGRAPH "Use a system installation of ModuleMapGraph" ${ACTS_USE_SYSTEM_LIBS})
option(ACTS_USE_SYSTEM_EIGEN3 "Use a system-provided eigen3" ON)

option(ACTS_BUILD_PLUGIN_ACTSVG "Build SVG display plugin" OFF)
option(ACTS_BUILD_PLUGIN_CUDA "Build CUDA plugin" OFF)
option(ACTS_BUILD_PLUGIN_DD4HEP "Build DD4hep plugin" OFF)
option(ACTS_BUILD_PLUGIN_PODIO "Build Podio plugin" OFF)
option(ACTS_BUILD_PLUGIN_EDM4HEP "Build EDM4hep plugin" OFF)
option(ACTS_BUILD_PLUGIN_FPEMON "Build FPE monitoring plugin" OFF)
option(ACTS_BUILD_PLUGIN_GEOMODEL "Build GeoModel plugin" OFF)
option(ACTS_BUILD_PLUGIN_TRACCC "Build Traccc plugin" OFF)
option(ACTS_BUILD_PLUGIN_GEANT4 "Build Geant4 plugin" OFF)
option(ACTS_BUILD_PLUGIN_EXATRKX "Build the Exa.TrkX plugin" OFF)
option(ACTS_EXATRKX_ENABLE_ONNX "Build the Onnx backend for the exatrkx plugin" OFF)
option(ACTS_EXATRKX_ENABLE_TORCH "Build the torchscript backend for the exatrkx plugin" ON)
option(ACTS_EXATRKX_ENABLE_TORCH_AOT "Add the torch AOT inference" OFF)
option(ACTS_EXATRKX_ENABLE_MODULEMAP "Build the torchscript backend for the exatrkx plugin" OFF)
option(ACTS_EXATRKX_ENABLE_CUDA "Enable CUDA for the exatrkx plugin" OFF)
option(ACTS_EXATRKX_ENABLE_MODULEMAP "Enable Module-Map-based graph construction" OFF)
option(ACTS_EXATRKX_ENABLE_TENSORRT "Enable the native TensorRT inference modules" OFF)
option(ACTS_BUILD_PLUGIN_JSON "Build json plugin" OFF)
option(ACTS_BUILD_PLUGIN_LEGACY "Build legacy plugin" OFF)
option(ACTS_BUILD_PLUGIN_ONNX "Build ONNX plugin" OFF)
option(ACTS_BUILD_PLUGIN_TGEO "Build TGeo plugin" OFF)
option(ACTS_SETUP_ANNOY "Explicitly set up Annoy for the project" OFF)
option(ACTS_BUILD_PLUGIN_HASHING "Build Hashing plugin" OFF)
# fatras related options
option(ACTS_BUILD_FATRAS "Build FAst TRAcking Simulation package" OFF)
option(ACTS_BUILD_FATRAS_GEANT4 "Build Geant4 Fatras package" OFF)
# alignment related options
option(ACTS_BUILD_ALIGNMENT "Build Alignment package" OFF)
# examples related options
option(ACTS_BUILD_EXAMPLES_DD4HEP "Build DD4hep-based code in the examples" OFF)
option(ACTS_BUILD_EXAMPLES_EDM4HEP "Build EDM4hep-based code in the examples" OFF)
option(ACTS_BUILD_EXAMPLES_PODIO "Build Podio-based code in the examples" OFF)
option(ACTS_BUILD_EXAMPLES_EXATRKX "Build the Exa.TrkX example code" OFF)
option(ACTS_BUILD_EXAMPLES_GEANT4 "Build Geant4-based code in the examples" OFF)
option(ACTS_BUILD_EXAMPLES_HASHING "Build Hashing-based code in the examples" OFF)
option(ACTS_BUILD_EXAMPLES_PYTHIA8 "Build Pythia8-based code in the examples" OFF)
option(ACTS_BUILD_EXAMPLES_PYTHON_BINDINGS "Build python bindings for the examples" OFF)
option(ACTS_BUILD_EXAMPLES_ROOT "Build modules based on ROOT I/O" ON)
option(ACTS_BUILD_ANALYSIS_APPS "Build Analysis applications in the examples" OFF)
# test related options
option(ACTS_BUILD_BENCHMARKS "Build benchmarks" OFF)
option(ACTS_BUILD_INTEGRATIONTESTS "Build integration tests" OFF)
option(ACTS_BUILD_UNITTESTS "Build unit tests" OFF)
if(ACTS_BUILD_UNITTESTS AND ACTS_BUILD_EXAMPLES)
  set(_default_examples_unit_tests ON)
else()
  set(_default_examples_unit_tests OFF)
endif()
option(ACTS_BUILD_EXAMPLES_UNITTESTS "Build unit tests" ${_default_examples_unit_tests}) # default: ACTS_BUILD_UNITTESTS AND ACTS_BUILD_EXAMPLES
option(ACTS_RUN_CLANG_TIDY "Run clang-tidy static analysis" OFF)
# other options
option(ACTS_BUILD_DOCS "Build documentation" OFF)
option(ACTS_SETUP_BOOST "Explicitly set up Boost for the project" ON)
option(ACTS_SETUP_EIGEN3 "Explicitly set up Eigen3 for the project" ON)
option(ACTS_BUILD_ODD "Build the OpenDataDetector" OFF)
# profiling related options
option(ACTS_ENABLE_CPU_PROFILING "Enable CPU profiling using gperftools" OFF)
option(ACTS_ENABLE_MEMORY_PROFILING "Enable memory profiling using gperftools" OFF)
set(ACTS_GPERF_INSTALL_DIR "" CACHE STRING "Hint to help find gperf if profiling is enabled")

option(ACTS_ENABLE_LOG_FAILURE_THRESHOLD "Enable failing on log messages with level above certain threshold" OFF)
set(ACTS_LOG_FAILURE_THRESHOLD "" CACHE STRING "Log level above which an exception should be automatically thrown. If ACTS_ENABLE_LOG_FAILURE_THRESHOLD is set and this is unset, this will enable a runtime check of the log level.")
option(ACTS_COMPILE_HEADERS "Generate targets to compile header files" ON)
# gersemi: on

# handle option inter-dependencies and the everything flag
# NOTE: ordering is important here. dependencies must come before dependees
include(ActsOptionHelpers)

# any examples component activates the general examples option
set_option_if(
  ACTS_BUILD_EXAMPLES
  ACTS_BUILD_EXAMPLES_DD4HEP
  OR ACTS_BUILD_EXAMPLES_EDM4HEP
  OR ACTS_BUILD_EXAMPLES_GEANT4
  OR ACTS_BUILD_EXAMPLES_HASHING
  OR ACTS_BUILD_EXAMPLES_PYTHIA8
  OR ACTS_BUILD_EXAMPLES_EXATRKX
  OR ACTS_BUILD_EXAMPLES_PYTHON_BINDINGS
)
# core plugins might be required by examples or depend on each other

set_option_if(
  ACTS_BUILD_PLUGIN_DD4HEP
  ACTS_BUILD_EXAMPLES_DD4HEP OR
  ACTS_BUILD_EXAMPLES_EDM4HEP
)
set_option_if(
  ACTS_BUILD_PLUGIN_EDM4HEP
  ACTS_BUILD_EXAMPLES_EDM4HEP
)
set_option_if(
  ACTS_BUILD_PLUGIN_PODIO
  ACTS_BUILD_EXAMPLES_EDM4HEP
)
set_option_if(
  ACTS_BUILD_PLUGIN_PODIO
  ACTS_BUILD_EXAMPLES_PODIO
)
set_option_if(
    ACTS_BUILD_PLUGIN_GEANT4
    ACTS_BUILD_EXAMPLES_GEANT4
)
set_option_if(
  ACTS_BUILD_PLUGIN_TGEO
  ACTS_BUILD_PLUGIN_DD4HEP OR
  ACTS_BUILD_EXAMPLES
)
set_option_if(
  ACTS_BUILD_PLUGIN_IDENTIFICATION
  ACTS_BUILD_PLUGIN_TGEO OR
  ACTS_BUILD_PLUGIN_PODIO OR
  ACTS_BUILD_EXAMPLES
)
set_option_if(
  ACTS_BUILD_PLUGIN_JSON
  ACTS_BUILD_EXAMPLES
)
set_option_if(
  ACTS_BUILD_FATRAS
  ACTS_BUILD_EXAMPLES
)
set_option_if(
  ACTS_BUILD_PLUGIN_EXATRKX
  ACTS_BUILD_EXAMPLES_EXATRKX
)
set_option_if(
  ACTS_BUILD_PLUGIN_FPEMON
  ACTS_BUILD_EXAMPLES
)
set_option_if(
  ACTS_BUILD_PLUGIN_JSON
  ACTS_BUILD_PLUGIN_TRACCC
)
set_option_if(
  ACTS_BUILD_PLUGIN_ACTSVG
  ACTS_BUILD_PLUGIN_TRACCC
)
set_option_if(
  ACTS_BUILD_PLUGIN_HASHING
  ACTS_BUILD_EXAMPLES_HASHING
)
set_option_if(
  ACTS_EXATRKX_ENABLE_CUDA
  ACTS_EXATRKX_ENABLE_MODULEMAP
)

# feature tests
include(CheckCXXSourceCompiles)

# function that tests if the root installation is compatible
function(check_root_compatibility)
    get_target_property(
        ROOT_INCLUDE_DIR
        ROOT::Core
        INTERFACE_INCLUDE_DIRECTORIES
    )
    set(CMAKE_REQUIRED_INCLUDES ${ROOT_INCLUDE_DIR})
    #yolo
    #check_cxx_source_compiles(" #include <string>\n #include <TString.h>\nint main(){}" ROOT_COMPATIBILITY_CHECK)
    #if(NOT ROOT_COMPATIBILITY_CHECK)
    #  message(FATAL_ERROR "Root installation is misconfigured. Ensure that your Root installation was compiled.")
    #endif()
endfunction()

# additional configuration and tools
include(GNUInstallDirs) # GNU-like installation paths, e.g. lib/, include/, ...
include(ActsCompilerOptions) # default compile options
include(ActsComponentsHelpers) # handle components via add_..._if commands
include(ActsStaticAnalysis)

# place build products in `<build>/bin` and `<build>/lib` for simple use
set(CMAKE_RUNTIME_OUTPUT_DIRECTORY
    "${PROJECT_BINARY_DIR}/${CMAKE_INSTALL_BINDIR}"
)
set(CMAKE_LIBRARY_OUTPUT_DIRECTORY
    "${PROJECT_BINARY_DIR}/${CMAKE_INSTALL_LIBDIR}"
)

# This needs to happen before we set up any targets
if(ACTS_FORCE_ASSERTIONS)
    message(
        STATUS
        "Injecting headers to force assertions. This can have side-effects, USE WITH CAUTION!"
    )
    include_directories(
        BEFORE
        SYSTEM
        ${CMAKE_CURRENT_SOURCE_DIR}/cmake/assert_include
    )
endif()

# minimal dependency versions. they are defined here in a single place so
# they can be easily upgraded, although they might not be used if the
# dependency is included via `add_subdirectory(...)`.
set(_acts_actsvg_version 0.4.56)
set(_acts_boost_version 1.71.0)
set(_acts_dd4hep_version 1.21)
set(_acts_geant4_version 11.1.3)
set(_acts_edm4hep_version 0.7)
set(_acts_eigen3_version 3.4.0)
set(_acts_podio_version 1.0.1) # will try this first
set(_acts_podio_fallback_version 0.16) # if not found, will try this one
set(_acts_doxygen_version 1.9.4)
set(_acts_hepmc3_version 3.2.1)
set(_acts_nlohmanjson_version 3.10.5)
set(_acts_onnxruntime_version 1.12.0)
set(_acts_root_version 6.20)
set(_acts_tbb_version 2020.1)
set(_acts_pythia8_version 8.309)
set(_acts_pybind11_version 2.13.1)
set(_acts_detray_version 0.89.0)
set(_acts_traccc_version 0.20.0)
set(_acts_covfie_version 0.12.1)
set(_acts_vecmem_version 1.14.0)
set(_acts_algebraplugins_version 0.26.2)
set(_acts_annoy_version 1.17.3)
set(_acts_gnn_cuda_version 11.2)

# recommended dependency version. if there is an opportunity to reach
# this version we will try so.
set(_acts_boost_recommended_version 1.78.0)

# Help with compiler flags discovery
include(ActsFunctions)

# Include the sources for the external dependencies.
include(ActsExternSources)

# required packages
if(ACTS_SETUP_BOOST)
    # Enable both program_options and unit_test_framework to reduce complexity
    # Also Cuda tests seem to use program_options
    if(
        ACTS_BUILD_ANALYSIS_APPS
        OR ACTS_BUILD_UNITTESTS
        OR ACTS_BUILD_INTEGRATIONTESTS
        OR ACTS_BUILD_BENCHMARKS
    )
        find_package(
            Boost
            ${_acts_boost_version}
            REQUIRED
            COMPONENTS program_options unit_test_framework
        )
    else()
        find_package(Boost ${_acts_boost_version} REQUIRED COMPONENTS)
    endif()

    if(Boost_VERSION VERSION_LESS _acts_boost_recommended_version)
        message(
            WARNING
            "Found Boost ${Boost_VERSION} - recommended is at least ${_acts_boost_recommended_version}"
        )
    endif()

    if(Boost_VERSION VERSION_EQUAL "1.85.0")
        set(_boost_version_severity WARNING)
        if(ACTS_BUILD_EXAMPLES)
            set(_boost_version_severity FATAL_ERROR)
        endif()
        message(
            ${_boost_version_severity}
            "Boost 1.85.0 is known to be broken (https://github.com/boostorg/container/issues/273). Please use a different version."
        )
    endif()
endif()

if(ACTS_SETUP_EIGEN3)
    if(ACTS_USE_SYSTEM_EIGEN3)
        find_package(Eigen3 ${_acts_eigen3_version} REQUIRED CONFIG)
    else()
        add_subdirectory(thirdparty/eigen3)
    endif()
endif()

find_package(Filesystem REQUIRED)

# CUDA settings are collected here in a macro, so that they can be reused by different plugins
macro(enable_cuda)
    enable_language(CUDA)
    set(CMAKE_CUDA_STANDARD 14 CACHE STRING "CUDA C++ standard to use")
    set(CMAKE_CUDA_STANDARD_REQUIRED
        ON
        CACHE BOOL
        "Force the C++ standard requirement"
    )
    if(NOT CMAKE_CUDA_ARCHITECTURES)
        set(CMAKE_CUDA_ARCHITECTURES
            "35;52;75"
            CACHE STRING
            "CUDA architectures to generate code for"
        )
    endif()
    set(CMAKE_CUDA_FLAGS_DEBUG "${CMAKE_CUDA_FLAGS_DEBUG} -g -G")
    set(CMAKE_CUDA_FLAGS "${CMAKE_CUDA_FLAGS} --extended-lambda")
endmacro()

# optional packages
#
# find packages explicitly for each component even if this means searching for
# the same package twice. This avoids having complex if/else trees to sort out
# when a particular package is actually needed.
if(ACTS_BUILD_PLUGIN_ACTSVG)
    if(ACTS_USE_SYSTEM_ACTSVG)
        find_package(actsvg ${_acts_actsvg_version} REQUIRED CONFIG)
    else()
        add_subdirectory(thirdparty/actsvg)
    endif()
endif()
if(ACTS_BUILD_PLUGIN_CUDA)
    enable_cuda()
endif()
if(ACTS_BUILD_PLUGIN_DD4HEP)
    # Explicitly find python so we can more easily override the version
    find_package(Python 3.8 REQUIRED COMPONENTS Interpreter Development)
    find_package(
        DD4hep
        ${_acts_dd4hep_version}
        REQUIRED
        CONFIG
        COMPONENTS DDCore DDDetectors
    )
endif()
if(ACTS_BUILD_PLUGIN_JSON)
    if(ACTS_USE_SYSTEM_NLOHMANN_JSON)
        find_package(nlohmann_json ${_acts_nlohmanjson_version} REQUIRED CONFIG)
    else()
        add_subdirectory(thirdparty/nlohmann_json)
    endif()
endif()
if(ACTS_BUILD_PLUGIN_GEOMODEL)
    find_package(GeoModelCore CONFIG)
    if(NOT GeoModelCore_FOUND)
        message(
            FATAL_ERROR
            "GeoModel not found. Please install GeoModel or set ACTS_BUILD_PLUGIN_GEOMODEL to OFF."
        )
    endif()

    set(_gm_ver_min 6.3.0)

    if(GeoModelCore_VERSION VERSION_LESS _gm_ver_min)
        message(
            FATAL_ERROR
            "GeoModel version ${GeoModelCore_VERSION} is insufficient. Please install GeoModel version ${_gm_ver_min} or newer."
        )
    endif()
    # find other GeoModel components of EXACT same version
    find_package(GeoModelIO ${GeoModelCore_VERSION} REQUIRED EXACT CONFIG)
endif()
if(ACTS_BUILD_PLUGIN_TGEO)
    find_package(
        ROOT
        ${_acts_root_version}
        REQUIRED
        CONFIG
        COMPONENTS Geom Graf
    )
    check_root_compatibility()
endif()
if(ACTS_BUILD_ANALYSIS_APPS)
    find_package(
        ROOT
        ${_acts_root_version}
        REQUIRED
        CONFIG
        COMPONENTS Geom Graf
    )
    check_root_compatibility()
endif()
if(ACTS_BUILD_PLUGIN_EXATRKX)
    if(ACTS_EXATRKX_ENABLE_CUDA)
        find_package(CUDAToolkit ${_acts_gnn_cuda_version} REQUIRED)
        enable_cuda()
        message(STATUS "Build Exa.TrkX plugin with CUDA")
    else()
        message(STATUS "Build Exa.TrkX plugin for CPU only")
    endif()
    if(ACTS_EXATRKX_ENABLE_TORCH)
<<<<<<< HEAD
=======
        find_package(Torch REQUIRED)
        add_subdirectory(thirdparty/FRNN)
>>>>>>> 5f889bfd
    endif()
    if(ACTS_EXATRKX_ENABLE_MODULEMAP)
        if(ACTS_USE_SYSTEM_MODULEMAPGRAPH)
            find_package(ModuleMapGraph REQUIRED COMPONENTS CPU GPU)
        else()
            add_subdirectory(thirdparty/ModuleMapGraph)
        endif()
    endif()
endif()
if(ACTS_BUILD_PLUGIN_ONNX OR ACTS_EXATRKX_ENABLE_ONNX)
    find_package(onnxruntime ${_acts_onnxruntime_version} CONFIG REQUIRED)
endif()
if(ACTS_BUILD_PLUGIN_EDM4HEP OR ACTS_BUILD_PLUGIN_PODIO)
    find_package(podio ${_acts_podio_version} CONFIG)
    if(NOT podio_FOUND)
        message(
            STATUS
            "Podio not found, trying ${_acts_podio_fallback_version} version"
        )
        find_package(podio ${_acts_podio_fallback_version} CONFIG REQUIRED)
    endif()
    find_package(ROOT ${_acts_root_version} REQUIRED CONFIG COMPONENTS Core)
endif()
if(ACTS_BUILD_PLUGIN_EDM4HEP)
    find_package(EDM4HEP ${_acts_edm4hep_version} REQUIRED CONFIG)
endif()
if(ACTS_BUILD_PLUGIN_GEANT4)
    find_package(Geant4 ${_acts_geant4_version} REQUIRED CONFIG COMPONENTS gdml)
endif()

if(ACTS_BUILD_PLUGIN_TRACCC)
    if(ACTS_SETUP_ALGEBRAPLUGINS)
        if(ACTS_USE_SYSTEM_ALGEBRAPLUGINS)
            find_package(
                algebra-plugins
                ${_acts_algebraplugins_version}
                REQUIRED
            )
        else()
            add_subdirectory(thirdparty/algebra-plugins)
        endif()
    endif()

    if(ACTS_SETUP_DETRAY)
        if(ACTS_USE_SYSTEM_DETRAY)
            find_package(detray ${_acts_detray_version} REQUIRED CONFIG)
        else()
            add_subdirectory(thirdparty/detray)
        endif()
    endif()

    if(ACTS_SETUP_VECMEM)
        if(ACTS_USE_SYSTEM_VECMEM)
            find_package(vecmem ${_acts_vecmem_version} REQUIRED)
        else()
            add_subdirectory(thirdparty/vecmem)
            # Make the "VecMem language code" available for the whole project.
            include("${VECMEM_LANGUAGE_DIR}/vecmem-check-language.cmake")
        endif()
    endif()

    if(ACTS_SETUP_COVFIE)
        if(ACTS_USE_SYSTEM_COVFIE)
            find_package(covfie ${_acts_covfie_version} REQUIRED CONFIG)
        else()
            add_subdirectory(thirdparty/covfie)
        endif()
    endif()

    # traccc also depends on vecmem and covfie, but those plugins should always
    # be enabled if traccc is.
    if(ACTS_USE_SYSTEM_TRACCC)
        find_package(traccc ${_acts_traccc_version} REQUIRED CONFIG)
    else()
        add_subdirectory(thirdparty/traccc)
    endif()
endif()
if(ACTS_SETUP_ANNOY OR ACTS_BUILD_PLUGIN_HASHING)
    add_subdirectory(thirdparty/Annoy)
endif()

# examples dependencies
if(ACTS_BUILD_EXAMPLES)
    set(THREADS_PREFER_PTHREAD_FLAG ON)
    find_package(Threads REQUIRED)

    find_package(HepMC3 ${_acts_hepmc3_version} REQUIRED CONFIG)

    # HepMC3 only introduced a proper HepMC3::HepMC3 target in 3.2.6
    if(${HEPMC3_VERSION} VERSION_LESS 3.2.6)
        add_library(HepMC3::HepMC3 SHARED IMPORTED)
        set_property(
            TARGET HepMC3::HepMC3
            PROPERTY IMPORTED_LOCATION "${HEPMC3_LIB}"
        )
        target_include_directories(
            HepMC3::HepMC3
            INTERFACE "${HEPMC3_INCLUDE_DIR}"
        )
    endif()
    if(ACTS_BUILD_EXAMPLES_ROOT)
        # for simplicity always request all potentially required components.
        find_package(
            ROOT
            ${_acts_root_version}
            REQUIRED
            CONFIG
            COMPONENTS Core Geom Graf GenVector Hist Tree TreePlayer
        )
        check_root_compatibility()
    endif()
    if(ACTS_BUILD_EXAMPLES_PYTHON_BINDINGS)
        find_package(Python 3.8 REQUIRED COMPONENTS Interpreter Development)
        if(ACTS_USE_SYSTEM_PYBIND11)
            find_package(pybind11 CONFIG REQUIRED)
        else()
            add_subdirectory(thirdparty/pybind11)
        endif()
    endif()
    if(ACTS_BUILD_EXAMPLES_DD4HEP AND ACTS_BUILD_EXAMPLES_GEANT4)
        find_package(
            DD4hep
            ${_acts_dd4hep_version}
            REQUIRED
            CONFIG
            COMPONENTS DDCore DDG4 DDDetectors
        )
    elseif(ACTS_BUILD_EXAMPLES_DD4HEP)
        find_package(
            DD4hep
            ${_acts_dd4hep_version}
            REQUIRED
            CONFIG
            COMPONENTS DDCore DDDetectors
        )
    endif()
    if(ACTS_BUILD_EXAMPLES_PYTHIA8)
        find_package(Pythia8 ${_acts_pythia8_version} REQUIRED)
    endif()
endif()
# other dependencies
if(ACTS_BUILD_DOCS)
    find_package(Doxygen ${_acts_doxygen_version} REQUIRED)
    find_package(Sphinx REQUIRED)
endif()

# core library, core plugins, and other components
add_component(Core Core)
add_subdirectory(Plugins)
add_component_if(Fatras Fatras ACTS_BUILD_FATRAS)
add_component_if(Alignment Alignment ACTS_BUILD_ALIGNMENT)

if(ACTS_BUILD_ODD)
    if(
        EXISTS
            "${CMAKE_CURRENT_LIST_DIR}/thirdparty/OpenDataDetector/CMakeLists.txt"
    )
        add_subdirectory_if(thirdparty/OpenDataDetector ACTS_BUILD_ODD)
    else()
        message(
            FATAL_ERROR
            "ODD build was requested, but the ODD directory seems not to be present. "
            "Did you init and update the submodule?"
        )
    endif()
endif()

# examples
add_subdirectory_if(Examples ACTS_BUILD_EXAMPLES)

# automated tests and benchmarks
if(ACTS_BUILD_BENCHMARKS OR ACTS_BUILD_INTEGRATIONTESTS OR ACTS_BUILD_UNITTESTS)
    enable_testing() # must be set in the main CMakeLists.txt
    add_subdirectory(Tests)
endif()

# documentation
add_subdirectory_if(docs ACTS_BUILD_DOCS)

# create cmake configuration files and environment setup script
include(ActsCreatePackageConfig)
include(ActsCreateSetup)<|MERGE_RESOLUTION|>--- conflicted
+++ resolved
@@ -455,11 +455,8 @@
         message(STATUS "Build Exa.TrkX plugin for CPU only")
     endif()
     if(ACTS_EXATRKX_ENABLE_TORCH)
-<<<<<<< HEAD
-=======
         find_package(Torch REQUIRED)
         add_subdirectory(thirdparty/FRNN)
->>>>>>> 5f889bfd
     endif()
     if(ACTS_EXATRKX_ENABLE_MODULEMAP)
         if(ACTS_USE_SYSTEM_MODULEMAPGRAPH)
